#!/usr/bin/env python3
import datetime
import os
import signal
import sys
import traceback

from cereal import log
import cereal.messaging as messaging
import openpilot.system.sentry as sentry
from openpilot.common.params import Params, ParamKeyType
from openpilot.common.text_window import TextWindow
from openpilot.system.hardware import HARDWARE
from openpilot.system.manager.helpers import unblock_stdout, write_onroad_params, save_bootlog
from openpilot.system.manager.process import ensure_running
from openpilot.system.manager.process_config import managed_processes
from openpilot.system.athena.registration import register, UNREGISTERED_DONGLE_ID
from openpilot.common.swaglog import cloudlog, add_file_handler
from openpilot.system.version import get_build_metadata, terms_version, training_version
from openpilot.system.hardware.hw import Paths


def manager_init() -> None:
  save_bootlog()

  build_metadata = get_build_metadata()

  params = Params()
  params.clear_all(ParamKeyType.CLEAR_ON_MANAGER_START)
  params.clear_all(ParamKeyType.CLEAR_ON_ONROAD_TRANSITION)
  params.clear_all(ParamKeyType.CLEAR_ON_OFFROAD_TRANSITION)
  if build_metadata.release_channel:
    params.clear_all(ParamKeyType.DEVELOPMENT_ONLY)

  default_params: list[tuple[str, str | bytes]] = [
    ("CompletedTrainingVersion", "0"),
    ("DisengageOnAccelerator", "0"),
    ("GsmMetered", "1"),
    ("HasAcceptedTerms", "0"),
    ("LanguageSetting", "main_en"),
    ("OpenpilotEnabledToggle", "1"),
    ("LongitudinalPersonality", str(log.LongitudinalPersonality.standard)),
  ]

  sunnypilot_default_params: list[tuple[str, str | bytes]] = [
    ("DynamicExperimentalControl", "0"),
    ("Mads", "1"),
    ("MadsMainCruiseAllowed", "1"),
    ("MadsSteeringMode", "0"),
    ("MadsUnifiedEngagementMode", "1"),
    ("ModelManager_LastSyncTime", "0"),
    ("ModelManager_ModelsCache", ""),
<<<<<<< HEAD
    ("HyundaiLongTune", "0"),
    ("HyundaiSmootherBraking", "0"),
=======
    ("NeuralNetworkLateralControl", "0"),
>>>>>>> ecb40262
  ]

  if params.get_bool("RecordFrontLock"):
    params.put_bool("RecordFront", True)

  # set unset params
  for k, v in (default_params + sunnypilot_default_params):
    if params.get(k) is None:
      params.put(k, v)

  # Create folders needed for msgq
  try:
    os.mkdir(Paths.shm_path())
  except FileExistsError:
    pass
  except PermissionError:
    print(f"WARNING: failed to make {Paths.shm_path()}")

  # set params
  serial = HARDWARE.get_serial()
  params.put("Version", build_metadata.openpilot.version)
  params.put("TermsVersion", terms_version)
  params.put("TrainingVersion", training_version)
  params.put("GitCommit", build_metadata.openpilot.git_commit)
  params.put("GitCommitDate", build_metadata.openpilot.git_commit_date)
  params.put("GitBranch", build_metadata.channel)
  params.put("GitRemote", build_metadata.openpilot.git_origin)
  params.put_bool("IsTestedBranch", build_metadata.tested_channel)
  params.put_bool("IsReleaseBranch", build_metadata.release_channel)
  params.put("HardwareSerial", serial)

  # set dongle id
  reg_res = register(show_spinner=True)
  if reg_res:
    dongle_id = reg_res
  else:
    raise Exception(f"Registration failed for device {serial}")
  os.environ['DONGLE_ID'] = dongle_id  # Needed for swaglog
  os.environ['GIT_ORIGIN'] = build_metadata.openpilot.git_normalized_origin # Needed for swaglog
  os.environ['GIT_BRANCH'] = build_metadata.channel # Needed for swaglog
  os.environ['GIT_COMMIT'] = build_metadata.openpilot.git_commit # Needed for swaglog

  if not build_metadata.openpilot.is_dirty:
    os.environ['CLEAN'] = '1'

  # init logging
  sentry.init(sentry.SentryProject.SELFDRIVE)
  cloudlog.bind_global(dongle_id=dongle_id,
                       version=build_metadata.openpilot.version,
                       origin=build_metadata.openpilot.git_normalized_origin,
                       branch=build_metadata.channel,
                       commit=build_metadata.openpilot.git_commit,
                       dirty=build_metadata.openpilot.is_dirty,
                       device=HARDWARE.get_device_type())

  # preimport all processes
  for p in managed_processes.values():
    p.prepare()


def manager_cleanup() -> None:
  # send signals to kill all procs
  for p in managed_processes.values():
    p.stop(block=False)

  # ensure all are killed
  for p in managed_processes.values():
    p.stop(block=True)

  cloudlog.info("everything is dead")


def manager_thread() -> None:
  cloudlog.bind(daemon="manager")
  cloudlog.info("manager start")
  cloudlog.info({"environ": os.environ})

  params = Params()

  ignore: list[str] = []
  if params.get("DongleId", encoding='utf8') in (None, UNREGISTERED_DONGLE_ID):
    ignore += ["manage_athenad", "uploader"]
  if os.getenv("NOBOARD") is not None:
    ignore.append("pandad")
  ignore += [x for x in os.getenv("BLOCK", "").split(",") if len(x) > 0]

  sm = messaging.SubMaster(['deviceState', 'carParams'], poll='deviceState')
  pm = messaging.PubMaster(['managerState'])

  write_onroad_params(False, params)
  ensure_running(managed_processes.values(), False, params=params, CP=sm['carParams'], not_run=ignore)

  started_prev = False

  while True:
    sm.update(1000)

    started = sm['deviceState'].started

    if started and not started_prev:
      params.clear_all(ParamKeyType.CLEAR_ON_ONROAD_TRANSITION)
    elif not started and started_prev:
      params.clear_all(ParamKeyType.CLEAR_ON_OFFROAD_TRANSITION)

    # update onroad params, which drives pandad's safety setter thread
    if started != started_prev:
      write_onroad_params(started, params)

    started_prev = started

    ensure_running(managed_processes.values(), started, params=params, CP=sm['carParams'], not_run=ignore)

    running = ' '.join("{}{}\u001b[0m".format("\u001b[32m" if p.proc.is_alive() else "\u001b[31m", p.name)
                       for p in managed_processes.values() if p.proc)
    print(running)
    cloudlog.debug(running)

    # send managerState
    msg = messaging.new_message('managerState', valid=True)
    msg.managerState.processes = [p.get_process_state_msg() for p in managed_processes.values()]
    pm.send('managerState', msg)

    # Exit main loop when uninstall/shutdown/reboot is needed
    shutdown = False
    for param in ("DoUninstall", "DoShutdown", "DoReboot"):
      if params.get_bool(param):
        shutdown = True
        params.put("LastManagerExitReason", f"{param} {datetime.datetime.now()}")
        cloudlog.warning(f"Shutting down manager - {param} set")

    if shutdown:
      break


def main() -> None:
  manager_init()
  if os.getenv("PREPAREONLY") is not None:
    return

  # SystemExit on sigterm
  signal.signal(signal.SIGTERM, lambda signum, frame: sys.exit(1))

  try:
    manager_thread()
  except Exception:
    traceback.print_exc()
    sentry.capture_exception()
  finally:
    manager_cleanup()

  params = Params()
  if params.get_bool("DoUninstall"):
    cloudlog.warning("uninstalling")
    HARDWARE.uninstall()
  elif params.get_bool("DoReboot"):
    cloudlog.warning("reboot")
    HARDWARE.reboot()
  elif params.get_bool("DoShutdown"):
    cloudlog.warning("shutdown")
    HARDWARE.shutdown()


if __name__ == "__main__":
  unblock_stdout()

  try:
    main()
  except KeyboardInterrupt:
    print("got CTRL-C, exiting")
  except Exception:
    add_file_handler(cloudlog)
    cloudlog.exception("Manager failed to start")

    try:
      managed_processes['ui'].stop()
    except Exception:
      pass

    # Show last 3 lines of traceback
    error = traceback.format_exc(-3)
    error = "Manager failed to start\n\n" + error
    with TextWindow(error) as t:
      t.wait_for_exit()

    raise

  # manual exit because we are forked
  sys.exit(0)<|MERGE_RESOLUTION|>--- conflicted
+++ resolved
@@ -44,18 +44,15 @@
 
   sunnypilot_default_params: list[tuple[str, str | bytes]] = [
     ("DynamicExperimentalControl", "0"),
+    ("HyundaiLongTune", "0"),
+    ("HyundaiSmootherBraking", "0"),
     ("Mads", "1"),
     ("MadsMainCruiseAllowed", "1"),
     ("MadsSteeringMode", "0"),
     ("MadsUnifiedEngagementMode", "1"),
     ("ModelManager_LastSyncTime", "0"),
     ("ModelManager_ModelsCache", ""),
-<<<<<<< HEAD
-    ("HyundaiLongTune", "0"),
-    ("HyundaiSmootherBraking", "0"),
-=======
     ("NeuralNetworkLateralControl", "0"),
->>>>>>> ecb40262
   ]
 
   if params.get_bool("RecordFrontLock"):
