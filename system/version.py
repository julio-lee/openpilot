#!/usr/bin/env python3
import os
import subprocess
from typing import List, Optional, Callable, TypeVar
from functools import lru_cache

from openpilot.common.basedir import BASEDIR
from openpilot.common.swaglog import cloudlog

RELEASE_BRANCHES = ['release3-staging', 'release3', 'nightly']
RELEASE_SP_BRANCHES = ['release-c3']
TESTED_BRANCHES = RELEASE_BRANCHES + RELEASE_SP_BRANCHES + ['devel', 'devel-staging', 'staging-c3']

training_version: bytes = b"0.2.0"
terms_version: bytes = b"2"

_RT = TypeVar("_RT")
def cache(user_function: Callable[..., _RT], /) -> Callable[..., _RT]:
  return lru_cache(maxsize=None)(user_function)


def run_cmd(cmd: List[str]) -> str:
  return subprocess.check_output(cmd, encoding='utf8').strip()


def run_cmd_default(cmd: List[str], default: Optional[str] = None) -> Optional[str]:
  try:
    return run_cmd(cmd)
  except subprocess.CalledProcessError:
    return default


@cache
def get_commit(branch: str = "HEAD") -> str:
  return run_cmd_default(["git", "rev-parse", branch]) or ""


@cache
def get_short_branch() -> str:
  return run_cmd_default(["git", "rev-parse", "--abbrev-ref", "HEAD"]) or ""


@cache
def get_branch() -> str:
  return run_cmd_default(["git", "rev-parse", "--abbrev-ref", "--symbolic-full-name", "@{u}"]) or ""


@cache
def get_origin() -> str:
  try:
    local_branch = run_cmd(["git", "name-rev", "--name-only", "HEAD"])
    tracking_remote = run_cmd(["git", "config", "branch." + local_branch + ".remote"])
    return run_cmd(["git", "config", "remote." + tracking_remote + ".url"])
  except subprocess.CalledProcessError:  # Not on a branch, fallback
    return run_cmd_default(["git", "config", "--get", "remote.origin.url"]) or ""


@cache
def get_normalized_origin() -> str:
  return get_origin() \
    .replace("git@", "", 1) \
    .replace(".git", "", 1) \
    .replace("https://", "", 1) \
    .replace(":", "/", 1)


@cache
def get_version() -> str:
  with open(os.path.join(BASEDIR, "common", "version.h")) as _versionf:
    version = _versionf.read().split('"')[1]
  return version

@cache
def get_short_version() -> str:
  return get_version().split('-')[0]

@cache
def is_prebuilt() -> bool:
  return os.path.exists(os.path.join(BASEDIR, 'prebuilt'))


@cache
def is_comma_remote() -> bool:
  # note to fork maintainers, this is used for release metrics. please do not
  # touch this to get rid of the orange startup alert. there's better ways to do that
<<<<<<< HEAD
  origin: Optional[str] = get_origin()
  if origin is None:
    return False

  return origin.startswith(('git@github.com:sunnyhaibin', 'https://github.com/sunnyhaibin'))

=======
  return get_normalized_origin() == "github.com/commaai/openpilot"
>>>>>>> 89c83824

@cache
def is_tested_branch() -> bool:
  return get_short_branch() in TESTED_BRANCHES

@cache
def is_release_branch() -> bool:
  return get_short_branch() in RELEASE_BRANCHES

@cache
def is_release_sp_branch() -> bool:
  return get_short_branch() in RELEASE_SP_BRANCHES

@cache
def is_dirty() -> bool:
  origin = get_origin()
  branch = get_branch()
  if not origin or not branch:
    return True

  dirty = False
  try:
    # Actually check dirty files
    if not is_prebuilt():
      # This is needed otherwise touched files might show up as modified
      try:
        subprocess.check_call(["git", "update-index", "--refresh"])
      except subprocess.CalledProcessError:
        pass

      dirty = (subprocess.call(["git", "diff-index", "--quiet", branch, "--"]) != 0)
  except subprocess.CalledProcessError:
    cloudlog.exception("git subprocess failed while checking dirty")
    dirty = True

  return dirty

@cache
def get_branch_type() -> str:
  short_branch = get_short_branch()

  if short_branch.startswith("dev-"):
    return "development"
  elif short_branch.startswith("staging-"):
    return "staging"
  elif short_branch.startswith("release-"):
    return "release"
  elif is_tested_branch():
    return "release"
  else:
    return "master"


if __name__ == "__main__":
  from openpilot.common.params import Params

  params = Params()
  params.put("TermsVersion", terms_version)
  params.put("TrainingVersion", training_version)

  print(f"Dirty: {is_dirty()}")
  print(f"Version: {get_version()}")
  print(f"Short version: {get_short_version()}")
  print(f"Origin: {get_origin()}")
  print(f"Normalized origin: {get_normalized_origin()}")
  print(f"Branch: {get_branch()}")
  print(f"Short branch: {get_short_branch()}")
  print(f"Prebuilt: {is_prebuilt()}")<|MERGE_RESOLUTION|>--- conflicted
+++ resolved
@@ -83,16 +83,7 @@
 def is_comma_remote() -> bool:
   # note to fork maintainers, this is used for release metrics. please do not
   # touch this to get rid of the orange startup alert. there's better ways to do that
-<<<<<<< HEAD
-  origin: Optional[str] = get_origin()
-  if origin is None:
-    return False
-
-  return origin.startswith(('git@github.com:sunnyhaibin', 'https://github.com/sunnyhaibin'))
-
-=======
-  return get_normalized_origin() == "github.com/commaai/openpilot"
->>>>>>> 89c83824
+  return get_normalized_origin() == "github.com/sunnypilot/sunnypilot"
 
 @cache
 def is_tested_branch() -> bool:
