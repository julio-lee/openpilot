#!/usr/bin/env python3

import time
from multiprocessing import Process

from openpilot.common.params import Params
from openpilot.system.manager.process import launcher
from openpilot.common.swaglog import cloudlog
from openpilot.system.hardware import HARDWARE
from openpilot.system.version import get_build_metadata

ATHENA_MGR_PID_PARAM = "AthenadPid"


def main():
  manage_athenad("DongleId", ATHENA_MGR_PID_PARAM, 'athenad', 'system.athena.athenad')


def manage_athenad(dongle_id_param, pid_param, process_name, target):
  params = Params()
<<<<<<< HEAD
  dongle_id = params.get(dongle_id_param, encoding='utf-8')
=======
  dongle_id = params.get("DongleId")
>>>>>>> c4b63cd4
  build_metadata = get_build_metadata()

  cloudlog.bind_global(dongle_id=dongle_id,
                       version=build_metadata.openpilot.version,
                       origin=build_metadata.openpilot.git_normalized_origin,
                       branch=build_metadata.channel,
                       commit=build_metadata.openpilot.git_commit,
                       dirty=build_metadata.openpilot.is_dirty,
                       device=HARDWARE.get_device_type())

  try:
    while 1:
      cloudlog.info(f"starting {process_name} daemon")
      proc = Process(name=process_name, target=launcher, args=(target, process_name))
      proc.start()
      proc.join()
      cloudlog.event(f"{process_name} exited", exitcode=proc.exitcode)
      time.sleep(5)
  except Exception:
    cloudlog.exception(f"manage_{process_name}.exception")
  finally:
    params.remove(pid_param)

if __name__ == '__main__':
  main()<|MERGE_RESOLUTION|>--- conflicted
+++ resolved
@@ -18,11 +18,7 @@
 
 def manage_athenad(dongle_id_param, pid_param, process_name, target):
   params = Params()
-<<<<<<< HEAD
-  dongle_id = params.get(dongle_id_param, encoding='utf-8')
-=======
-  dongle_id = params.get("DongleId")
->>>>>>> c4b63cd4
+  dongle_id = params.get(dongle_id_param)
   build_metadata = get_build_metadata()
 
   cloudlog.bind_global(dongle_id=dongle_id,
