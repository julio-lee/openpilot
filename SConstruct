--- conflicted
+++ resolved
@@ -25,31 +25,36 @@
           default=os.path.exists(File('#.lfsconfig').abspath), # minimal by default on release branch (where there's no LFS)
           help='the minimum build to run openpilot. no tests, tools, etc.')
 
-<<<<<<< HEAD
 AddOption('--stock-ui',
           action='store_true',
           dest='stock_ui',
           default=False,
           help='Build stock openpilot UI instead of sunnypilot UI')
 
-## Architecture name breakdown (arch)
-## - larch64: linux tici aarch64
-## - aarch64: linux pc aarch64
-## - x86_64:  linux pc x64
-## - Darwin:  mac x64 or arm64
-real_arch = arch = subprocess.check_output(["uname", "-m"], encoding='utf8').rstrip()
-=======
 # Detect platform
 arch = subprocess.check_output(["uname", "-m"], encoding='utf8').rstrip()
->>>>>>> 378212e5
 if platform.system() == "Darwin":
   arch = "Darwin"
   brew_prefix = subprocess.check_output(['brew', '--prefix'], encoding='utf8').strip()
 elif arch == "aarch64" and os.path.isfile('/TICI'):
   arch = "larch64"
-<<<<<<< HEAD
-assert arch in ["larch64", "aarch64", "x86_64", "Darwin"]
-
+assert arch in [
+  "larch64",  # linux tici arm64
+  "aarch64",  # linux pc arm64
+  "x86_64",   # linux pc x64
+  "Darwin",   # macOS arm64 (x86 not supported)
+]
+
+env = Environment(
+  ENV={
+    "PATH": os.environ['PATH'],
+    "PYTHONPATH": Dir("#").abspath + ':' + Dir(f"#third_party/acados").abspath,
+    "ACADOS_SOURCE_DIR": Dir("#third_party/acados").abspath,
+    "ACADOS_PYTHON_INTERFACE_PATH": Dir("#third_party/acados/acados_template").abspath,
+    "TERA_PATH": Dir("#").abspath + f"/third_party/acados/{arch}/t_renderer"
+  },
+  CC='clang',
+  CXX='clang++',
 lenv = {
   "PATH": os.environ['PATH'],
   "PYTHONPATH": Dir("#").abspath + ':' + Dir(f"#third_party/acados").abspath,
@@ -140,25 +145,9 @@
 ccflags_option = GetOption('ccflags')
 if ccflags_option:
   ccflags += ccflags_option.split(' ')
-=======
-assert arch in [
-  "larch64",  # linux tici arm64
-  "aarch64",  # linux pc arm64
-  "x86_64",   # linux pc x64
-  "Darwin",   # macOS arm64 (x86 not supported)
-]
->>>>>>> 378212e5
 
 env = Environment(
-  ENV={
-    "PATH": os.environ['PATH'],
-    "PYTHONPATH": Dir("#").abspath + ':' + Dir(f"#third_party/acados").abspath,
-    "ACADOS_SOURCE_DIR": Dir("#third_party/acados").abspath,
-    "ACADOS_PYTHON_INTERFACE_PATH": Dir("#third_party/acados/acados_template").abspath,
-    "TERA_PATH": Dir("#").abspath + f"/third_party/acados/{arch}/t_renderer"
-  },
-  CC='clang',
-  CXX='clang++',
+  ENV=lenv,
   CCFLAGS=[
     "-g",
     "-fPIC",
@@ -180,19 +169,12 @@
     "#third_party",
     "#third_party/json11",
     "#third_party/linux/include",
+    "#third_party/snpe/include",
     "#third_party/acados/include",
     "#third_party/acados/include/blasfeo/include",
     "#third_party/acados/include/hpipm/include",
     "#third_party/catch2/include",
     "#third_party/libyuv/include",
-<<<<<<< HEAD
-    "#third_party/json11",
-    "#third_party/linux/include",
-    "#third_party/snpe/include",
-    "#third_party",
-    "#msgq",
-=======
->>>>>>> 378212e5
   ],
   LIBPATH=[
     "#common",
@@ -249,13 +231,6 @@
   env.Append(CCFLAGS=["-fsanitize=undefined"])
   env.Append(LINKFLAGS=["-fsanitize=undefined"])
 
-<<<<<<< HEAD
-# Setup cache dir
-default_cache_dir = '/data/scons_cache' if AGNOS else '/tmp/scons_cache'
-cache_dir = ARGUMENTS.get('cache_dir', default_cache_dir)
-CacheDir(cache_dir)
-Clean(["."], cache_dir)
-=======
 _extra_cc = shlex.split(GetOption('ccflags') or '')
 if _extra_cc:
   env.Append(CCFLAGS=_extra_cc)
@@ -263,7 +238,6 @@
 # no --as-needed on mac linker
 if arch != "Darwin":
   env.Append(LINKFLAGS=["-Wl,--as-needed", "-Wl,--no-undefined"])
->>>>>>> 378212e5
 
 # progress output
 node_interval = 5
