"""
Copyright (c) 2021-, Haibin Wen, sunnypilot, and a number of other contributors.

This file is part of sunnypilot and is licensed under the MIT License.
See the LICENSE.md file in the root directory for more details.
"""

import hashlib
import os
import pickle
import numpy as np

from openpilot.common.params import Params
from cereal import custom
from openpilot.sunnypilot.modeld_v2.constants import Meta, MetaTombRaider, MetaSimPose
from openpilot.system.hardware.hw import Paths
from pathlib import Path

# see the README.md for more details on the model selector versioning
CURRENT_SELECTOR_VERSION = 10
<<<<<<< HEAD
REQUIRED_MIN_SELECTOR_VERSION = 10
=======
REQUIRED_MIN_SELECTOR_VERSION = 9

USE_ONNX = os.getenv('USE_ONNX', PC)
>>>>>>> 74746036

CUSTOM_MODEL_PATH = Paths.model_root()
METADATA_PATH = Path(__file__).parent / '../models/supercombo_metadata.pkl'

ModelManager = custom.ModelManagerSP


async def verify_file(file_path: str, expected_hash: str) -> bool:
  """Verifies file hash against expected hash"""
  if not os.path.exists(file_path):
    return False

  sha256_hash = hashlib.sha256()
  with open(file_path, "rb") as file:
    for chunk in iter(lambda: file.read(4096), b""):
      sha256_hash.update(chunk)

  return sha256_hash.hexdigest().lower() == expected_hash.lower()


def is_bundle_version_compatible(bundle: dict) -> bool:
  """
  Checks whether the model bundle is compatible with the current selector version constraints.

  The bundle specifies a `minimum_selector_version`, which defines the minimum selector version
  required to load the model. This function ensures that:

    1. The model is not too old: the bundle must require at least `REQUIRED_MIN_SELECTOR_VERSION`.
    2. The model is not too new: it must support the current selector version (`CURRENT_SELECTOR_VERSION`).

  This allows the selector to enforce both a minimum and maximum range of supported models,
  even if a model would otherwise be compatible.

  :param bundle: Dictionary containing `minimum_selector_version`, as defined by the model bundle.
  :type bundle: Dict
  :return: True if the selector version is within the accepted range for the bundle; otherwise False.
  :rtype: Bool
  """
  return bool(REQUIRED_MIN_SELECTOR_VERSION <= bundle.get("minimumSelectorVersion", 0) <= CURRENT_SELECTOR_VERSION)


def get_active_bundle(params: Params = None) -> custom.ModelManagerSP.ModelBundle:
  """Gets the active model bundle from cache"""
  if params is None:
    params = Params()

  try:
    if (active_bundle := params.get("ModelManager_ActiveBundle") or {}) and is_bundle_version_compatible(active_bundle):
      return custom.ModelManagerSP.ModelBundle(**active_bundle)
  except Exception:
    pass

  return None


def get_active_model_runner(params: Params = None, force_check=False) -> custom.ModelManagerSP.Runner:
  """
  Determines and returns the active model runner type, based on provided parameters.
  The function utilizes caching to prevent redundant calculations and checks.

  If the cached "ModelRunnerTypeCache" exists in the provided parameters and `force_check`
  is set to False, the cached value is directly returned. Otherwise, the function determines
  the runner type based on the active model bundle. If a model bundle containing a drive
  model exists, the runner type is derived based on the filename of the drive model.
  Finally, it updates the cache with the determined runner type, if needed.

  :param params: The parameter set used to retrieve caching and runner details. If `None`,
      a default `Params` instance is created internally.
  :type params: Params
  :param force_check: A flag indicating whether to bypass cached results and always
      re-determine the runner type. Defaults to `False`.
  :type force_check: bool
  :return: The determined or cached model runner type.
  :rtype: custom.ModelManagerSP.Runner
  """
  if params is None:
    params = Params()

  if (cached_runner_type := params.get("ModelRunnerTypeCache")) and not force_check:
    if isinstance(cached_runner_type, str) and cached_runner_type.isdigit():
      return int(cached_runner_type)

  runner_type = custom.ModelManagerSP.Runner.stock

  if active_bundle := get_active_bundle(params):
    runner_type = active_bundle.runner.raw

  if cached_runner_type != runner_type:
    params.put("ModelRunnerTypeCache", int(runner_type))

  return runner_type

def _get_model():
  if bundle := get_active_bundle():
    drive_model = next(model for model in bundle.models if model.type == ModelManager.Model.Type.supercombo)
    return drive_model

  return None


def load_metadata():
  metadata_path = METADATA_PATH

  if model := _get_model():
    metadata_path = f"{CUSTOM_MODEL_PATH}/{model.metadata.fileName}"

  with open(metadata_path, 'rb') as f:
    return pickle.load(f)


def prepare_inputs(model_metadata) -> dict[str, np.ndarray]:
  # img buffers are managed in openCL transform code so we don't pass them as inputs
  inputs = {
    k: np.zeros(v, dtype=np.float32).flatten()
    for k, v in model_metadata['input_shapes'].items()
    if 'img' not in k
  }

  return inputs


def load_meta_constants(model_metadata):
  """
  Determines and loads the appropriate meta model class based on the metadata provided. The function checks
  specific keys and conditions within the provided metadata dictionary to identify the corresponding meta
  model class to return.

  :param model_metadata: Dictionary containing metadata about the model. It includes
      details such as input shapes, output slices, and other configurations for identifying
      metadata-dependent meta model classes.
  :type model_metadata: dict
  :return: The appropriate meta model class (Meta, MetaSimPose, or MetaTombRaider)
      based on the conditions and metadata provided.
  :rtype: type
  """
  meta = Meta  # Default Meta

  if 'sim_pose' in model_metadata['input_shapes'].keys():
    # Meta for models with sim_pose input
    meta = MetaSimPose
  else:
    # Meta for Tomb Raider, it does not include sim_pose input but has the same meta slice as previous models
    meta_slice = model_metadata['output_slices']['meta']
    meta_tf_slice = slice(5868, 5921, None)

    if (
            meta_slice.start == meta_tf_slice.start and
            meta_slice.stop == meta_tf_slice.stop and
            meta_slice.step == meta_tf_slice.step
    ):
      meta = MetaTombRaider

  return meta


# The following method(s) are modeld helper methods
def plan_x_idxs_helper(constants, plan, model_output) -> list[float]:
  # times at X_IDXS according to plan.
  LINE_T_IDXS = [np.nan] * constants.IDX_N
  LINE_T_IDXS[0] = 0.0
  plan_x = model_output['plan'][0, :, plan.POSITION][:, 0].tolist()
  for xidx in range(1, constants.IDX_N):
    tidx = 0
    # increment tidx until we find an element that's further away than the current xidx
    while tidx < constants.IDX_N - 1 and plan_x[tidx + 1] < constants.X_IDXS[xidx]:
      tidx += 1
    if tidx == constants.IDX_N - 1:
      # if the plan doesn't extend far enough, set plan_t to the max value (10s), then break
      LINE_T_IDXS[xidx] = constants.T_IDXS[constants.IDX_N - 1]
      break
    # interpolate to find `t` for the current xidx
    current_x_val = plan_x[tidx]
    next_x_val = plan_x[tidx + 1]
    p = (constants.X_IDXS[xidx] - current_x_val) / (next_x_val - current_x_val) if abs(
      next_x_val - current_x_val) > 1e-9 else float('nan')
    LINE_T_IDXS[xidx] = p * constants.T_IDXS[tidx + 1] + (1 - p) * constants.T_IDXS[tidx]
  return LINE_T_IDXS<|MERGE_RESOLUTION|>--- conflicted
+++ resolved
@@ -18,13 +18,7 @@
 
 # see the README.md for more details on the model selector versioning
 CURRENT_SELECTOR_VERSION = 10
-<<<<<<< HEAD
-REQUIRED_MIN_SELECTOR_VERSION = 10
-=======
 REQUIRED_MIN_SELECTOR_VERSION = 9
-
-USE_ONNX = os.getenv('USE_ONNX', PC)
->>>>>>> 74746036
 
 CUSTOM_MODEL_PATH = Paths.model_root()
 METADATA_PATH = Path(__file__).parent / '../models/supercombo_metadata.pkl'
