--- conflicted
+++ resolved
@@ -105,18 +105,9 @@
     inputs[self.desire_key][0] = 0
     new_desire = np.where(inputs[self.desire_key] - self.prev_desire > .99, inputs[self.desire_key], 0)
     self.prev_desire[:] = inputs[self.desire_key]
-<<<<<<< HEAD
-    if self.numpy_inputs[self.desire_key].shape[1] == self.temporal_buffers[self.desire_key].shape[1]:
-      desire_len = inputs[self.desire_key].shape[-1]
-      self.temporal_buffers[self.desire_key][0][:-desire_len] = self.temporal_buffers[self.desire_key][0][desire_len:]
-      self.temporal_buffers[self.desire_key][0][-desire_len:] = new_desire
-    else:
-      self.temporal_buffers[self.desire_key][0,:-1] = self.temporal_buffers[self.desire_key][0,1:]
-      self.temporal_buffers[self.desire_key][0,-1] = new_desire
-=======
     self.temporal_buffers[self.desire_key][0,:-1] = self.temporal_buffers[self.desire_key][0,1:]
     self.temporal_buffers[self.desire_key][0,-1] = new_desire
->>>>>>> 74746036
+
 
     # Roll buffer and assign based on desire.shape[1] value
     if self.temporal_buffers[self.desire_key].shape[1] > self.numpy_inputs[self.desire_key].shape[1]:
