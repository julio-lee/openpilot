from openpilot.common.constants import CV
from openpilot.common.params import Params

from openpilot.sunnypilot.navd.helpers import Coordinate, string_to_direction


class NavigationInstructions:
  def __init__(self):
    self.coord = Coordinate(0, 0)
    self.params = Params()
    self._cached_route = None
    self._route_loaded = False
    self._no_route = False

  def get_route_progress(self, current_lat, current_lon) -> dict | None:
    route = self.get_current_route()
    if not route or not route['geometry'] or not route['steps']:
      return None

    self.coord.latitude = current_lat
    self.coord.longitude = current_lon

    # Find the closest point on the route relative to self
    closest_idx, min_distance = min(((idx, self.coord.distance_to(coord)) for idx, coord in enumerate(route['geometry'])), key=lambda x: x[1])
    closest_cumulative = route['cumulative_distances'][closest_idx]

    # Find the current step index, which is the HIGHEST idx where the step location cumulative less/equal closest cumulative
    current_step_idx = max((idx for idx, step in enumerate(route['steps']) if step['cumulative_distance'] <= closest_cumulative), default=-1)
    current_step = route['steps'][current_step_idx if current_step_idx >= 0 else 0]

    # The next turn is the next step relative to our cumulative index
    next_turn_idx = current_step_idx + 1
    next_turn = route['steps'][next_turn_idx] if 0 <= next_turn_idx < len(route['steps']) else None

    current_maxspeed = current_step['maxspeed']

    distance_to_end_of_step = max(0, current_step['distance'] - (closest_cumulative - current_step['cumulative_distance']))

<<<<<<< HEAD
    # Calculate total remaining distance and time
    total_distance_remaining: float = max(0, route['total_distance'] - closest_cumulative)
    progress_in_step = (closest_cumulative - current_step['cumulative_distance']) / current_step['distance'] if current_step['distance'] > 0 else 1.0
    time_left_in_step = (1 - progress_in_step) * current_step['duration']
    total_time_remaining: float = time_left_in_step + sum(step['duration'] for step in route['steps'][current_step_idx + 1 :])

=======
>>>>>>> 7b28c2f5
    all_maneuvers: list = []
    max_maneuvers = 2
    for idx in range(current_step_idx, min(current_step_idx + max_maneuvers, len(route['steps']))):
      step = route['steps'][idx]
      if idx == current_step_idx:
        distance = distance_to_end_of_step
      else:
        distance = step['cumulative_distance'] - closest_cumulative
      all_maneuvers.append({'distance': distance, 'type': step['maneuver'], 'modifier': step['modifier']})

    return {
      'distance_from_route': min_distance,
      'current_step': current_step,
      'next_turn': next_turn,
      'current_maxspeed': current_maxspeed,
      'all_maneuvers': all_maneuvers,
      'current_step_idx': current_step_idx,
      'distance_to_end_of_step': distance_to_end_of_step,
    }

  def get_current_route(self):
    if self._route_loaded and self._cached_route is not None:
      return self._cached_route
    if self._no_route:
      return None

    param_value = self.params.get('MapboxSettings')
    route = param_value['navData']['route'] if param_value else None
    if not route:
      self._no_route = True
      return None

    geometry = [Coordinate(coord['latitude'], coord['longitude']) for coord in route['geometry']]
    cumulative_distances = [0.0]
    cumulative_distances.extend(cumulative_distances[-1] + geometry[step - 1].distance_to(geometry[step]) for step in range(1, len(geometry)))
    maxspeed = [(speed['speed'], speed['unit']) for speed in route['maxspeed']]
    steps = []
    for step in route['steps']:
      location = Coordinate(step['location']['latitude'], step['location']['longitude'])
      closest_idx = min(range(len(geometry)), key=lambda i: location.distance_to(geometry[i]))
      steps.append({
        'bannerInstructions': step['bannerInstructions'],
        'distance': step['distance'],
        'duration': step['duration'],
        'maneuver': step['maneuver'],
        'location': location,
        'cumulative_distance': cumulative_distances[closest_idx],
        'maxspeed': maxspeed[min(closest_idx, len(maxspeed) - 1)],
        'modifier': string_to_direction(step['modifier']),
      })
    self._cached_route = {
      'steps': steps,
      'total_distance': route['totalDistance'],
      'total_duration': route['totalDuration'],
      'geometry': geometry,
      'cumulative_distances': cumulative_distances,
      'maxspeed': maxspeed,
    }
    self._route_loaded = True
    return self._cached_route

  def clear_route_cache(self):
    self._cached_route = None
    self._route_loaded = False
    self._no_route = False

  def get_upcoming_turn_from_progress(self, progress, current_lat, current_lon) -> str:
    if progress and progress['next_turn']:
      self.coord.latitude = current_lat
      self.coord.longitude = current_lon
      distance = self.coord.distance_to(progress['next_turn']['location'])
      if distance <= 100:
        modifier = progress['next_turn']['modifier']
        return str(modifier)
    return 'none'

  @staticmethod
  def get_current_speed_limit_from_progress(progress, is_metric: bool) -> int:
    if progress and progress['current_maxspeed']:
      speed, _ = progress['current_maxspeed']
      if is_metric:
        return int(speed)
      else:
        return int(round(speed * CV.KPH_TO_MPH))
    return 0<|MERGE_RESOLUTION|>--- conflicted
+++ resolved
@@ -36,15 +36,6 @@
 
     distance_to_end_of_step = max(0, current_step['distance'] - (closest_cumulative - current_step['cumulative_distance']))
 
-<<<<<<< HEAD
-    # Calculate total remaining distance and time
-    total_distance_remaining: float = max(0, route['total_distance'] - closest_cumulative)
-    progress_in_step = (closest_cumulative - current_step['cumulative_distance']) / current_step['distance'] if current_step['distance'] > 0 else 1.0
-    time_left_in_step = (1 - progress_in_step) * current_step['duration']
-    total_time_remaining: float = time_left_in_step + sum(step['duration'] for step in route['steps'][current_step_idx + 1 :])
-
-=======
->>>>>>> 7b28c2f5
     all_maneuvers: list = []
     max_maneuvers = 2
     for idx in range(current_step_idx, min(current_step_idx + max_maneuvers, len(route['steps']))):
