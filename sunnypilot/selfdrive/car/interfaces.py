"""
Copyright (c) 2021-, Haibin Wen, sunnypilot, and a number of other contributors.

This file is part of sunnypilot and is licensed under the MIT License.
See the LICENSE.md file in the root directory for more details.
"""
from typing import Any

from opendbc.car import structs
from opendbc.car.interfaces import CarInterfaceBase
<<<<<<< HEAD
from opendbc.sunnypilot.car.hyundai.longitudinal.helpers import LongitudinalTuningType, RadarType
from opendbc.sunnypilot.car.hyundai.values import HyundaiFlagsSP
=======
>>>>>>> 7f035bae
from openpilot.common.params import Params
from openpilot.common.swaglog import cloudlog
from openpilot.sunnypilot.selfdrive.controls.lib.nnlc.helpers import get_nn_model_path

import openpilot.system.sentry as sentry


def log_fingerprint(CP: structs.CarParams) -> None:
  if CP.carFingerprint == "MOCK":
    sentry.capture_fingerprint_mock()
  else:
    sentry.capture_fingerprint(CP.carFingerprint, CP.brand)


def _initialize_neural_network_lateral_control(CI: CarInterfaceBase, CP: structs.CarParams, CP_SP: structs.CarParamsSP,
                                               params: Params = None, enabled: bool = False) -> None:
  if params is None:
    params = Params()

  nnlc_model_path, nnlc_model_name, exact_match = get_nn_model_path(CP)

  if nnlc_model_name == "MOCK":
    cloudlog.error({"nnlc event": "car doesn't match any Neural Network model"})

  if nnlc_model_name != "MOCK" and CP.steerControlType != structs.CarParams.SteerControlType.angle:
    enabled = params.get_bool("NeuralNetworkLateralControl")

  if enabled:
    CI.configure_torque_tune(CP.carFingerprint, CP.lateralTuning)

  CP_SP.neuralNetworkLateralControl.model.path = nnlc_model_path
  CP_SP.neuralNetworkLateralControl.model.name = nnlc_model_name
  CP_SP.neuralNetworkLateralControl.fuzzyFingerprint = not exact_match


def _initialize_radar(CI: CarInterfaceBase, CP: structs.CarParams, CP_SP: structs.CarParamsSP, params: Params = None) -> None:
  if params is None:
    params = Params()

  # Hyundai Radar
  if CP.brand == 'hyundai':
    hyundai_radar = params.get("HyundaiRadar")
    if hyundai_radar == RadarType.OFF:
      CP_SP.flags |= HyundaiFlagsSP.RADAR_OFF.value
    if hyundai_radar == RadarType.LEAD_ONLY:
      CP_SP.flags |= HyundaiFlagsSP.RADAR_LEAD_ONLY.value
    if hyundai_radar == RadarType.FULL_RADAR:
      CP_SP.flags |= HyundaiFlagsSP.RADAR_FULL_RADAR.value


def setup_interfaces(CI: CarInterfaceBase, params: Params = None) -> None:
  CP = CI.CP
  CP_SP = CI.CP_SP

<<<<<<< HEAD
  _initialize_custom_longitudinal_tuning(CI, CP, CP_SP, params)
  _initialize_neural_network_lateral_control(CI, CP, CP_SP, params)
  _initialize_radar(CI, CP, CP_SP, params)
=======
  _initialize_neural_network_lateral_control(CI, CP, CP_SP, params)


def initialize_params(params) -> list[dict[str, Any]]:
  keys: list = []

  # hyundai
  keys.extend([
    "HyundaiLongitudinalTuning"
  ])

  return [{k: params.get(k, return_default=True)} for k in keys]
>>>>>>> 7f035bae
<|MERGE_RESOLUTION|>--- conflicted
+++ resolved
@@ -8,11 +8,6 @@
 
 from opendbc.car import structs
 from opendbc.car.interfaces import CarInterfaceBase
-<<<<<<< HEAD
-from opendbc.sunnypilot.car.hyundai.longitudinal.helpers import LongitudinalTuningType, RadarType
-from opendbc.sunnypilot.car.hyundai.values import HyundaiFlagsSP
-=======
->>>>>>> 7f035bae
 from openpilot.common.params import Params
 from openpilot.common.swaglog import cloudlog
 from openpilot.sunnypilot.selfdrive.controls.lib.nnlc.helpers import get_nn_model_path
@@ -48,30 +43,10 @@
   CP_SP.neuralNetworkLateralControl.fuzzyFingerprint = not exact_match
 
 
-def _initialize_radar(CI: CarInterfaceBase, CP: structs.CarParams, CP_SP: structs.CarParamsSP, params: Params = None) -> None:
-  if params is None:
-    params = Params()
-
-  # Hyundai Radar
-  if CP.brand == 'hyundai':
-    hyundai_radar = params.get("HyundaiRadar")
-    if hyundai_radar == RadarType.OFF:
-      CP_SP.flags |= HyundaiFlagsSP.RADAR_OFF.value
-    if hyundai_radar == RadarType.LEAD_ONLY:
-      CP_SP.flags |= HyundaiFlagsSP.RADAR_LEAD_ONLY.value
-    if hyundai_radar == RadarType.FULL_RADAR:
-      CP_SP.flags |= HyundaiFlagsSP.RADAR_FULL_RADAR.value
-
-
 def setup_interfaces(CI: CarInterfaceBase, params: Params = None) -> None:
   CP = CI.CP
   CP_SP = CI.CP_SP
 
-<<<<<<< HEAD
-  _initialize_custom_longitudinal_tuning(CI, CP, CP_SP, params)
-  _initialize_neural_network_lateral_control(CI, CP, CP_SP, params)
-  _initialize_radar(CI, CP, CP_SP, params)
-=======
   _initialize_neural_network_lateral_control(CI, CP, CP_SP, params)
 
 
@@ -80,8 +55,8 @@
 
   # hyundai
   keys.extend([
-    "HyundaiLongitudinalTuning"
+    "HyundaiLongitudinalTuning",
+    "HyundaiRadar"
   ])
 
-  return [{k: params.get(k, return_default=True)} for k in keys]
->>>>>>> 7f035bae
+  return [{k: params.get(k, return_default=True)} for k in keys]