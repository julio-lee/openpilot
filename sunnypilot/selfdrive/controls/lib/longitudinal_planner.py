--- conflicted
+++ resolved
@@ -9,12 +9,9 @@
 from opendbc.car import structs
 from openpilot.selfdrive.car.cruise import V_CRUISE_UNSET
 from openpilot.sunnypilot.selfdrive.controls.lib.dec.dec import DynamicExperimentalController
-<<<<<<< HEAD
 from openpilot.sunnypilot.selfdrive.controls.lib.speed_limit_controller.speed_limit_controller import SpeedLimitController
 from openpilot.sunnypilot.selfdrive.selfdrived.events import EventsSP
-=======
 from openpilot.sunnypilot.models.helpers import get_active_bundle
->>>>>>> a93f1caf
 
 DecState = custom.LongitudinalPlanSP.DynamicExperimentalControl.DynamicExperimentalControlState
 
@@ -24,16 +21,13 @@
     self.events_sp = EventsSP()
 
     self.dec = DynamicExperimentalController(CP, mpc)
-<<<<<<< HEAD
+    self.generation = int(model_bundle.generation) if (model_bundle := get_active_bundle()) else None
     self.slc = SpeedLimitController(CP)
-=======
-    self.generation = int(model_bundle.generation) if (model_bundle := get_active_bundle()) else None
 
   @property
   def mlsim(self) -> bool:
     # If we don't have a generation set, we assume it's default model. Which as of today are mlsim.
     return bool(self.generation is None or self.generation >= 11)
->>>>>>> a93f1caf
 
   def get_mpc_mode(self) -> str | None:
     if not self.dec.active():
