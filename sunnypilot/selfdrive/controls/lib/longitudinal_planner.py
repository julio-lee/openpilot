"""
Copyright (c) 2021-, Haibin Wen, sunnypilot, and a number of other contributors.

This file is part of sunnypilot and is licensed under the MIT License.
See the LICENSE.md file in the root directory for more details.
"""

from cereal import messaging, custom
from opendbc.car import structs
from openpilot.sunnypilot.selfdrive.controls.lib.dec.dec import DynamicExperimentalController
<<<<<<< HEAD
from openpilot.sunnypilot.selfdrive.controls.lib.speed_limit_controller.speed_limit_controller import SpeedLimitController
from openpilot.sunnypilot.selfdrive.controls.lib.speed_limit_controller.speed_limit_resolver import SpeedLimitResolver
from openpilot.sunnypilot.selfdrive.selfdrived.events import EventsSP
=======
from openpilot.sunnypilot.selfdrive.controls.lib.smart_cruise_control.smart_cruise_control import SmartCruiseControl
>>>>>>> 784e1d66
from openpilot.sunnypilot.models.helpers import get_active_bundle

DecState = custom.LongitudinalPlanSP.DynamicExperimentalControl.DynamicExperimentalControlState
Source = custom.LongitudinalPlanSP.LongitudinalPlanSource


class LongitudinalPlannerSP:
  def __init__(self, CP: structs.CarParams, mpc):
    self.events_sp = EventsSP()

    self.resolver = SpeedLimitResolver()

    self.dec = DynamicExperimentalController(CP, mpc)
    self.scc = SmartCruiseControl()
    self.generation = int(model_bundle.generation) if (model_bundle := get_active_bundle()) else None
<<<<<<< HEAD
    self.slc = SpeedLimitController(CP)
=======
    self.source = Source.cruise
>>>>>>> 784e1d66

  @property
  def mlsim(self) -> bool:
    # If we don't have a generation set, we assume it's default model. Which as of today are mlsim.
    return bool(self.generation is None or self.generation >= 11)

  def get_mpc_mode(self) -> str | None:
    if not self.dec.active():
      return None

    return self.dec.mode()

<<<<<<< HEAD
  def update_v_cruise(self, sm: messaging.SubMaster, v_ego: float, a_ego: float, v_cruise: float) -> float:
    self.events_sp.clear()

    # Speed Limit Control
    self.resolver.update(v_ego, sm)
    v_cruise_slc = self.slc.update(sm['carControl'].longActive, v_ego, a_ego, sm['carState'].vCruiseCluster,
                                   self.resolver.speed_limit, self.resolver.distance, self.resolver.source, self.events_sp)

    v_cruise_final = min(v_cruise, v_cruise_slc)

    return v_cruise_final
=======
  def update_targets(self, sm: messaging.SubMaster, v_ego: float, a_ego: float, v_cruise: float) -> tuple[float, float]:
    self.scc.update(sm, v_ego, a_ego, v_cruise)

    targets = {
      Source.cruise: (v_cruise, a_ego),
      Source.sccVision: (self.scc.vision.output_v_target, self.scc.vision.output_a_target)
    }

    self.source = min(targets, key=lambda k: targets[k][0])
    v_target, a_target = targets[self.source]

    return v_target, a_target
>>>>>>> 784e1d66

  def update(self, sm: messaging.SubMaster) -> None:
    self.dec.update(sm)

  def publish_longitudinal_plan_sp(self, sm: messaging.SubMaster, pm: messaging.PubMaster) -> None:
    plan_sp_send = messaging.new_message('longitudinalPlanSP')

    plan_sp_send.valid = sm.all_checks(service_list=['carState', 'controlsState'])

    longitudinalPlanSP = plan_sp_send.longitudinalPlanSP
<<<<<<< HEAD
    longitudinalPlanSP.events = self.events_sp.to_msg()
=======
    longitudinalPlanSP.longitudinalPlanSource = self.source
>>>>>>> 784e1d66

    # Dynamic Experimental Control
    dec = longitudinalPlanSP.dec
    dec.state = DecState.blended if self.dec.mode() == 'blended' else DecState.acc
    dec.enabled = self.dec.enabled()
    dec.active = self.dec.active()

<<<<<<< HEAD
    # Speed Limit Control
    slc = longitudinalPlanSP.slc
    slc.state = self.slc.state
    slc.enabled = self.slc.is_enabled
    slc.active = self.slc.is_active
    slc.speedLimit = float(self.resolver.speed_limit)
    slc.speedLimitOffset = float(self.slc.speed_limit_offset)
    slc.distToSpeedLimit = float(self.resolver.distance)
    slc.source = self.resolver.source
=======
    # Smart Cruise Control
    smartCruiseControl = longitudinalPlanSP.smartCruiseControl
    # Vision Turn Speed Control
    sccVision = smartCruiseControl.vision
    sccVision.state = self.scc.vision.state
    sccVision.vTarget = float(self.scc.vision.output_v_target)
    sccVision.aTarget = float(self.scc.vision.output_a_target)
    sccVision.currentLateralAccel = float(self.scc.vision.current_lat_acc)
    sccVision.maxPredictedLateralAccel = float(self.scc.vision.max_pred_lat_acc)
    sccVision.enabled = self.scc.vision.is_enabled
    sccVision.active = self.scc.vision.is_active
>>>>>>> 784e1d66

    pm.send('longitudinalPlanSP', plan_sp_send)<|MERGE_RESOLUTION|>--- conflicted
+++ resolved
@@ -8,13 +8,10 @@
 from cereal import messaging, custom
 from opendbc.car import structs
 from openpilot.sunnypilot.selfdrive.controls.lib.dec.dec import DynamicExperimentalController
-<<<<<<< HEAD
+from openpilot.sunnypilot.selfdrive.controls.lib.smart_cruise_control.smart_cruise_control import SmartCruiseControl
 from openpilot.sunnypilot.selfdrive.controls.lib.speed_limit_controller.speed_limit_controller import SpeedLimitController
 from openpilot.sunnypilot.selfdrive.controls.lib.speed_limit_controller.speed_limit_resolver import SpeedLimitResolver
 from openpilot.sunnypilot.selfdrive.selfdrived.events import EventsSP
-=======
-from openpilot.sunnypilot.selfdrive.controls.lib.smart_cruise_control.smart_cruise_control import SmartCruiseControl
->>>>>>> 784e1d66
 from openpilot.sunnypilot.models.helpers import get_active_bundle
 
 DecState = custom.LongitudinalPlanSP.DynamicExperimentalControl.DynamicExperimentalControlState
@@ -29,12 +26,9 @@
 
     self.dec = DynamicExperimentalController(CP, mpc)
     self.scc = SmartCruiseControl()
+    self.slc = SpeedLimitController(CP)
     self.generation = int(model_bundle.generation) if (model_bundle := get_active_bundle()) else None
-<<<<<<< HEAD
-    self.slc = SpeedLimitController(CP)
-=======
     self.source = Source.cruise
->>>>>>> 784e1d66
 
   @property
   def mlsim(self) -> bool:
@@ -47,32 +41,26 @@
 
     return self.dec.mode()
 
-<<<<<<< HEAD
-  def update_v_cruise(self, sm: messaging.SubMaster, v_ego: float, a_ego: float, v_cruise: float) -> float:
+  def update_targets(self, sm: messaging.SubMaster, v_ego: float, a_ego: float, v_cruise: float) -> tuple[float, float]:
     self.events_sp.clear()
+
+    self.scc.update(sm, v_ego, a_ego, v_cruise)
 
     # Speed Limit Control
     self.resolver.update(v_ego, sm)
     v_cruise_slc = self.slc.update(sm['carControl'].longActive, v_ego, a_ego, sm['carState'].vCruiseCluster,
                                    self.resolver.speed_limit, self.resolver.distance, self.resolver.source, self.events_sp)
 
-    v_cruise_final = min(v_cruise, v_cruise_slc)
-
-    return v_cruise_final
-=======
-  def update_targets(self, sm: messaging.SubMaster, v_ego: float, a_ego: float, v_cruise: float) -> tuple[float, float]:
-    self.scc.update(sm, v_ego, a_ego, v_cruise)
-
     targets = {
       Source.cruise: (v_cruise, a_ego),
-      Source.sccVision: (self.scc.vision.output_v_target, self.scc.vision.output_a_target)
+      Source.sccVision: (self.scc.vision.output_v_target, self.scc.vision.output_a_target),
+      Source.sla: (v_cruise_slc, a_ego),
     }
 
     self.source = min(targets, key=lambda k: targets[k][0])
     v_target, a_target = targets[self.source]
 
     return v_target, a_target
->>>>>>> 784e1d66
 
   def update(self, sm: messaging.SubMaster) -> None:
     self.dec.update(sm)
@@ -83,11 +71,8 @@
     plan_sp_send.valid = sm.all_checks(service_list=['carState', 'controlsState'])
 
     longitudinalPlanSP = plan_sp_send.longitudinalPlanSP
-<<<<<<< HEAD
+    longitudinalPlanSP.longitudinalPlanSource = self.source
     longitudinalPlanSP.events = self.events_sp.to_msg()
-=======
-    longitudinalPlanSP.longitudinalPlanSource = self.source
->>>>>>> 784e1d66
 
     # Dynamic Experimental Control
     dec = longitudinalPlanSP.dec
@@ -95,17 +80,6 @@
     dec.enabled = self.dec.enabled()
     dec.active = self.dec.active()
 
-<<<<<<< HEAD
-    # Speed Limit Control
-    slc = longitudinalPlanSP.slc
-    slc.state = self.slc.state
-    slc.enabled = self.slc.is_enabled
-    slc.active = self.slc.is_active
-    slc.speedLimit = float(self.resolver.speed_limit)
-    slc.speedLimitOffset = float(self.slc.speed_limit_offset)
-    slc.distToSpeedLimit = float(self.resolver.distance)
-    slc.source = self.resolver.source
-=======
     # Smart Cruise Control
     smartCruiseControl = longitudinalPlanSP.smartCruiseControl
     # Vision Turn Speed Control
@@ -117,6 +91,15 @@
     sccVision.maxPredictedLateralAccel = float(self.scc.vision.max_pred_lat_acc)
     sccVision.enabled = self.scc.vision.is_enabled
     sccVision.active = self.scc.vision.is_active
->>>>>>> 784e1d66
+
+    # Speed Limit Control
+    slc = longitudinalPlanSP.slc
+    slc.state = self.slc.state
+    slc.enabled = self.slc.is_enabled
+    slc.active = self.slc.is_active
+    slc.speedLimit = float(self.resolver.speed_limit)
+    slc.speedLimitOffset = float(self.slc.speed_limit_offset)
+    slc.distToSpeedLimit = float(self.resolver.distance)
+    slc.source = self.resolver.source
 
     pm.send('longitudinalPlanSP', plan_sp_send)