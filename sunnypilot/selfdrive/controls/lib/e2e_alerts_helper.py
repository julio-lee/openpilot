--- conflicted
+++ resolved
@@ -14,11 +14,7 @@
 
 GREEN_LIGHT_X_THRESHOLD = 30
 LEAD_DEPART_DIST_THRESHOLD = 1.0
-<<<<<<< HEAD
-TRIGGER_TIMER_THRESHOLD = 0.5
-=======
 TRIGGER_TIMER_THRESHOLD = 0.3
->>>>>>> 063aa994
 
 
 class E2EStates:
