--- conflicted
+++ resolved
@@ -78,14 +78,10 @@
 
   # start manager
   cd selfdrive/manager
-<<<<<<< HEAD
   if [ ! -f $DIR/prebuilt ]; then
-    ./custom_dep.py && ./build.py
+    ./build.py
   fi
   ./manager.py
-=======
-  ./build.py && ./manager.py
->>>>>>> 66df10fa
 
   # if broken, keep on screen error
   while true; do sleep 1; done
