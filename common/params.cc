#include "common/params.h"

#include <dirent.h>
#include <sys/file.h>

#include <algorithm>
#include <cassert>
#include <csignal>
#include <unordered_map>

#include "common/queue.h"
#include "common/swaglog.h"
#include "common/util.h"
#include "system/hardware/hw.h"

namespace {

volatile sig_atomic_t params_do_exit = 0;
void params_sig_handler(int signal) {
  params_do_exit = 1;
}

int fsync_dir(const std::string &path) {
  int result = -1;
  int fd = HANDLE_EINTR(open(path.c_str(), O_RDONLY, 0755));
  if (fd >= 0) {
    result = HANDLE_EINTR(fsync(fd));
    HANDLE_EINTR(close(fd));
  }
  return result;
}

bool create_params_path(const std::string &param_path, const std::string &key_path) {
  // Make sure params path exists
  if (!util::file_exists(param_path) && !util::create_directories(param_path, 0775)) {
    return false;
  }

  // See if the symlink exists, otherwise create it
  if (!util::file_exists(key_path)) {
    // 1) Create temp folder
    // 2) Symlink it to temp link
    // 3) Move symlink to <params>/d

    std::string tmp_path = param_path + "/.tmp_XXXXXX";
    // this should be OK since mkdtemp just replaces characters in place
    char *tmp_dir = mkdtemp((char *)tmp_path.c_str());
    if (tmp_dir == NULL) {
      return false;
    }

    std::string link_path = std::string(tmp_dir) + ".link";
    if (symlink(tmp_dir, link_path.c_str()) != 0) {
      return false;
    }

    // don't return false if it has been created by other
    if (rename(link_path.c_str(), key_path.c_str()) != 0 && errno != EEXIST) {
      return false;
    }
  }

  return true;
}

std::string ensure_params_path(const std::string &prefix, const std::string &path = {}) {
  std::string params_path = path.empty() ? Path::params() : path;
  if (!create_params_path(params_path, params_path + prefix)) {
    throw std::runtime_error(util::string_format(
        "Failed to ensure params path, errno=%d, path=%s, param_prefix=%s",
        errno, params_path.c_str(), prefix.c_str()));
  }
  return params_path;
}

class FileLock {
public:
  FileLock(const std::string &fn) {
    fd_ = HANDLE_EINTR(open(fn.c_str(), O_CREAT, 0775));
    if (fd_ < 0 || HANDLE_EINTR(flock(fd_, LOCK_EX)) < 0) {
      LOGE("Failed to lock file %s, errno=%d", fn.c_str(), errno);
    }
  }
  ~FileLock() { close(fd_); }

private:
  int fd_ = -1;
};

std::unordered_map<std::string, uint32_t> keys = {
    {"AccessToken", CLEAR_ON_MANAGER_START | DONT_LOG},
    {"AlwaysOnDM", PERSISTENT},
    {"ApiCache_Device", PERSISTENT},
    {"ApiCache_NavDestinations", PERSISTENT},
    {"AssistNowToken", PERSISTENT},
    {"AthenadPid", PERSISTENT},
    {"AthenadUploadQueue", PERSISTENT},
    {"AthenadRecentlyViewedRoutes", PERSISTENT},
    {"BootCount", PERSISTENT},
    {"CalibrationParams", PERSISTENT},
    {"CameraDebugExpGain", CLEAR_ON_MANAGER_START},
    {"CameraDebugExpTime", CLEAR_ON_MANAGER_START},
    {"CarBatteryCapacity", PERSISTENT},
    {"CarParams", CLEAR_ON_MANAGER_START | CLEAR_ON_ONROAD_TRANSITION},
    {"CarParamsCache", CLEAR_ON_MANAGER_START},
    {"CarParamsPersistent", PERSISTENT},
    {"CarParamsPrevRoute", PERSISTENT},
    {"CarVin", CLEAR_ON_MANAGER_START | CLEAR_ON_ONROAD_TRANSITION},
    {"CompletedTrainingVersion", PERSISTENT},
    {"ControlsReady", CLEAR_ON_MANAGER_START | CLEAR_ON_ONROAD_TRANSITION},
    {"CurrentBootlog", PERSISTENT},
    {"CurrentRoute", CLEAR_ON_MANAGER_START | CLEAR_ON_ONROAD_TRANSITION},
    {"DisableLogging", CLEAR_ON_MANAGER_START | CLEAR_ON_ONROAD_TRANSITION},
    {"DisablePowerDown", PERSISTENT | BACKUP},
    {"DisableUpdates", PERSISTENT | BACKUP},
    {"DisengageOnAccelerator", PERSISTENT | BACKUP},
    {"DmModelInitialized", CLEAR_ON_ONROAD_TRANSITION},
    {"DongleId", PERSISTENT},
    {"DoReboot", CLEAR_ON_MANAGER_START},
    {"DoShutdown", CLEAR_ON_MANAGER_START},
    {"DoUninstall", CLEAR_ON_MANAGER_START},
    {"ExperimentalLongitudinalEnabled", PERSISTENT | DEVELOPMENT_ONLY | BACKUP},
    {"ExperimentalMode", PERSISTENT | BACKUP},
    {"ExperimentalModeConfirmed", PERSISTENT | BACKUP},
    {"FirmwareQueryDone", CLEAR_ON_MANAGER_START | CLEAR_ON_ONROAD_TRANSITION},
    {"ForcePowerDown", PERSISTENT},
    {"GitBranch", PERSISTENT},
    {"GitCommit", PERSISTENT},
    {"GitCommitDate", PERSISTENT},
    {"GitDiff", PERSISTENT},
    {"GithubSshKeys", PERSISTENT | BACKUP},
    {"GithubUsername", PERSISTENT | BACKUP},
    {"GitRemote", PERSISTENT},
    {"GsmApn", PERSISTENT | BACKUP},
    {"GsmMetered", PERSISTENT | BACKUP},
    {"GsmRoaming", PERSISTENT | BACKUP},
    {"HardwareSerial", PERSISTENT},
    {"HasAcceptedTerms", PERSISTENT},
    {"IMEI", PERSISTENT},
    {"InstallDate", PERSISTENT},
    {"IsDriverViewEnabled", CLEAR_ON_MANAGER_START},
    {"IsEngaged", PERSISTENT},
    {"IsLdwEnabled", PERSISTENT | BACKUP},
    {"IsMetric", PERSISTENT | BACKUP},
    {"IsOffroad", CLEAR_ON_MANAGER_START},
    {"IsOnroad", PERSISTENT},
    {"IsRhdDetected", PERSISTENT},
    {"IsReleaseBranch", CLEAR_ON_MANAGER_START},
    {"IsReleaseSPBranch", CLEAR_ON_MANAGER_START},
    {"IsTakingSnapshot", CLEAR_ON_MANAGER_START},
    {"IsTestedBranch", CLEAR_ON_MANAGER_START},
    {"JoystickDebugMode", CLEAR_ON_MANAGER_START | CLEAR_ON_OFFROAD_TRANSITION},
    {"LanguageSetting", PERSISTENT | BACKUP},
    {"LastAthenaPingTime", CLEAR_ON_MANAGER_START},
    {"LastGPSPosition", PERSISTENT},
    {"LastManagerExitReason", CLEAR_ON_MANAGER_START},
    {"LastOffroadStatusPacket", CLEAR_ON_MANAGER_START | CLEAR_ON_OFFROAD_TRANSITION},
    {"LastPowerDropDetected", CLEAR_ON_MANAGER_START},
    {"LastUpdateException", CLEAR_ON_MANAGER_START},
    {"LastUpdateTime", PERSISTENT},
    {"LiveParameters", PERSISTENT},
    {"LiveTorqueParameters", PERSISTENT | DONT_LOG},
    {"LongitudinalPersonality", PERSISTENT | BACKUP},
    {"NavDestination", CLEAR_ON_MANAGER_START | CLEAR_ON_OFFROAD_TRANSITION},
    {"NavDestinationWaypoints", CLEAR_ON_MANAGER_START | CLEAR_ON_OFFROAD_TRANSITION},
    {"NavPastDestinations", PERSISTENT},
    {"NavSettingLeftSide", PERSISTENT | BACKUP},
    {"NavSettingTime24h", PERSISTENT | BACKUP},
    {"NetworkMetered", PERSISTENT},
    {"ObdMultiplexingChanged", CLEAR_ON_MANAGER_START | CLEAR_ON_ONROAD_TRANSITION},
    {"ObdMultiplexingEnabled", CLEAR_ON_MANAGER_START | CLEAR_ON_ONROAD_TRANSITION},
    {"Offroad_BadNvme", CLEAR_ON_MANAGER_START},
    {"Offroad_CarUnrecognized", CLEAR_ON_MANAGER_START | CLEAR_ON_ONROAD_TRANSITION},
    {"Offroad_ConnectivityNeeded", CLEAR_ON_MANAGER_START},
    {"Offroad_ConnectivityNeededPrompt", CLEAR_ON_MANAGER_START},
    {"Offroad_IsTakingSnapshot", CLEAR_ON_MANAGER_START},
    {"Offroad_NeosUpdate", CLEAR_ON_MANAGER_START},
    {"Offroad_NoFirmware", CLEAR_ON_MANAGER_START | CLEAR_ON_ONROAD_TRANSITION},
    {"Offroad_Recalibration", CLEAR_ON_MANAGER_START | CLEAR_ON_ONROAD_TRANSITION},
    {"Offroad_StorageMissing", CLEAR_ON_MANAGER_START},
    {"Offroad_TemperatureTooHigh", CLEAR_ON_MANAGER_START},
    {"Offroad_UnofficialHardware", CLEAR_ON_MANAGER_START},
    {"Offroad_UpdateFailed", CLEAR_ON_MANAGER_START},
    {"Offroad_OSMUpdateRequired", CLEAR_ON_MANAGER_START},
    {"OpenpilotEnabledToggle", PERSISTENT | BACKUP},
    {"PandaHeartbeatLost", CLEAR_ON_MANAGER_START | CLEAR_ON_OFFROAD_TRANSITION},
    {"PandaSomResetTriggered", CLEAR_ON_MANAGER_START | CLEAR_ON_OFFROAD_TRANSITION},
    {"PandaSignatures", CLEAR_ON_MANAGER_START},
    {"PrimeType", PERSISTENT},
    {"RecordFront", PERSISTENT | BACKUP},
    {"RecordFrontLock", PERSISTENT},  // for the internal fleet
    {"ReplayControlsState", CLEAR_ON_MANAGER_START | CLEAR_ON_ONROAD_TRANSITION},
    {"RouteCount", PERSISTENT},
    {"SnoozeUpdate", CLEAR_ON_MANAGER_START | CLEAR_ON_OFFROAD_TRANSITION},
    {"SshEnabled", PERSISTENT | BACKUP},
    {"TermsVersion", PERSISTENT},
    {"TrainingVersion", PERSISTENT},
    {"UbloxAvailable", PERSISTENT},
    {"UpdateAvailable", CLEAR_ON_MANAGER_START | CLEAR_ON_ONROAD_TRANSITION},
    {"UpdateFailedCount", CLEAR_ON_MANAGER_START},
    {"UpdaterAvailableBranches", PERSISTENT},
    {"UpdaterCurrentDescription", CLEAR_ON_MANAGER_START},
    {"UpdaterCurrentReleaseNotes", CLEAR_ON_MANAGER_START},
    {"UpdaterFetchAvailable", CLEAR_ON_MANAGER_START},
    {"UpdaterNewDescription", CLEAR_ON_MANAGER_START},
    {"UpdaterNewReleaseNotes", CLEAR_ON_MANAGER_START},
    {"UpdaterState", CLEAR_ON_MANAGER_START},
    {"UpdaterTargetBranch", CLEAR_ON_MANAGER_START},
    {"UpdaterLastFetchTime", PERSISTENT},
    {"Version", PERSISTENT},

    {"AccelPersonality", PERSISTENT | BACKUP},
    {"AccMadsCombo", PERSISTENT | BACKUP},
    {"AmapKey1", PERSISTENT | BACKUP},
    {"AmapKey2", PERSISTENT | BACKUP},
    {"ApiCache_DriveStats", PERSISTENT | BACKUP},
    {"AutoLaneChangeTimer", PERSISTENT | BACKUP},
    {"AutoLaneChangeBsmDelay", PERSISTENT | BACKUP},
    {"BelowSpeedPause", PERSISTENT | BACKUP},
    {"BrakeLights", PERSISTENT | BACKUP},
    {"BrightnessControl", PERSISTENT | BACKUP},
    {"ButtonAutoHide", PERSISTENT | BACKUP},
    {"CameraControl", PERSISTENT | BACKUP},
    {"CameraControlToggle", PERSISTENT | BACKUP},
    {"CameraOffset", PERSISTENT | BACKUP},
    {"CarModel", PERSISTENT | BACKUP},
    {"CarModelText", PERSISTENT | BACKUP},
    {"ChevronInfo", PERSISTENT | BACKUP},
    {"CustomBootScreen", PERSISTENT | BACKUP},
    {"CustomDrivingModel", PERSISTENT},
    {"CustomMapboxTokenPk", PERSISTENT | BACKUP},
    {"CustomMapboxTokenSk", PERSISTENT | BACKUP},
    {"CustomOffsets", PERSISTENT | BACKUP},
    {"CustomStockLong", PERSISTENT | BACKUP},
    {"CustomStockLongPlanner", PERSISTENT | BACKUP},
    {"CustomTorqueLateral", PERSISTENT | BACKUP},
    {"DevUIInfo", PERSISTENT | BACKUP},
    {"DisableOnroadUploads", PERSISTENT | BACKUP},
    {"DisengageLateralOnBrake", PERSISTENT | BACKUP},
    {"DrivingModelGeneration", PERSISTENT},
    {"DrivingModelMetadataText", PERSISTENT},
    {"DrivingModelName", PERSISTENT},
    {"DrivingModelText", PERSISTENT},
    {"DrivingModelUrl", PERSISTENT},
    {"DynamicExperimentalControl", PERSISTENT | BACKUP},
    {"DynamicLaneProfile", PERSISTENT | BACKUP},
    {"DynamicPersonality", PERSISTENT | BACKUP},
    {"EnableAmap", PERSISTENT | BACKUP},
    {"EnableGmap", PERSISTENT | BACKUP},
    {"EnableMads", PERSISTENT | BACKUP},
    {"EnableSlc", PERSISTENT | BACKUP},
    {"EndToEndLongAlertLead", PERSISTENT | BACKUP},
    {"EndToEndLongAlertLight", PERSISTENT | BACKUP},
    {"EndToEndLongAlertUI", PERSISTENT | BACKUP},
    {"EndToEndLongToggle", PERSISTENT | BACKUP},
    {"EnforceTorqueLateral", PERSISTENT | BACKUP},
    {"EnhancedScc", PERSISTENT | BACKUP},
    {"FeatureStatus", PERSISTENT | BACKUP},
    {"FleetManagerPin", PERSISTENT},
    {"ForceOffroad", CLEAR_ON_MANAGER_START},
    {"GmapKey", PERSISTENT | BACKUP},
    {"HandsOnWheelMonitoring", PERSISTENT | BACKUP},
    {"HasAcceptedTermsSP", PERSISTENT},
    {"HideVEgoUi", PERSISTENT | BACKUP},
<<<<<<< HEAD
    {"HkgCustomLongTuning", PERSISTENT | BACKUP},
=======
    {"HyundaiCruiseMainDefault", PERSISTENT | BACKUP},
>>>>>>> 69f88da9
    {"HkgSmoothStop", PERSISTENT | BACKUP},
    {"HyundaiCruiseMainDefault", PERSISTENT | BACKUP},
    {"HotspotOnBoot", PERSISTENT},
    {"HotspotOnBootConfirmed", PERSISTENT},
    {"HyundaiRadarTracksAvailable", PERSISTENT | BACKUP},
    {"HyundaiRadarTracksAvailableCache", PERSISTENT | BACKUP},
    {"LastCarModel", PERSISTENT | BACKUP},
    {"LastSpeedLimitSignTap", PERSISTENT},
    {"LastSunnylinkPingTime", CLEAR_ON_MANAGER_START},
    {"LiveTorque", PERSISTENT | BACKUP},
    {"LiveTorqueRelaxed", PERSISTENT | BACKUP},
    {"LkasToggle", PERSISTENT | BACKUP},
    {"MadsCruiseMain", PERSISTENT | BACKUP},
    {"MadsIconToggle", PERSISTENT | BACKUP},
    {"MapboxFullScreen", PERSISTENT | BACKUP},
    {"MapTargetVelocities", PERSISTENT},
    {"Map3DBuildings", PERSISTENT | BACKUP},
    {"MaxTimeOffroad", PERSISTENT | BACKUP},
    {"NavModelText", PERSISTENT | BACKUP},
    {"NavModelUrl", PERSISTENT | BACKUP},
    {"NNFF", PERSISTENT | BACKUP},
    {"NNFFCarModel", PERSISTENT | BACKUP},
    {"NNFFNoLateralJerk", PERSISTENT | BACKUP},
    {"OnroadScreenOff", PERSISTENT | BACKUP},
    {"OnroadScreenOffBrightness", PERSISTENT | BACKUP},
    {"OnroadScreenOffEvent", PERSISTENT | BACKUP},
    {"OnroadSettings", PERSISTENT | BACKUP},
    {"OsmLocal", PERSISTENT},
    {"OsmLocationName", PERSISTENT},
    {"OsmLocationTitle", PERSISTENT},
    {"OsmLocationUrl", PERSISTENT},
    {"OsmWayTest", PERSISTENT},
    {"OsmDownloadedDate", PERSISTENT},
    {"OvertakingAccelerationAssist", PERSISTENT},
    {"PathOffset", PERSISTENT | BACKUP},
    {"PauseLateralSpeed", PERSISTENT | BACKUP},
    {"PCMVCruiseOverride", PERSISTENT | BACKUP},
    {"PCMVCruiseOverrideSpeed", PERSISTENT | BACKUP},
    {"QuietDrive", PERSISTENT | BACKUP},
    {"RoadEdge", PERSISTENT | BACKUP},
    {"ReverseAccChange", PERSISTENT | BACKUP},
    {"ReverseDmCam", PERSISTENT | BACKUP},
    {"ScreenRecorder", PERSISTENT | BACKUP},
    {"ShowDebugUI", PERSISTENT | BACKUP},
    {"SidebarTemperatureOptions", PERSISTENT | BACKUP},
    {"SpeedLimitControlPolicy", PERSISTENT | BACKUP},
    {"SpeedLimitEngageType", PERSISTENT | BACKUP},
    {"SpeedLimitValueOffset", PERSISTENT | BACKUP},
    {"SpeedLimitOffsetType", PERSISTENT | BACKUP},
    {"SpeedLimitWarningFlash", PERSISTENT | BACKUP},
    {"SpeedLimitWarningType", PERSISTENT | BACKUP},
    {"SpeedLimitWarningValueOffset", PERSISTENT | BACKUP},
    {"SpeedLimitWarningOffsetType", PERSISTENT | BACKUP},
    {"StandStillTimer", PERSISTENT | BACKUP},
    {"StockLongToyota", PERSISTENT | BACKUP},
    {"SubaruManualParkingBrakeSng", PERSISTENT | BACKUP},
    {"SunnylinkDongleId", PERSISTENT},
    {"SunnylinkEnabled", PERSISTENT},
    {"SunnylinkdPid", PERSISTENT},
    {"TermsVersionSunnypilot", PERSISTENT},
    {"TorqueDeadzoneDeg", PERSISTENT | BACKUP},
    {"TorqueFriction", PERSISTENT | BACKUP},
    {"TorqueLateralJerk", PERSISTENT | BACKUP},
    {"TorqueMaxLatAccel", PERSISTENT | BACKUP},
    {"TorquedOverride", PERSISTENT | BACKUP},
    {"ToyotaAutoLockBySpeed", PERSISTENT | BACKUP},
    {"ToyotaAutoUnlockByShifter", PERSISTENT | BACKUP},
    {"ToyotaEnhancedBsm", PERSISTENT | BACKUP},
    {"ToyotaSnG", PERSISTENT | BACKUP},
    {"ToyotaTSS2Long", PERSISTENT | BACKUP},
    {"TrueVEgoUi", PERSISTENT | BACKUP},
    {"TurnSpeedControl", PERSISTENT | BACKUP},
    {"TurnVisionControl", PERSISTENT | BACKUP},
    {"DriverCameraHardwareMissing", PERSISTENT},
    {"VisionCurveLaneless", PERSISTENT | BACKUP},
    {"VwAccType", PERSISTENT | BACKUP},
    {"VwCCOnly", PERSISTENT | BACKUP},
    {"Offroad_ForceStatus", CLEAR_ON_MANAGER_START},
    {"Offroad_SupersededUpdate", PERSISTENT},

    {"SunnylinkCache_Users", PERSISTENT},
    {"SunnylinkCache_Roles", PERSISTENT},
    {"EnableGitlabRunner", PERSISTENT | BACKUP},
    {"EnableSunnylinkUploader", PERSISTENT | BACKUP},

    // PFEIFER - MAPD {{
    {"MapdVersion", PERSISTENT},
    {"RoadName", CLEAR_ON_ONROAD_TRANSITION},
    {"MapSpeedLimit", CLEAR_ON_ONROAD_TRANSITION},
    {"MapAdvisorySpeedLimit", CLEAR_ON_ONROAD_TRANSITION},
    {"NextMapSpeedLimit", CLEAR_ON_ONROAD_TRANSITION},
    {"OSMDownloadBounds", PERSISTENT},
    {"OSMDownloadLocations", PERSISTENT},
    {"OsmDownloadedDate", PERSISTENT},
    {"OsmStateTitle", PERSISTENT},
    {"OsmStateName", PERSISTENT},
    {"OSMDownloadProgress", CLEAR_ON_MANAGER_START},
    {"OsmDbUpdatesCheck", CLEAR_ON_MANAGER_START},  // mapd database update happens with device ON, reset on boot
    // }} PFEIFER - MAPD
};

} // namespace


Params::Params(const std::string &path) {
  params_prefix = "/" + util::getenv("OPENPILOT_PREFIX", "d");
  params_path = ensure_params_path(params_prefix, path);
}

Params::~Params() {
  if (future.valid()) {
    future.wait();
  }
  assert(queue.empty());
}

std::vector<std::string> Params::allKeys() const {
  std::vector<std::string> ret;
  for (auto &p : keys) {
    ret.push_back(p.first);
  }
  return ret;
}

bool Params::checkKey(const std::string &key) {
  return keys.find(key) != keys.end();
}

ParamKeyType Params::getKeyType(const std::string &key) {
  return static_cast<ParamKeyType>(keys[key]);
}

int Params::put(const char* key, const char* value, size_t value_size) {
  // Information about safely and atomically writing a file: https://lwn.net/Articles/457667/
  // 1) Create temp file
  // 2) Write data to temp file
  // 3) fsync() the temp file
  // 4) rename the temp file to the real name
  // 5) fsync() the containing directory
  std::string tmp_path = params_path + "/.tmp_value_XXXXXX";
  int tmp_fd = mkstemp((char*)tmp_path.c_str());
  if (tmp_fd < 0) return -1;

  int result = -1;
  do {
    // Write value to temp.
    ssize_t bytes_written = HANDLE_EINTR(write(tmp_fd, value, value_size));
    if (bytes_written < 0 || (size_t)bytes_written != value_size) {
      result = -20;
      break;
    }

    // fsync to force persist the changes.
    if ((result = fsync(tmp_fd)) < 0) break;

    FileLock file_lock(params_path + "/.lock");

    // Move temp into place.
    if ((result = rename(tmp_path.c_str(), getParamPath(key).c_str())) < 0) break;

    // fsync parent directory
    result = fsync_dir(getParamPath());
  } while (false);

  close(tmp_fd);
  if (result != 0) {
    ::unlink(tmp_path.c_str());
  }
  return result;
}

int Params::remove(const std::string &key) {
  FileLock file_lock(params_path + "/.lock");
  int result = unlink(getParamPath(key).c_str());
  if (result != 0) {
    return result;
  }
  return fsync_dir(getParamPath());
}

std::string Params::get(const std::string &key, bool block) {
  if (!block) {
    return util::read_file(getParamPath(key));
  } else {
    // blocking read until successful
    params_do_exit = 0;
    void (*prev_handler_sigint)(int) = std::signal(SIGINT, params_sig_handler);
    void (*prev_handler_sigterm)(int) = std::signal(SIGTERM, params_sig_handler);

    std::string value;
    while (!params_do_exit) {
      if (value = util::read_file(getParamPath(key)); !value.empty()) {
        break;
      }
      util::sleep_for(100);  // 0.1 s
    }

    std::signal(SIGINT, prev_handler_sigint);
    std::signal(SIGTERM, prev_handler_sigterm);
    return value;
  }
}

std::map<std::string, std::string> Params::readAll() {
  FileLock file_lock(params_path + "/.lock");
  return util::read_files_in_dir(getParamPath());
}

void Params::clearAll(ParamKeyType key_type) {
  FileLock file_lock(params_path + "/.lock");

  // 1) delete params of key_type
  // 2) delete files that are not defined in the keys.
  if (DIR *d = opendir(getParamPath().c_str())) {
    struct dirent *de = NULL;
    while ((de = readdir(d))) {
      if (de->d_type != DT_DIR) {
        auto it = keys.find(de->d_name);
        if (it == keys.end() || (it->second & key_type)) {
          unlink(getParamPath(de->d_name).c_str());
        }
      }
    }
    closedir(d);
  }

  fsync_dir(getParamPath());
}

void Params::putNonBlocking(const std::string &key, const std::string &val) {
   queue.push(std::make_pair(key, val));
  // start thread on demand
  if (!future.valid() || future.wait_for(std::chrono::milliseconds(0)) == std::future_status::ready) {
    future = std::async(std::launch::async, &Params::asyncWriteThread, this);
  }
}

void Params::asyncWriteThread() {
  // TODO: write the latest one if a key has multiple values in the queue.
  std::pair<std::string, std::string> p;
  while (queue.try_pop(p, 0)) {
    // Params::put is Thread-Safe
    put(p.first, p.second);
  }
}<|MERGE_RESOLUTION|>--- conflicted
+++ resolved
@@ -262,11 +262,8 @@
     {"HandsOnWheelMonitoring", PERSISTENT | BACKUP},
     {"HasAcceptedTermsSP", PERSISTENT},
     {"HideVEgoUi", PERSISTENT | BACKUP},
-<<<<<<< HEAD
+    {"HyundaiCruiseMainDefault", PERSISTENT | BACKUP},
     {"HkgCustomLongTuning", PERSISTENT | BACKUP},
-=======
-    {"HyundaiCruiseMainDefault", PERSISTENT | BACKUP},
->>>>>>> 69f88da9
     {"HkgSmoothStop", PERSISTENT | BACKUP},
     {"HyundaiCruiseMainDefault", PERSISTENT | BACKUP},
     {"HotspotOnBoot", PERSISTENT},
