#include "common/params.h"

#include <dirent.h>
#include <sys/file.h>

#include <algorithm>
#include <cassert>
#include <csignal>
#include <unordered_map>

#include "common/queue.h"
#include "common/swaglog.h"
#include "common/util.h"
#include "system/hardware/hw.h"

namespace {

volatile sig_atomic_t params_do_exit = 0;
void params_sig_handler(int signal) {
  params_do_exit = 1;
}

int fsync_dir(const std::string &path) {
  int result = -1;
  int fd = HANDLE_EINTR(open(path.c_str(), O_RDONLY, 0755));
  if (fd >= 0) {
    result = fsync(fd);
    close(fd);
  }
  return result;
}

bool create_params_path(const std::string &param_path, const std::string &key_path) {
  // Make sure params path exists
  if (!util::file_exists(param_path) && !util::create_directories(param_path, 0775)) {
    return false;
  }

  // See if the symlink exists, otherwise create it
  if (!util::file_exists(key_path)) {
    // 1) Create temp folder
    // 2) Symlink it to temp link
    // 3) Move symlink to <params>/d

    std::string tmp_path = param_path + "/.tmp_XXXXXX";
    // this should be OK since mkdtemp just replaces characters in place
    char *tmp_dir = mkdtemp((char *)tmp_path.c_str());
    if (tmp_dir == NULL) {
      return false;
    }

    std::string link_path = std::string(tmp_dir) + ".link";
    if (symlink(tmp_dir, link_path.c_str()) != 0) {
      return false;
    }

    // don't return false if it has been created by other
    if (rename(link_path.c_str(), key_path.c_str()) != 0 && errno != EEXIST) {
      return false;
    }
  }

  return true;
}

std::string ensure_params_path(const std::string &prefix, const std::string &path = {}) {
  std::string params_path = path.empty() ? Path::params() : path;
  if (!create_params_path(params_path, params_path + prefix)) {
    throw std::runtime_error(util::string_format(
        "Failed to ensure params path, errno=%d, path=%s, param_prefix=%s",
        errno, params_path.c_str(), prefix.c_str()));
  }
  return params_path;
}

class FileLock {
public:
  FileLock(const std::string &fn) {
    fd_ = HANDLE_EINTR(open(fn.c_str(), O_CREAT, 0775));
    if (fd_ < 0 || HANDLE_EINTR(flock(fd_, LOCK_EX)) < 0) {
      LOGE("Failed to lock file %s, errno=%d", fn.c_str(), errno);
    }
  }
  ~FileLock() { close(fd_); }

private:
  int fd_ = -1;
};

std::unordered_map<std::string, uint32_t> keys = {
    {"AccessToken", CLEAR_ON_MANAGER_START | DONT_LOG},
    {"AlwaysOnDM", PERSISTENT},
    {"ApiCache_Device", PERSISTENT},
    {"ApiCache_NavDestinations", PERSISTENT},
    {"AssistNowToken", PERSISTENT},
    {"AthenadPid", PERSISTENT},
    {"AthenadUploadQueue", PERSISTENT},
    {"AthenadRecentlyViewedRoutes", PERSISTENT},
    {"BootCount", PERSISTENT},
    {"CalibrationParams", PERSISTENT},
    {"CameraDebugExpGain", CLEAR_ON_MANAGER_START},
    {"CameraDebugExpTime", CLEAR_ON_MANAGER_START},
    {"CarBatteryCapacity", PERSISTENT},
    {"CarParams", CLEAR_ON_MANAGER_START | CLEAR_ON_ONROAD_TRANSITION},
    {"CarParamsCache", CLEAR_ON_MANAGER_START},
    {"CarParamsPersistent", PERSISTENT},
    {"CarParamsPrevRoute", PERSISTENT},
    {"CarVin", CLEAR_ON_MANAGER_START | CLEAR_ON_ONROAD_TRANSITION},
    {"CompletedTrainingVersion", PERSISTENT},
    {"ControlsReady", CLEAR_ON_MANAGER_START | CLEAR_ON_ONROAD_TRANSITION},
    {"CurrentBootlog", PERSISTENT},
    {"CurrentRoute", CLEAR_ON_MANAGER_START | CLEAR_ON_ONROAD_TRANSITION},
    {"DisableLogging", CLEAR_ON_MANAGER_START | CLEAR_ON_ONROAD_TRANSITION},
    {"DisablePowerDown", PERSISTENT},
    {"DisableUpdates", PERSISTENT},
    {"DisengageOnAccelerator", PERSISTENT},
    {"DmModelInitialized", CLEAR_ON_ONROAD_TRANSITION},
    {"DongleId", PERSISTENT},
    {"DoReboot", CLEAR_ON_MANAGER_START},
    {"DoShutdown", CLEAR_ON_MANAGER_START},
    {"DoUninstall", CLEAR_ON_MANAGER_START},
    {"ExperimentalLongitudinalEnabled", PERSISTENT | DEVELOPMENT_ONLY},
    {"ExperimentalMode", PERSISTENT},
    {"ExperimentalModeConfirmed", PERSISTENT},
    {"FirmwareQueryDone", CLEAR_ON_MANAGER_START | CLEAR_ON_ONROAD_TRANSITION},
    {"ForcePowerDown", PERSISTENT},
    {"GitBranch", PERSISTENT},
    {"GitCommit", PERSISTENT},
    {"GitCommitDate", PERSISTENT},
    {"GitDiff", PERSISTENT},
    {"GithubSshKeys", PERSISTENT},
    {"GithubUsername", PERSISTENT},
    {"GitRemote", PERSISTENT},
    {"GsmApn", PERSISTENT},
    {"GsmMetered", PERSISTENT},
    {"GsmRoaming", PERSISTENT},
    {"HardwareSerial", PERSISTENT},
    {"HasAcceptedTerms", PERSISTENT},
    {"IMEI", PERSISTENT},
    {"InstallDate", PERSISTENT},
    {"IsDriverViewEnabled", CLEAR_ON_MANAGER_START},
    {"IsEngaged", PERSISTENT},
    {"IsLdwEnabled", PERSISTENT},
    {"IsMetric", PERSISTENT},
    {"IsOffroad", CLEAR_ON_MANAGER_START},
    {"IsOnroad", PERSISTENT},
    {"IsRhdDetected", PERSISTENT},
    {"IsReleaseBranch", CLEAR_ON_MANAGER_START},
    {"IsTakingSnapshot", CLEAR_ON_MANAGER_START},
    {"IsTestedBranch", CLEAR_ON_MANAGER_START},
    {"JoystickDebugMode", CLEAR_ON_MANAGER_START | CLEAR_ON_OFFROAD_TRANSITION},
    {"LanguageSetting", PERSISTENT},
    {"LastAthenaPingTime", CLEAR_ON_MANAGER_START},
    {"LastGPSPosition", PERSISTENT},
    {"LastManagerExitReason", CLEAR_ON_MANAGER_START},
    {"LastOffroadStatusPacket", CLEAR_ON_MANAGER_START | CLEAR_ON_OFFROAD_TRANSITION},
    {"LastPowerDropDetected", CLEAR_ON_MANAGER_START},
    {"LastUpdateException", CLEAR_ON_MANAGER_START},
    {"LastUpdateTime", PERSISTENT},
    {"LiveParameters", PERSISTENT},
    {"LiveTorqueParameters", PERSISTENT | DONT_LOG},
    {"LongitudinalPersonality", PERSISTENT},
    {"NavDestination", CLEAR_ON_MANAGER_START | CLEAR_ON_OFFROAD_TRANSITION},
    {"NavDestinationWaypoints", CLEAR_ON_MANAGER_START | CLEAR_ON_OFFROAD_TRANSITION},
    {"NavPastDestinations", PERSISTENT},
    {"NavSettingLeftSide", PERSISTENT},
    {"NavSettingTime24h", PERSISTENT},
    {"NetworkMetered", PERSISTENT},
    {"ObdMultiplexingChanged", CLEAR_ON_MANAGER_START | CLEAR_ON_ONROAD_TRANSITION},
    {"ObdMultiplexingEnabled", CLEAR_ON_MANAGER_START | CLEAR_ON_ONROAD_TRANSITION},
    {"Offroad_BadNvme", CLEAR_ON_MANAGER_START},
    {"Offroad_CarUnrecognized", CLEAR_ON_MANAGER_START | CLEAR_ON_ONROAD_TRANSITION},
    {"Offroad_ConnectivityNeeded", CLEAR_ON_MANAGER_START},
    {"Offroad_ConnectivityNeededPrompt", CLEAR_ON_MANAGER_START},
    {"Offroad_InvalidTime", CLEAR_ON_MANAGER_START},
    {"Offroad_IsTakingSnapshot", CLEAR_ON_MANAGER_START},
    {"Offroad_NeosUpdate", CLEAR_ON_MANAGER_START},
    {"Offroad_NoFirmware", CLEAR_ON_MANAGER_START | CLEAR_ON_ONROAD_TRANSITION},
    {"Offroad_Recalibration", CLEAR_ON_MANAGER_START | CLEAR_ON_ONROAD_TRANSITION},
    {"Offroad_StorageMissing", CLEAR_ON_MANAGER_START},
    {"Offroad_TemperatureTooHigh", CLEAR_ON_MANAGER_START},
    {"Offroad_UnofficialHardware", CLEAR_ON_MANAGER_START},
    {"Offroad_UpdateFailed", CLEAR_ON_MANAGER_START},
    {"OpenpilotEnabledToggle", PERSISTENT},
    {"PandaHeartbeatLost", CLEAR_ON_MANAGER_START | CLEAR_ON_OFFROAD_TRANSITION},
    {"PandaSomResetTriggered", CLEAR_ON_MANAGER_START | CLEAR_ON_OFFROAD_TRANSITION},
    {"PandaSignatures", CLEAR_ON_MANAGER_START},
    {"PrimeType", PERSISTENT},
    {"RecordFront", PERSISTENT},
    {"RecordFrontLock", PERSISTENT},  // for the internal fleet
    {"ReplayControlsState", CLEAR_ON_MANAGER_START | CLEAR_ON_ONROAD_TRANSITION},
    {"RouteCount", PERSISTENT},
    {"SnoozeUpdate", CLEAR_ON_MANAGER_START | CLEAR_ON_OFFROAD_TRANSITION},
    {"SshEnabled", PERSISTENT},
    {"TermsVersion", PERSISTENT},
    {"Timezone", PERSISTENT},
    {"TrainingVersion", PERSISTENT},
    {"UbloxAvailable", PERSISTENT},
    {"UpdateAvailable", CLEAR_ON_MANAGER_START | CLEAR_ON_ONROAD_TRANSITION},
    {"UpdateFailedCount", CLEAR_ON_MANAGER_START},
    {"UpdaterAvailableBranches", PERSISTENT},
    {"UpdaterCurrentDescription", CLEAR_ON_MANAGER_START},
    {"UpdaterCurrentReleaseNotes", CLEAR_ON_MANAGER_START},
    {"UpdaterFetchAvailable", CLEAR_ON_MANAGER_START},
    {"UpdaterNewDescription", CLEAR_ON_MANAGER_START},
    {"UpdaterNewReleaseNotes", CLEAR_ON_MANAGER_START},
    {"UpdaterState", CLEAR_ON_MANAGER_START},
    {"UpdaterTargetBranch", CLEAR_ON_MANAGER_START},
    {"UpdaterLastFetchTime", PERSISTENT},
    {"Version", PERSISTENT},
<<<<<<< HEAD
    {"VisionRadarToggle", PERSISTENT},

    {"AccMadsCombo", PERSISTENT},
    {"AmapKey1", PERSISTENT},
    {"AmapKey2", PERSISTENT},
    {"AutoLaneChangeTimer", PERSISTENT},
    {"AutoLaneChangeBsmDelay", PERSISTENT},
    {"BelowSpeedPause", PERSISTENT},
    {"BrakeLights", PERSISTENT},
    {"BrightnessControl", PERSISTENT},
    {"ButtonAutoHide", PERSISTENT},
    {"CameraControl", PERSISTENT},
    {"CameraControlToggle", PERSISTENT},
    {"CameraOffset", PERSISTENT},
    {"CarModel", PERSISTENT},
    {"CarModelText", PERSISTENT},
    {"ChevronInfo", PERSISTENT},
    {"CustomBootScreen", PERSISTENT},
    {"CustomMapboxTokenPk", PERSISTENT},
    {"CustomMapboxTokenSk", PERSISTENT},
    {"CustomOffsets", PERSISTENT},
    {"CustomStockLong", PERSISTENT},
    {"CustomTorqueLateral", PERSISTENT},
    {"DevUI", PERSISTENT},
    {"DevUIInfo", PERSISTENT},
    {"DisableOnroadUploads", PERSISTENT},
    {"DisengageLateralOnBrake", PERSISTENT},
    {"DynamicExperimentalControl", PERSISTENT},
    {"DynamicExperimentalControlToggle", PERSISTENT},
    {"DynamicLaneProfile", PERSISTENT},
    {"DynamicLaneProfileToggle", PERSISTENT},
    {"EnableAmap", PERSISTENT},
    {"EnableDebugSnapshot", PERSISTENT},
    {"EnableGmap", PERSISTENT},
    {"EnableMads", PERSISTENT},
    {"EndToEndLongAlertLead", PERSISTENT},
    {"EndToEndLongAlertLight", PERSISTENT},
    {"EndToEndLongAlertUI", PERSISTENT},
    {"EndToEndLongToggle", PERSISTENT},
    {"EnforceTorqueLateral", PERSISTENT},
    {"EnhancedScc", PERSISTENT},
    {"FleetManagerPin", PERSISTENT},
    {"GapAdjustCruise", PERSISTENT},
    {"GapAdjustCruiseMax", PERSISTENT},
    {"GapAdjustCruiseMin", PERSISTENT},
    {"GapAdjustCruiseMode", PERSISTENT},
    {"GapAdjustCruiseTr", PERSISTENT},
    {"GmapKey", PERSISTENT},
    {"HandsOnWheelMonitoring", PERSISTENT},
    {"HideVEgoUi", PERSISTENT},
    {"HkgSmoothStop", PERSISTENT},
    {"HotspotOnBoot", PERSISTENT},
    {"LastCarModel", PERSISTENT},
    {"LastSpeedLimitSignTap", PERSISTENT},
    {"LiveTorque", PERSISTENT},
    {"LkasToggle", PERSISTENT},
    {"MadsCruiseMain", PERSISTENT},
    {"MadsIconToggle", PERSISTENT},
    {"MapboxFullScreen", PERSISTENT},
    {"MaxTimeOffroad", PERSISTENT},
    {"OnroadScreenOff", PERSISTENT},
    {"OnroadScreenOffBrightness", PERSISTENT},
    {"OnroadScreenOffEvent", PERSISTENT},
    {"OsmDbUpdatesCheck", PERSISTENT},
    {"OsmLocal", PERSISTENT},
    {"OsmLocalDb", PERSISTENT},
    {"OsmLocationName", PERSISTENT},
    {"OsmLocationTitle", PERSISTENT},
    {"OsmLocationUrl", PERSISTENT},
    {"OsmWayTest", PERSISTENT},
    {"PathOffset", PERSISTENT},
    {"QuietDrive", PERSISTENT},
    {"RoadEdge", PERSISTENT},
    {"ReverseAccChange", PERSISTENT},
    {"ReverseDmCam", PERSISTENT},
    {"ScreenRecorder", PERSISTENT},
    {"ShowDebugUI", PERSISTENT},
    {"SidebarTemperature", PERSISTENT},
    {"SidebarTemperatureOptions", PERSISTENT},
    {"SpeedLimitControl", PERSISTENT},
    {"SpeedLimitPercOffset", PERSISTENT},
    {"SpeedLimitValueOffset", PERSISTENT},
    {"SpeedLimitOffsetType", PERSISTENT},
    {"StandStillTimer", PERSISTENT},
    {"StockLongToyota", PERSISTENT},
    {"TorqueDeadzoneDeg", PERSISTENT},
    {"TorqueFriction", PERSISTENT},
    {"TorqueMaxLatAccel", PERSISTENT},
    {"ToyotaTSS2Long", PERSISTENT},
    {"TrueVEgoUi", PERSISTENT},
    {"TurnSpeedControl", PERSISTENT},
    {"TurnVisionControl", PERSISTENT},
    {"VisionCurveLaneless", PERSISTENT},
    {"VwAccType", PERSISTENT},
    {"Offroad_SupersededUpdate", PERSISTENT},
=======
>>>>>>> 0362cfa7
};

} // namespace


Params::Params(const std::string &path) {
  params_prefix = "/" + util::getenv("OPENPILOT_PREFIX", "d");
  params_path = ensure_params_path(params_prefix, path);
}

Params::~Params() {
  if (future.valid()) {
    future.wait();
  }
  assert(queue.empty());
}

std::vector<std::string> Params::allKeys() const {
  std::vector<std::string> ret;
  for (auto &p : keys) {
    ret.push_back(p.first);
  }
  return ret;
}

bool Params::checkKey(const std::string &key) {
  return keys.find(key) != keys.end();
}

ParamKeyType Params::getKeyType(const std::string &key) {
  return static_cast<ParamKeyType>(keys[key]);
}

int Params::put(const char* key, const char* value, size_t value_size) {
  // Information about safely and atomically writing a file: https://lwn.net/Articles/457667/
  // 1) Create temp file
  // 2) Write data to temp file
  // 3) fsync() the temp file
  // 4) rename the temp file to the real name
  // 5) fsync() the containing directory
  std::string tmp_path = params_path + "/.tmp_value_XXXXXX";
  int tmp_fd = mkstemp((char*)tmp_path.c_str());
  if (tmp_fd < 0) return -1;

  int result = -1;
  do {
    // Write value to temp.
    ssize_t bytes_written = HANDLE_EINTR(write(tmp_fd, value, value_size));
    if (bytes_written < 0 || (size_t)bytes_written != value_size) {
      result = -20;
      break;
    }

    // fsync to force persist the changes.
    if ((result = fsync(tmp_fd)) < 0) break;

    FileLock file_lock(params_path + "/.lock");

    // Move temp into place.
    if ((result = rename(tmp_path.c_str(), getParamPath(key).c_str())) < 0) break;

    // fsync parent directory
    result = fsync_dir(getParamPath());
  } while (false);

  close(tmp_fd);
  if (result != 0) {
    ::unlink(tmp_path.c_str());
  }
  return result;
}

int Params::remove(const std::string &key) {
  FileLock file_lock(params_path + "/.lock");
  int result = unlink(getParamPath(key).c_str());
  if (result != 0) {
    return result;
  }
  return fsync_dir(getParamPath());
}

std::string Params::get(const std::string &key, bool block) {
  if (!block) {
    return util::read_file(getParamPath(key));
  } else {
    // blocking read until successful
    params_do_exit = 0;
    void (*prev_handler_sigint)(int) = std::signal(SIGINT, params_sig_handler);
    void (*prev_handler_sigterm)(int) = std::signal(SIGTERM, params_sig_handler);

    std::string value;
    while (!params_do_exit) {
      if (value = util::read_file(getParamPath(key)); !value.empty()) {
        break;
      }
      util::sleep_for(100);  // 0.1 s
    }

    std::signal(SIGINT, prev_handler_sigint);
    std::signal(SIGTERM, prev_handler_sigterm);
    return value;
  }
}

std::map<std::string, std::string> Params::readAll() {
  FileLock file_lock(params_path + "/.lock");
  return util::read_files_in_dir(getParamPath());
}

void Params::clearAll(ParamKeyType key_type) {
  FileLock file_lock(params_path + "/.lock");

  // 1) delete params of key_type
  // 2) delete files that are not defined in the keys.
  if (DIR *d = opendir(getParamPath().c_str())) {
    struct dirent *de = NULL;
    while ((de = readdir(d))) {
      if (de->d_type != DT_DIR) {
        auto it = keys.find(de->d_name);
        if (it == keys.end() || (it->second & key_type)) {
          unlink(getParamPath(de->d_name).c_str());
        }
      }
    }
    closedir(d);
  }

  fsync_dir(getParamPath());
}

void Params::putNonBlocking(const std::string &key, const std::string &val) {
   queue.push(std::make_pair(key, val));
  // start thread on demand
  if (!future.valid() || future.wait_for(std::chrono::milliseconds(0)) == std::future_status::ready) {
    future = std::async(std::launch::async, &Params::asyncWriteThread, this);
  }
}

void Params::asyncWriteThread() {
  // TODO: write the latest one if a key has multiple values in the queue.
  std::pair<std::string, std::string> p;
  while (queue.try_pop(p, 0)) {
    // Params::put is Thread-Safe
    put(p.first, p.second);
  }
}<|MERGE_RESOLUTION|>--- conflicted
+++ resolved
@@ -208,8 +208,6 @@
     {"UpdaterTargetBranch", CLEAR_ON_MANAGER_START},
     {"UpdaterLastFetchTime", PERSISTENT},
     {"Version", PERSISTENT},
-<<<<<<< HEAD
-    {"VisionRadarToggle", PERSISTENT},
 
     {"AccMadsCombo", PERSISTENT},
     {"AmapKey1", PERSISTENT},
@@ -304,8 +302,6 @@
     {"VisionCurveLaneless", PERSISTENT},
     {"VwAccType", PERSISTENT},
     {"Offroad_SupersededUpdate", PERSISTENT},
-=======
->>>>>>> 0362cfa7
 };
 
 } // namespace
