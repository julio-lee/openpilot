Wen
REGIST
PullRequest
cancelled
<<<<<<< HEAD
indeces
FOF
=======
FOF
NoO
>>>>>>> 707e2aed
<|MERGE_RESOLUTION|>--- conflicted
+++ resolved
@@ -2,10 +2,6 @@
 REGIST
 PullRequest
 cancelled
-<<<<<<< HEAD
 indeces
 FOF
-=======
-FOF
-NoO
->>>>>>> 707e2aed
+NoO