variables:
  BUILD_DIR: "/data/openpilot"
  OUTPUT_DIR: "${CI_PROJECT_DIR}/output"
  CI_DIR: "${CI_PROJECT_DIR}/release/ci"
  VERSION: 'echo $(date "+%Y.%m.%d")'
  GIT_SUBMODULE_STRATEGY: recursive
  GIT_DISCOVERY_ACROSS_FILESYSTEM: 1
  DEV_C3_SOURCE_BRANCH: "master-dev-c3"
  GIT_CONFIG_USER_EMAIL: "gitlab@pipeline.com"
  GIT_CONFIG_USER_NAME: "Gitlab Pipeline"
  PUBLIC_REPO_URL: "https://github.com/sunnyhaibin/sunnypilot"
  BASE_BUILD_NUMER: 3000

  EXTRA_VERSION_IDENTIFIER: "${CI_PIPELINE_IID}"
  NEW_BRANCH: ${CI_COMMIT_REF_NAME}-prebuilt


stages:
  - build
  - sanity
  - publish
  - notify

default:
  retry: 2
  tags:
    - sunnypilot
    - x86

.default_before_script: &default_before_script
  - 'if [ "$EXTRA_VERSION_IDENTIFIER" = "$CI_PIPELINE_IID" ]; then export EXTRA_VERSION_IDENTIFIER=$((CI_PIPELINE_IID + BASE_BUILD_NUMER)); fi'
  - 'export VERSION=$(eval $VERSION)-${EXTRA_VERSION_IDENTIFIER}'
  - 'mkdir -p "${BUILD_DIR}/"'
  - 'git config --global user.email "${GIT_CONFIG_USER_EMAIL}"'
  - 'git config --global user.name "${GIT_CONFIG_USER_NAME}"'


workflow: # If running on any branch other than main.
  rules:
    # We are an MR, but it's a draft, we won't proceed with anything.
    - if: '$CI_MERGE_REQUEST_TITLE =~ /^wip:/i || $CI_MERGE_REQUEST_TITLE =~ /^draft:/i'
      when: never
<<<<<<< HEAD
    # We are a merge request
    - if: $CI_MERGE_REQUEST_IID
      variables:
        EXTRA_VERSION_IDENTIFIER: "-${CI_PIPELINE_IID}"
        NEW_BRANCH: ${CI_COMMIT_REF_NAME}-prebuilt
      when: always
=======
>>>>>>> 19afa83c

    # Below are the rules when a commit is done (code has been added to the branch)
    # Commit to master-dev-c3
    - if: $CI_COMMIT_REF_NAME == $DEV_C3_SOURCE_BRANCH
      variables:
        EXTRA_VERSION_IDENTIFIER: "${CI_PIPELINE_IID}"
        NEW_BRANCH: "dev-c3"
        AUTO_BUILD: true
      when: always
    #commit made to main (master)
    - if: $CI_COMMIT_REF_NAME == $CI_DEFAULT_BRANCH
      variables:
        NEW_BRANCH: "staging-c3"
        VERSION: 'cat common/version.h | grep COMMA_VERSION | sed -e "s/[^0-9|.]//g"'
        EXTRA_VERSION_IDENTIFIER: "staging"
        AUTO_PUBLISH: true
        AUTO_BUILD: true
      when: always
    # if tag
    - if: $CI_COMMIT_TAG
      variables:
        NEW_BRANCH: "release-c3"
        VERSION: 'cat common/version.h | grep COMMA_VERSION | sed -e "s/[^0-9|.]//g"'
        EXTRA_VERSION_IDENTIFIER: "release"
        AUTO_BUILD: true
    - when: always


build:
  stage: build
  cache:
    key: "${CI_COMMIT_REF_SLUG}"
    paths:
      - "${CI_DIR}/scons_cache"
  before_script:
    - find $BUILD_DIR/ -mindepth 1 -delete
    - *default_before_script
    - "echo Starting build stage..."
    - "echo BUILD_DIR: ${BUILD_DIR}"
    - "echo CI_DIR: ${CI_DIR}"
    - "echo VERSION: ${VERSION}"
    - "echo CI_COMMIT_REF_NAME: ${CI_COMMIT_REF_NAME}"
    - git config --global --add safe.directory ${CI_PROJECT_DIR}
    - |
      echo "Decoding and importing GPG key..."
      gpg -v --import <(echo "$GPG_PRIVATE_KEY_BASE64" | base64 -d)
    - |
      echo "Unlocking git-crypt..."
      git-crypt unlock
  script:
    - export PYTHONPATH="$BUILD_DIR"
    - "echo Building Panda..."
    - scons -j$(nproc) cache_dir=${CI_DIR}/scons_cache ${CI_PROJECT_DIR}/panda
    - mkdir -p ${BUILD_DIR}
    - ls -la ${BUILD_DIR}
    - "echo Building Rest..."
    - ./release/release_files.py | sort | uniq | rsync -vrRl --files-from=- . $BUILD_DIR/
    # - cp -pR --parents $(cat release/files_common release/files_tici | sort | uniq) $BUILD_DIR/ 2> >(grep -v 'warning:' >&2)
    - cd $BUILD_DIR
    - sed -i '/from .board.jungle import PandaJungle, PandaJungleDFU/s/^/#/' panda/__init__.py # comment panda jungle when prebuilt
    - scons -j$(nproc) cache_dir=${CI_DIR}/scons_cache --minimal
    - touch ${BUILD_DIR}/prebuilt
    - sudo rm -rf ${OUTPUT_DIR}
    - mkdir -p ${OUTPUT_DIR}
    # We first include the paths we want to keep, even if we later will be excluding the other things on those paths
    - rsync -avm
      --include='**/panda/board/'
      --include='**/panda/board/obj'
      --include='**/panda/board/obj/panda.bin.signed'
      --include='**/panda/board/obj/panda_h7.bin.signed'
      --include='**/panda/board/obj/bootstub.panda.bin'
      --include='**/panda/board/obj/bootstub.panda_h7.bin'
      --exclude='.sconsign.dblite'
      --exclude='*.a'
      --exclude='*.A'
      --exclude='*.o'
      --exclude='*.O'
      --exclude='*.os'
      --exclude='*.OS'
      --exclude='*.pyc'
      --exclude='*.PYC'
      --exclude='moc_*'
      --exclude='MOC_*'
      --exclude='*.cc'
      --exclude='*.CC'
      --exclude='Jenkinsfile'
      --exclude='supercombo.onnx'
      --exclude='**/panda/board/*'
      --exclude='**/panda/board/obj/**'
      --exclude='**/panda/certs/'
      --exclude='**/panda/crypto/'
      --exclude='**/release/'
      --exclude='**/.github/'
      --exclude='**/selfdrive/ui/replay/'
      --exclude='**/__pycache__/'
      --exclude='**/selfdrive/ui/*.h'
      --exclude='**/selfdrive/ui/**/*.h'
      --exclude='**/selfdrive/ui/qt/offroad/sunnypilot/'
      --exclude='**/.git/'
      --exclude='**/SConstruct'
      --exclude='**/SConscript'
      --delete-excluded
      --chown=comma:comma
      ${BUILD_DIR}/ ${OUTPUT_DIR}/
  after_script:
    # cleanup build dir after doing work
    - find $BUILD_DIR/ -mindepth 1 -delete
  artifacts:
    paths:
      - ${OUTPUT_DIR}/
  tags: [ 'sunnypilot', 'tici' ]
  rules:
    - if: $AUTO_BUILD
      when: always
<<<<<<< HEAD

check no source code sent:
  image: alpine
  stage: sanity
  variables:
    FORBIDDEN_FILE_EXTENSIONS: "*.a,*.o,*.os,*.pyc,moc_*,*.cc,Jenkinsfile,supercombo.onnx,.sconsign.dblite"
    FORBIDDEN_DIR_PATTERNS: "*panda/certs,*panda/crypto,*release,*.github,*selfdrive/ui/replay,*__pycache__"
    REQUIRED_FILE_EXTENSIONS: "*.py,*.json"
    REQUIRED_DIR_PATTERNS: "*selfdrive/ui,*openpilot"
  before_script:
    - apk update && apk upgrade
    - apk add bash findutils
  script:
    - cd ${OUTPUT_DIR}
    - echo "Checking that we have properly cleaned up"
    - ${CI_DIR}/sanity_check.sh "$FORBIDDEN_FILE_EXTENSIONS" "$FORBIDDEN_DIR_PATTERNS" true
    - echo "Checking that our sanity check works and also checking that some required files are indeed found"
    - ${CI_DIR}/sanity_check.sh "$REQUIRED_FILE_EXTENSIONS" "$REQUIRED_DIR_PATTERNS" false
  rules:
    - if: $NEW_BRANCH
      when: on_success
    - when: never
=======
    - when: manual
>>>>>>> 19afa83c

.publish_base: &publish_base
  image: alpine
  variables:
    GIT_SUBMODULE_STRATEGY: normal
  stage: publish
  needs:
    - job: build
      artifacts: true
  before_script:
    - 'apk update && apk upgrade'
    - 'apk add git bash openssh'
    - 'eval $(ssh-agent -s)'
    - echo "$SSH_PRIVATE_KEY" | tr -d '\r' | ssh-add -
    - 'mkdir -p ~/.ssh/'
    - 'chmod 700 ~/.ssh'
    - export HOST=$(echo ${GIT_ORIGIN} | cut -d'@' -f2 | cut -d':' -f1)
    - echo fetching ssh pub keys for ${HOST}
    - 'ssh-keyscan -H ${HOST} >> ~/.ssh/known_hosts' # Adding gitlab to trusted
    - 'chmod 644 ~/.ssh/known_hosts'
    - *default_before_script
  script:
    - echo "${GIT_ORIGIN}"
    - echo "Calling to publish [${CI_DIR}/publish.sh ${CI_PROJECT_DIR} ${OUTPUT_DIR} ${NEW_BRANCH} ${VERSION} ${GIT_ORIGIN}]"
    - git config --global --add safe.directory ${OUTPUT_DIR}
    - $CI_DIR/publish.sh "${CI_PROJECT_DIR}" "${OUTPUT_DIR}" "${NEW_BRANCH}" "${VERSION}" "${GIT_ORIGIN}" "-${EXTRA_VERSION_IDENTIFIER}"
  allow_failure: false

publish to private gitlab prebuilt:
  extends: ".publish_base"
  variables:
    GIT_ORIGIN: git@gitlab.com:sunnypilot/public/sunnypilot-prebuilts.git
  rules:
    - if: $AUTO_BUILD
      when: on_success
    - if: $CI_MERGE_REQUEST_IID
      when: on_success
    - when: manual

publish to public github prebuilt:
  extends: ".publish_base"
  variables:
    GIT_ORIGIN: git@github.com:sunnyhaibin/sunnypilot.git
    GIT_CONFIG_USER_EMAIL: "jason.wen@sunnypilot.ai"
    GIT_CONFIG_USER_NAME: "Jason Wen"
  rules:
    - if: $AUTO_PUBLISH
      when: on_success
    - when: manual

.notify_discord: &notify_discord
  image: alpine
  stage: notify
  needs: ["build"]
  variables:
    DISCORD_HOOK: "${DISCORD_MANUAL_BUILD_WEBHOOK_URL}" # Default hook if not overriden by children
  before_script:
    - 'apk add curl jq envsubst'
  script:
    - echo using [${TEMPLATE}]
    - cat release/ci/${TEMPLATE} | envsubst | tee payload.json
    - 'curl -X POST -H "Content-Type: application/json" -d "$(cat payload.json)" ${DISCORD_HOOK} | jq .'
  rules:
    - if: $NEW_BRANCH
      when: on_success
    - when: never
  allow_failure: true

notify pending action:
  extends: ".notify_discord"
  variables:
    TEMPLATE: "discord_template_notify_dev_private.json"
  before_script:
    - !reference [".notify_discord", "before_script"]
    - export AVATAR_URL=$(curl -s -X GET "https://gitlab.com/api/v4/avatar?email=${GITLAB_USER_EMAIL}" | jq -r '.avatar_url')

notify new dev build:
  extends: ".notify_discord"
  stage: notify
  needs: ["publish to public github prebuilt"] # This notify shall only happen after a publish to github public
  variables:
    TEMPLATE: "discord_template_notify_dev_public.json"
  before_script:
    - !reference [".notify_discord", "before_script"]
    - export EXTRA_VERSION_IDENTIFIER=$((CI_PIPELINE_IID + BASE_BUILD_NUMER))
  rules:
    - if: $NEW_BRANCH == "dev-c3"
      variables:
        DISCORD_HOOK: "${DISCORD_NEW_BUILD_WEBHOOK_URL}" # Overriding hook because we know we are dev-c3
    - !reference [".notify_discord", "rules"]<|MERGE_RESOLUTION|>--- conflicted
+++ resolved
@@ -14,7 +14,6 @@
   EXTRA_VERSION_IDENTIFIER: "${CI_PIPELINE_IID}"
   NEW_BRANCH: ${CI_COMMIT_REF_NAME}-prebuilt
 
-
 stages:
   - build
   - sanity
@@ -40,15 +39,6 @@
     # We are an MR, but it's a draft, we won't proceed with anything.
     - if: '$CI_MERGE_REQUEST_TITLE =~ /^wip:/i || $CI_MERGE_REQUEST_TITLE =~ /^draft:/i'
       when: never
-<<<<<<< HEAD
-    # We are a merge request
-    - if: $CI_MERGE_REQUEST_IID
-      variables:
-        EXTRA_VERSION_IDENTIFIER: "-${CI_PIPELINE_IID}"
-        NEW_BRANCH: ${CI_COMMIT_REF_NAME}-prebuilt
-      when: always
-=======
->>>>>>> 19afa83c
 
     # Below are the rules when a commit is done (code has been added to the branch)
     # Commit to master-dev-c3
@@ -92,12 +82,6 @@
     - "echo VERSION: ${VERSION}"
     - "echo CI_COMMIT_REF_NAME: ${CI_COMMIT_REF_NAME}"
     - git config --global --add safe.directory ${CI_PROJECT_DIR}
-    - |
-      echo "Decoding and importing GPG key..."
-      gpg -v --import <(echo "$GPG_PRIVATE_KEY_BASE64" | base64 -d)
-    - |
-      echo "Unlocking git-crypt..."
-      git-crypt unlock
   script:
     - export PYTHONPATH="$BUILD_DIR"
     - "echo Building Panda..."
@@ -163,32 +147,7 @@
   rules:
     - if: $AUTO_BUILD
       when: always
-<<<<<<< HEAD
-
-check no source code sent:
-  image: alpine
-  stage: sanity
-  variables:
-    FORBIDDEN_FILE_EXTENSIONS: "*.a,*.o,*.os,*.pyc,moc_*,*.cc,Jenkinsfile,supercombo.onnx,.sconsign.dblite"
-    FORBIDDEN_DIR_PATTERNS: "*panda/certs,*panda/crypto,*release,*.github,*selfdrive/ui/replay,*__pycache__"
-    REQUIRED_FILE_EXTENSIONS: "*.py,*.json"
-    REQUIRED_DIR_PATTERNS: "*selfdrive/ui,*openpilot"
-  before_script:
-    - apk update && apk upgrade
-    - apk add bash findutils
-  script:
-    - cd ${OUTPUT_DIR}
-    - echo "Checking that we have properly cleaned up"
-    - ${CI_DIR}/sanity_check.sh "$FORBIDDEN_FILE_EXTENSIONS" "$FORBIDDEN_DIR_PATTERNS" true
-    - echo "Checking that our sanity check works and also checking that some required files are indeed found"
-    - ${CI_DIR}/sanity_check.sh "$REQUIRED_FILE_EXTENSIONS" "$REQUIRED_DIR_PATTERNS" false
-  rules:
-    - if: $NEW_BRANCH
-      when: on_success
-    - when: never
-=======
     - when: manual
->>>>>>> 19afa83c
 
 .publish_base: &publish_base
   image: alpine
