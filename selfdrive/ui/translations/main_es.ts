--- conflicted
+++ resolved
@@ -172,31 +172,11 @@
         <translation>Modo de maniobra longitudinal</translation>
     </message>
     <message>
-        <source>sunnypilot Longitudinal Control (Alpha)</source>
-        <translation>Control longitudinal de sunnypilot (fase experimental)</translation>
-    </message>
-    <message>
-        <source>WARNING: sunnypilot longitudinal control is in alpha for this car and will disable Automatic Emergency Braking (AEB).</source>
-        <translation>AVISO: el control longitudinal de sunnypilot está en fase experimental para este automóvil y desactivará el Frenado Automático de Emergencia (AEB).</translation>
-    </message>
-    <message>
-        <source>On this car, sunnypilot defaults to the car&apos;s built-in ACC instead of sunnypilot&apos;s longitudinal control. Enable this to switch to sunnypilot longitudinal control. Enabling Experimental mode is recommended when enabling sunnypilot longitudinal control alpha.</source>
-        <translation>En este automóvil, sunnypilot se configura de manera predeterminada con el Autocrucero Adaptativo (ACC) incorporado en el automóvil en lugar del control longitudinal de sunnypilot. Habilita esta opción para cambiar al control longitudinal de sunnypilot. Se recomienda activar el modo experimental al habilitar el control longitudinal de sunnypilot (aún en fase experimental).</translation>
-    </message>
-    <message>
         <source>Enable ADB</source>
         <translation type="unfinished"></translation>
     </message>
     <message>
         <source>ADB (Android Debug Bridge) allows connecting to your device over USB or over the network. See https://docs.comma.ai/how-to/connect-to-comma for more info.</source>
-        <translation type="unfinished"></translation>
-    </message>
-    <message>
-        <source>Hyundai: Enable Radar Tracks</source>
-        <translation type="unfinished"></translation>
-    </message>
-    <message>
-        <source>Enable this to attempt to enable radar tracks for Hyundai, Kia, and Genesis models equipped with the supported Mando SCC radar. This allows sunnypilot to use radar data for improved lead tracking and overall longitudinal performance.</source>
         <translation type="unfinished"></translation>
     </message>
     <message>
@@ -219,6 +199,18 @@
         <source>View the error log for sunnypilot crashes.</source>
         <translation type="unfinished"></translation>
     </message>
+    <message>
+        <source>openpilot Longitudinal Control (Alpha)</source>
+        <translation type="unfinished"></translation>
+    </message>
+    <message>
+        <source>WARNING: openpilot longitudinal control is in alpha for this car and will disable Automatic Emergency Braking (AEB).</source>
+        <translation type="unfinished"></translation>
+    </message>
+    <message>
+        <source>On this car, sunnypilot defaults to the car&apos;s built-in ACC instead of openpilot&apos;s longitudinal control. Enable this to switch to openpilot longitudinal control. Enabling Experimental mode is recommended when enabling openpilot longitudinal control alpha.</source>
+        <translation type="unfinished"></translation>
+    </message>
 </context>
 <context>
     <name>DevicePanel</name>
@@ -361,6 +353,14 @@
     <message>
         <source>Disengage to Power Off</source>
         <translation>Desactivar para apagar</translation>
+    </message>
+    <message>
+        <source>Disengage to Reset Calibration</source>
+        <translation type="unfinished"></translation>
+    </message>
+    <message>
+        <source> Resetting calibration will restart openpilot if the car is powered on.</source>
+        <translation type="unfinished"></translation>
     </message>
 </context>
 <context>
@@ -547,6 +547,49 @@
     </message>
 </context>
 <context>
+    <name>HyundaiSettings</name>
+    <message>
+        <source>Off</source>
+        <translation type="unfinished"></translation>
+    </message>
+    <message>
+        <source>Dynamic</source>
+        <translation type="unfinished"></translation>
+    </message>
+    <message>
+        <source>Predictive</source>
+        <translation type="unfinished"></translation>
+    </message>
+    <message>
+        <source>Custom Longitudinal Tuning</source>
+        <translation type="unfinished"></translation>
+    </message>
+    <message>
+        <source>This feature can only be used with openpilot longitudinal control enabled.</source>
+        <translation type="unfinished"></translation>
+    </message>
+    <message>
+        <source>Enable &quot;Always Offroad&quot; in Device panel, or turn vehicle off to select an option.</source>
+        <translation type="unfinished"></translation>
+    </message>
+    <message>
+        <source>Off: Uses default tuning</source>
+        <translation type="unfinished"></translation>
+    </message>
+    <message>
+        <source>Dynamic: Adjusts acceleration limits based on current speed</source>
+        <translation type="unfinished"></translation>
+    </message>
+    <message>
+        <source>Predictive: Uses future trajectory data to anticipate needed adjustments</source>
+        <translation type="unfinished"></translation>
+    </message>
+    <message>
+        <source>Fine-tune your driving experience by adjusting acceleration smoothness with openpilot longitudinal control.</source>
+        <translation type="unfinished"></translation>
+    </message>
+</context>
+<context>
     <name>InputDialog</name>
     <message>
         <source>Cancel</source>
@@ -561,14 +604,6 @@
     </message>
 </context>
 <context>
-<<<<<<< HEAD
-    <name>Installer</name>
-    <message>
-        <source>Installing...</source>
-        <translation>Instalando...</translation>
-    </message>
-</context>
-<context>
     <name>LaneChangeSettings</name>
     <message>
         <source>Back</source>
@@ -601,6 +636,22 @@
         <source>Customize Lane Change</source>
         <translation type="unfinished"></translation>
     </message>
+    <message>
+        <source>Enables independent engagements of Automatic Lane Centering (ALC) and Adaptive Cruise Control (ACC).</source>
+        <translation type="unfinished"></translation>
+    </message>
+    <message>
+        <source>Start the vehicle to check vehicle compatibility.</source>
+        <translation type="unfinished"></translation>
+    </message>
+    <message>
+        <source>This platform supports all MADS settings.</source>
+        <translation type="unfinished"></translation>
+    </message>
+    <message>
+        <source>This platform supports limited MADS settings.</source>
+        <translation type="unfinished"></translation>
+    </message>
 </context>
 <context>
     <name>MadsSettings</name>
@@ -629,10 +680,6 @@
         <translation type="unfinished"></translation>
     </message>
     <message>
-        <source>Pause Steering</source>
-        <translation type="unfinished"></translation>
-    </message>
-    <message>
         <source>Disengage</source>
         <translation type="unfinished"></translation>
     </message>
@@ -641,16 +688,181 @@
         <translation type="unfinished"></translation>
     </message>
     <message>
-        <source>Choose how Automatic Lane Centering (ALC) behaves after the brake pedal is manually pressed in sunnypilot.
-
-Remain Active: ALC will remain active even after the brake pedal is pressed.
-Pause Steering: ALC will be paused when the brake pedal is manually pressed.</source>
-        <translation type="unfinished"></translation>
-    </message>
-</context>
-<context>
-=======
->>>>>>> 04115b64
+        <source>Start the vehicle to check vehicle compatibility.</source>
+        <translation type="unfinished"></translation>
+    </message>
+    <message>
+        <source>This feature defaults to OFF, and does not allow selection due to vehicle limitations.</source>
+        <translation type="unfinished"></translation>
+    </message>
+    <message>
+        <source>This feature defaults to ON, and does not allow selection due to vehicle limitations.</source>
+        <translation type="unfinished"></translation>
+    </message>
+    <message>
+        <source>This platform only supports Disengage mode due to vehicle limitations.</source>
+        <translation type="unfinished"></translation>
+    </message>
+    <message>
+        <source>Remain Active: ALC will remain active when the brake pedal is pressed.</source>
+        <translation type="unfinished"></translation>
+    </message>
+    <message>
+        <source>Pause</source>
+        <translation type="unfinished"></translation>
+    </message>
+    <message>
+        <source>Pause: ALC will pause when the brake pedal is pressed.</source>
+        <translation type="unfinished"></translation>
+    </message>
+    <message>
+        <source>Disengage: ALC will disengage when the brake pedal is pressed.</source>
+        <translation type="unfinished"></translation>
+    </message>
+    <message>
+        <source>Choose how Automatic Lane Centering (ALC) behaves after the brake pedal is manually pressed in sunnypilot.</source>
+        <translation type="unfinished"></translation>
+    </message>
+</context>
+<context>
+    <name>MaxTimeOffroad</name>
+    <message>
+        <source>Max Time Offroad</source>
+        <translation type="unfinished"></translation>
+    </message>
+    <message>
+        <source>Device will automatically shutdown after set time once the engine is turned off.&lt;br/&gt;(30h is the default)</source>
+        <translation type="unfinished"></translation>
+    </message>
+    <message>
+        <source>Always On</source>
+        <translation type="unfinished"></translation>
+    </message>
+    <message>
+        <source>h</source>
+        <translation type="unfinished"></translation>
+    </message>
+    <message>
+        <source>m</source>
+        <translation type="unfinished"></translation>
+    </message>
+    <message>
+        <source> (default)</source>
+        <translation type="unfinished"></translation>
+    </message>
+</context>
+<context>
+    <name>ModelsPanel</name>
+    <message>
+        <source>Current Model</source>
+        <translation type="unfinished"></translation>
+    </message>
+    <message>
+        <source>SELECT</source>
+        <translation type="unfinished">SELECCIONAR</translation>
+    </message>
+    <message>
+        <source>No custom model selected!</source>
+        <translation type="unfinished"></translation>
+    </message>
+    <message>
+        <source>Driving</source>
+        <translation type="unfinished"></translation>
+    </message>
+    <message>
+        <source>Navigation</source>
+        <translation type="unfinished"></translation>
+    </message>
+    <message>
+        <source>Vision</source>
+        <translation type="unfinished"></translation>
+    </message>
+    <message>
+        <source>Policy</source>
+        <translation type="unfinished"></translation>
+    </message>
+    <message>
+        <source>Downloading %1 model [%2]... (%3%)</source>
+        <translation type="unfinished"></translation>
+    </message>
+    <message>
+        <source>%1 model [%2] %3</source>
+        <translation type="unfinished"></translation>
+    </message>
+    <message>
+        <source>downloaded</source>
+        <translation type="unfinished"></translation>
+    </message>
+    <message>
+        <source>ready</source>
+        <translation type="unfinished"></translation>
+    </message>
+    <message>
+        <source>from cache</source>
+        <translation type="unfinished"></translation>
+    </message>
+    <message>
+        <source>%1 model [%2] download failed</source>
+        <translation type="unfinished"></translation>
+    </message>
+    <message>
+        <source>%1 model [%2] pending...</source>
+        <translation type="unfinished"></translation>
+    </message>
+    <message>
+        <source>Fetching models...</source>
+        <translation type="unfinished"></translation>
+    </message>
+    <message>
+        <source>Use Default</source>
+        <translation type="unfinished"></translation>
+    </message>
+    <message>
+        <source>Select a Model</source>
+        <translation type="unfinished"></translation>
+    </message>
+    <message>
+        <source>Default</source>
+        <translation type="unfinished"></translation>
+    </message>
+    <message>
+        <source>Model download has started in the background.</source>
+        <translation type="unfinished"></translation>
+    </message>
+    <message>
+        <source>We STRONGLY suggest you to reset calibration.</source>
+        <translation type="unfinished"></translation>
+    </message>
+    <message>
+        <source>Would you like to do that now?</source>
+        <translation type="unfinished"></translation>
+    </message>
+    <message>
+        <source>Reset Calibration</source>
+        <translation type="unfinished">Formatear Calibración</translation>
+    </message>
+    <message>
+        <source>Driving Model Selector</source>
+        <translation type="unfinished"></translation>
+    </message>
+    <message>
+        <source>Warning: You are on a metered connection!</source>
+        <translation type="unfinished"></translation>
+    </message>
+    <message>
+        <source>Continue</source>
+        <translation type="unfinished">Continuar</translation>
+    </message>
+    <message>
+        <source>on Metered</source>
+        <translation type="unfinished"></translation>
+    </message>
+    <message>
+        <source>Cancel</source>
+        <translation type="unfinished">Cancelar</translation>
+    </message>
+</context>
+<context>
     <name>MultiOptionDialog</name>
     <message>
         <source>Select</source>
@@ -940,6 +1152,30 @@
         <source>Select a vehicle</source>
         <translation type="unfinished"></translation>
     </message>
+    <message>
+        <source>Unrecognized Vehicle</source>
+        <translation type="unfinished"></translation>
+    </message>
+    <message>
+        <source>Fingerprinted automatically</source>
+        <translation type="unfinished"></translation>
+    </message>
+    <message>
+        <source>Manually selected</source>
+        <translation type="unfinished"></translation>
+    </message>
+    <message>
+        <source>Not fingerprinted or manually selected</source>
+        <translation type="unfinished"></translation>
+    </message>
+    <message>
+        <source>Select vehicle to force fingerprint manually.</source>
+        <translation type="unfinished"></translation>
+    </message>
+    <message>
+        <source>Colors represent fingerprint status:</source>
+        <translation type="unfinished"></translation>
+    </message>
 </context>
 <context>
     <name>PrimeAdWidget</name>
@@ -985,14 +1221,6 @@
 </context>
 <context>
     <name>QObject</name>
-    <message>
-        <source>Reboot</source>
-        <translation>Reiniciar</translation>
-    </message>
-    <message>
-        <source>Exit</source>
-        <translation>Salir</translation>
-    </message>
     <message>
         <source>sunnypilot</source>
         <translation>sunnypilot</translation>
@@ -1141,6 +1369,14 @@
         <source>Steering</source>
         <translation type="unfinished"></translation>
     </message>
+    <message>
+        <source>Models</source>
+        <translation type="unfinished"></translation>
+    </message>
+    <message>
+        <source>Cruise</source>
+        <translation type="unfinished"></translation>
+    </message>
 </context>
 <context>
     <name>Setup</name>
@@ -1432,108 +1668,20 @@
 <context>
     <name>SoftwarePanelSP</name>
     <message>
-        <source>Current Model</source>
-        <translation type="unfinished"></translation>
-    </message>
-    <message>
-        <source>SELECT</source>
-        <translation type="unfinished">SELECCIONAR</translation>
-    </message>
-    <message>
-        <source>No custom model selected!</source>
-        <translation type="unfinished"></translation>
-    </message>
-    <message>
-        <source>Driving</source>
-        <translation type="unfinished"></translation>
-    </message>
-    <message>
-        <source>Navigation</source>
-        <translation type="unfinished"></translation>
-    </message>
-    <message>
-        <source>Metadata</source>
-        <translation type="unfinished"></translation>
-    </message>
-    <message>
-        <source>Downloading %1 model [%2]... (%3%)</source>
-        <translation type="unfinished"></translation>
-    </message>
-    <message>
-        <source>%1 model [%2] %3</source>
-        <translation type="unfinished"></translation>
-    </message>
-    <message>
-        <source>downloaded</source>
-        <translation type="unfinished"></translation>
-    </message>
-    <message>
-        <source>ready</source>
-        <translation type="unfinished"></translation>
-    </message>
-    <message>
-        <source>from cache</source>
-        <translation type="unfinished"></translation>
-    </message>
-    <message>
-        <source>%1 model [%2] download failed</source>
-        <translation type="unfinished"></translation>
-    </message>
-    <message>
-        <source>%1 model [%2] pending...</source>
-        <translation type="unfinished"></translation>
-    </message>
-    <message>
-        <source>Fetching models...</source>
-        <translation type="unfinished"></translation>
-    </message>
-    <message>
-        <source>Use Default</source>
-        <translation type="unfinished"></translation>
-    </message>
-    <message>
-        <source>Select a Model</source>
-        <translation type="unfinished"></translation>
-    </message>
-    <message>
-        <source>Default</source>
-        <translation type="unfinished"></translation>
-    </message>
-    <message>
-        <source>Model download has started in the background.</source>
-        <translation type="unfinished"></translation>
-    </message>
-    <message>
-        <source>We STRONGLY suggest you to reset calibration.</source>
-        <translation type="unfinished"></translation>
-    </message>
-    <message>
-        <source>Would you like to do that now?</source>
-        <translation type="unfinished"></translation>
-    </message>
-    <message>
-        <source>Reset Calibration</source>
-        <translation type="unfinished">Formatear Calibración</translation>
-    </message>
-    <message>
-        <source>Driving Model Selector</source>
-        <translation type="unfinished"></translation>
-    </message>
-    <message>
-        <source>Warning: You are on a metered connection!</source>
-        <translation type="unfinished"></translation>
-    </message>
-    <message>
-        <source>Continue</source>
-        <translation type="unfinished">Continuar</translation>
-    </message>
-    <message>
-        <source>on Metered</source>
-        <translation type="unfinished"></translation>
-    </message>
-    <message>
-        <source>Cancel</source>
-        <translation type="unfinished">Cancelar</translation>
+        <source>Search Branch</source>
+        <translation type="unfinished"></translation>
+    </message>
+    <message>
+        <source>Enter search keywords, or leave blank to list all branches.</source>
+        <translation type="unfinished"></translation>
+    </message>
+    <message>
+        <source>No branches found for keywords: %1</source>
+        <translation type="unfinished"></translation>
+    </message>
+    <message>
+        <source>Select a branch</source>
+        <translation type="unfinished">Selecione una rama</translation>
     </message>
 </context>
 <context>
@@ -1854,10 +2002,6 @@
         <translation>El modo Experimental no está disponible actualmente para este auto, ya que el ACC default del auto está siendo usado para el control longitudinal.</translation>
     </message>
     <message>
-        <source>sunnypilot longitudinal control may come in a future update.</source>
-        <translation>El control longitudinal de sunnypilot podrá llegar en futuras actualizaciones.</translation>
-    </message>
-    <message>
         <source>An alpha version of sunnypilot longitudinal control can be tested, along with Experimental mode, on non-release branches.</source>
         <translation>Se puede probar una versión experimental del control longitudinal sunnypilot, junto con el modo Experimental, en ramas no liberadas.</translation>
     </message>
@@ -1878,8 +2022,16 @@
         <translation>Activar sunnypilot</translation>
     </message>
     <message>
-        <source>Use the sunnypilot system for adaptive cruise control and lane keep driver assistance. Your attention is required at all times to use this feature. Changing this setting takes effect when the car is powered off.</source>
-        <translation>Utilice el sistema sunnypilot para acceder a un autocrucero adaptativo y asistencia al conductor para mantenerse en el carril. Se requiere su atención en todo momento para utilizar esta función. Cambiar esta configuración solo tendrá efecto con el auto apagado.</translation>
+        <source>Use the sunnypilot system for adaptive cruise control and lane keep driver assistance. Your attention is required at all times to use this feature.</source>
+        <translation type="unfinished"></translation>
+    </message>
+    <message>
+        <source> Changing this setting will restart openpilot if the car is powered on.</source>
+        <translation type="unfinished"></translation>
+    </message>
+    <message>
+        <source>openpilot longitudinal control may come in a future update.</source>
+        <translation type="unfinished"></translation>
     </message>
 </context>
 <context>
