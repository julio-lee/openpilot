<?xml version="1.0" encoding="utf-8"?>
<!DOCTYPE TS>
<TS version="2.1" language="es_ES">
<context>
    <name>AbstractAlert</name>
    <message>
        <source>Close</source>
        <translation>Cerrar</translation>
    </message>
    <message>
        <source>Snooze Update</source>
        <translation>Posponer Actualización</translation>
    </message>
    <message>
        <source>Reboot and Update</source>
        <translation>Reiniciar y Actualizar</translation>
    </message>
</context>
<context>
    <name>AdvancedNetworking</name>
    <message>
        <source>Back</source>
        <translation>Volver</translation>
    </message>
    <message>
        <source>Enable Tethering</source>
        <translation>Activar Tether</translation>
    </message>
    <message>
        <source>Tethering Password</source>
        <translation>Contraseña de Tethering</translation>
    </message>
    <message>
        <source>EDIT</source>
        <translation>EDITAR</translation>
    </message>
    <message>
        <source>Enter new tethering password</source>
        <translation>Nueva contraseña de tethering</translation>
    </message>
    <message>
        <source>IP Address</source>
        <translation>Dirección IP</translation>
    </message>
    <message>
        <source>Enable Roaming</source>
        <translation>Activar Roaming</translation>
    </message>
    <message>
        <source>APN Setting</source>
        <translation>Configuración de APN</translation>
    </message>
    <message>
        <source>Enter APN</source>
        <translation>Insertar APN</translation>
    </message>
    <message>
        <source>leave blank for automatic configuration</source>
        <translation>dejar en blanco para configuración automática</translation>
    </message>
    <message>
        <source>Cellular Metered</source>
        <translation>Plano de datos limitado</translation>
    </message>
    <message>
        <source>Prevent large data uploads when on a metered connection</source>
        <translation>Evitar grandes descargas de datos cuando tenga una conexión limitada</translation>
    </message>
    <message>
        <source>Hidden Network</source>
        <translation>Red Oculta</translation>
    </message>
    <message>
        <source>CONNECT</source>
        <translation>CONECTAR</translation>
    </message>
    <message>
        <source>Enter SSID</source>
        <translation>Ingrese SSID</translation>
    </message>
    <message>
        <source>Enter password</source>
        <translation>Ingrese contraseña</translation>
    </message>
    <message>
        <source>for &quot;%1&quot;</source>
        <translation>para &quot;%1&quot;</translation>
    </message>
</context>
<context>
    <name>ConfirmationDialog</name>
    <message>
        <source>Ok</source>
        <translation>OK</translation>
    </message>
    <message>
        <source>Cancel</source>
        <translation>Cancelar</translation>
    </message>
</context>
<context>
    <name>DeclinePage</name>
    <message>
        <source>You must accept the Terms and Conditions in order to use openpilot.</source>
        <translation>Debe aceptar los términos y condiciones para poder utilizar openpilot.</translation>
    </message>
    <message>
        <source>Back</source>
        <translation>Atrás</translation>
    </message>
    <message>
        <source>Decline, uninstall %1</source>
        <translation>Rechazar, desinstalar %1</translation>
    </message>
</context>
<context>
    <name>DeveloperPanel</name>
    <message>
        <source>Joystick Debug Mode</source>
        <translation>Modo de depuración de joystick</translation>
    </message>
    <message>
        <source>Longitudinal Maneuver Mode</source>
        <translation>Modo de maniobra longitudinal</translation>
    </message>
    <message>
<<<<<<< HEAD
        <source>Enables or disables the github runner service.</source>
        <translation type="unfinished"></translation>
    </message>
    <message>
        <source>Enable GitHub runner service</source>
        <translation type="unfinished"></translation>
    </message>
    <message>
        <source>Hyundai: Enable Radar Tracks</source>
        <translation type="unfinished"></translation>
    </message>
    <message>
        <source>Enable this to attempt to enable radar tracks for Hyundai, Kia, and Genesis models equipped with the supported Mando SCC radar. This allows sunnypilot to use radar data for improved lead tracking and overall longitudinal performance.</source>
=======
        <source>openpilot Longitudinal Control (Alpha)</source>
        <translation>Control longitudinal de openpilot (fase experimental)</translation>
    </message>
    <message>
        <source>WARNING: openpilot longitudinal control is in alpha for this car and will disable Automatic Emergency Braking (AEB).</source>
        <translation>AVISO: el control longitudinal de openpilot está en fase experimental para este automóvil y desactivará el Frenado Automático de Emergencia (AEB).</translation>
    </message>
    <message>
        <source>On this car, openpilot defaults to the car&apos;s built-in ACC instead of openpilot&apos;s longitudinal control. Enable this to switch to openpilot longitudinal control. Enabling Experimental mode is recommended when enabling openpilot longitudinal control alpha.</source>
        <translation>En este automóvil, openpilot se configura de manera predeterminada con el Autocrucero Adaptativo (ACC) incorporado en el automóvil en lugar del control longitudinal de openpilot. Habilita esta opción para cambiar al control longitudinal de openpilot. Se recomienda activar el modo experimental al habilitar el control longitudinal de openpilot (aún en fase experimental).</translation>
    </message>
    <message>
        <source>Enable ADB</source>
        <translation type="unfinished"></translation>
    </message>
    <message>
        <source>ADB (Android Debug Bridge) allows connecting to your device over USB or over the network. See https://docs.comma.ai/how-to/connect-to-comma for more info.</source>
>>>>>>> c57f5352
        <translation type="unfinished"></translation>
    </message>
</context>
<context>
    <name>DevicePanel</name>
    <message>
        <source>Dongle ID</source>
        <translation>Dongle ID</translation>
    </message>
    <message>
        <source>N/A</source>
        <translation>N/A</translation>
    </message>
    <message>
        <source>Serial</source>
        <translation>Serial</translation>
    </message>
    <message>
        <source>Pair Device</source>
        <translation>Emparejar Dispositivo</translation>
    </message>
    <message>
        <source>PAIR</source>
        <translation>EMPAREJAR</translation>
    </message>
    <message>
        <source>Pair your device with comma connect (connect.comma.ai) and claim your comma prime offer.</source>
        <translation>Empareja tu dispositivo con comma connect (connect.comma.ai) y reclama tu oferta de comma prime.</translation>
    </message>
    <message>
        <source>Driver Camera</source>
        <translation>Cámara del conductor</translation>
    </message>
    <message>
        <source>PREVIEW</source>
        <translation>VISUALIZAR</translation>
    </message>
    <message>
        <source>Preview the driver facing camera to ensure that driver monitoring has good visibility. (vehicle must be off)</source>
        <translation>Previsualizar la cámara del conductor para garantizar que la monitorización del sistema tenga buena visibilidad (el vehículo tiene que estar apagado)</translation>
    </message>
    <message>
        <source>Reset Calibration</source>
        <translation>Formatear Calibración</translation>
    </message>
    <message>
        <source>RESET</source>
        <translation>REINICIAR</translation>
    </message>
    <message>
        <source>Are you sure you want to reset calibration?</source>
        <translation>¿Seguro que quiere formatear la calibración?</translation>
    </message>
    <message>
        <source>Reset</source>
        <translation>Formatear</translation>
    </message>
    <message>
        <source>Review Training Guide</source>
        <translation>Revisar la Guía de Entrenamiento</translation>
    </message>
    <message>
        <source>REVIEW</source>
        <translation>REVISAR</translation>
    </message>
    <message>
        <source>Review the rules, features, and limitations of openpilot</source>
        <translation>Revisar las reglas, características y limitaciones de openpilot</translation>
    </message>
    <message>
        <source>Are you sure you want to review the training guide?</source>
        <translation>¿Seguro que quiere revisar la guía de entrenamiento?</translation>
    </message>
    <message>
        <source>Review</source>
        <translation>Revisar</translation>
    </message>
    <message>
        <source>Regulatory</source>
        <translation>Regulador</translation>
    </message>
    <message>
        <source>VIEW</source>
        <translation>VER</translation>
    </message>
    <message>
        <source>Change Language</source>
        <translation>Cambiar Idioma</translation>
    </message>
    <message>
        <source>CHANGE</source>
        <translation>CAMBIAR</translation>
    </message>
    <message>
        <source>Select a language</source>
        <translation>Seleccione el idioma</translation>
    </message>
    <message>
        <source>Reboot</source>
        <translation>Reiniciar</translation>
    </message>
    <message>
        <source>Power Off</source>
        <translation>Apagar</translation>
    </message>
    <message>
        <source>openpilot requires the device to be mounted within 4° left or right and within 5° up or 9° down. openpilot is continuously calibrating, resetting is rarely required.</source>
        <translation>openpilot requiere que el dispositivo sea montado entre 4° grados a la izquierda o derecha y entre 5° grados hacia arriba o 9° grados hacia abajo. openpilot está constantemente en calibración, formatear rara vez es necesario.</translation>
    </message>
    <message>
        <source> Your device is pointed %1° %2 and %3° %4.</source>
        <translation> Su dispositivo está apuntando %1° %2 y %3° %4.</translation>
    </message>
    <message>
        <source>down</source>
        <translation>abajo</translation>
    </message>
    <message>
        <source>up</source>
        <translation>arriba</translation>
    </message>
    <message>
        <source>left</source>
        <translation>izquierda</translation>
    </message>
    <message>
        <source>right</source>
        <translation>derecha</translation>
    </message>
    <message>
        <source>Are you sure you want to reboot?</source>
        <translation>¿Seguro qué quiere reiniciar?</translation>
    </message>
    <message>
        <source>Disengage to Reboot</source>
        <translation>Desactivar para Reiniciar</translation>
    </message>
    <message>
        <source>Are you sure you want to power off?</source>
        <translation>¿Seguro qué quiere apagar?</translation>
    </message>
    <message>
        <source>Disengage to Power Off</source>
        <translation>Desactivar para apagar</translation>
    </message>
</context>
<context>
    <name>DevicePanelSP</name>
    <message>
        <source>Driver Camera Preview</source>
        <translation type="unfinished"></translation>
    </message>
    <message>
        <source>Training Guide</source>
        <translation type="unfinished"></translation>
    </message>
    <message>
        <source>Language</source>
        <translation type="unfinished"></translation>
    </message>
    <message>
        <source>Reboot</source>
        <translation type="unfinished">Reiniciar</translation>
    </message>
    <message>
        <source>Regulatory</source>
        <translation type="unfinished">Regulador</translation>
    </message>
    <message>
        <source>Are you sure you want to review the training guide?</source>
        <translation type="unfinished">¿Seguro que quiere revisar la guía de entrenamiento?</translation>
    </message>
    <message>
        <source>Review</source>
        <translation type="unfinished">Revisar</translation>
    </message>
    <message>
        <source>Select a language</source>
        <translation type="unfinished"></translation>
    </message>
    <message>
        <source>Power Off</source>
        <translation type="unfinished">Apagar</translation>
    </message>
    <message>
        <source>Offroad Mode</source>
        <translation type="unfinished"></translation>
    </message>
    <message>
        <source>Are you sure you want to exit Always Offroad mode?</source>
        <translation type="unfinished"></translation>
    </message>
    <message>
        <source>Confirm</source>
        <translation type="unfinished">Confirmar</translation>
    </message>
    <message>
        <source>Are you sure you want to enter Always Offroad mode?</source>
        <translation type="unfinished"></translation>
    </message>
    <message>
        <source>Disengage to Enter Always Offroad Mode</source>
        <translation type="unfinished"></translation>
    </message>
    <message>
        <source>Exit Always Offroad</source>
        <translation type="unfinished"></translation>
    </message>
    <message>
        <source>Always Offroad</source>
        <translation type="unfinished"></translation>
    </message>
</context>
<context>
    <name>DriveStats</name>
    <message>
        <source>Drives</source>
        <translation type="unfinished"></translation>
    </message>
    <message>
        <source>Hours</source>
        <translation type="unfinished"></translation>
    </message>
    <message>
        <source>ALL TIME</source>
        <translation type="unfinished"></translation>
    </message>
    <message>
        <source>PAST WEEK</source>
        <translation type="unfinished"></translation>
    </message>
    <message>
        <source>KM</source>
        <translation type="unfinished"></translation>
    </message>
    <message>
        <source>Miles</source>
        <translation type="unfinished"></translation>
    </message>
</context>
<context>
    <name>DriverViewWindow</name>
    <message>
        <source>camera starting</source>
        <translation>iniciando cámara</translation>
    </message>
</context>
<context>
    <name>ExperimentalModeButton</name>
    <message>
        <source>EXPERIMENTAL MODE ON</source>
        <translation>MODO EXPERIMENTAL</translation>
    </message>
    <message>
        <source>CHILL MODE ON</source>
        <translation>MODO CHILL</translation>
    </message>
</context>
<context>
    <name>HudRenderer</name>
    <message>
        <source>km/h</source>
        <translation>km/h</translation>
    </message>
    <message>
        <source>mph</source>
        <translation>mph</translation>
    </message>
    <message>
        <source>MAX</source>
        <translation>MAX</translation>
    </message>
</context>
<context>
    <name>InputDialog</name>
    <message>
        <source>Cancel</source>
        <translation>Cancelar</translation>
    </message>
    <message numerus="yes">
        <source>Need at least %n character(s)!</source>
        <translation>
            <numerusform>¡Necesita mínimo %n caracter!</numerusform>
            <numerusform>¡Necesita mínimo %n caracteres!</numerusform>
        </translation>
    </message>
</context>
<context>
    <name>Installer</name>
    <message>
        <source>Installing...</source>
        <translation>Instalando...</translation>
    </message>
</context>
<context>
    <name>MadsSettings</name>
    <message>
        <source>Toggle with Main Cruise</source>
        <translation type="unfinished"></translation>
    </message>
    <message>
        <source>Note: For vehicles without LFA/LKAS button, disabling this will prevent lateral control engagement.</source>
        <translation type="unfinished">Nota: Para vehículos sin botón de LFA/LKAS, deshabilitar este ajuste evitará que se active el control lateral.</translation>
    </message>
    <message>
        <source>Unified Engagement Mode (UEM)</source>
        <translation type="unfinished"></translation>
    </message>
    <message>
        <source>Engage lateral and longitudinal control with cruise control engagement.</source>
        <translation type="unfinished"></translation>
    </message>
    <message>
        <source>Note: Once lateral control is engaged via UEM, it will remain engaged until it is manually disabled via the MADS button or car shut off.</source>
        <translation type="unfinished"></translation>
    </message>
    <message>
        <source>Remain Active</source>
        <translation type="unfinished"></translation>
    </message>
    <message>
        <source>Pause Steering</source>
        <translation type="unfinished"></translation>
    </message>
    <message>
        <source>Steering Mode After Braking</source>
        <translation type="unfinished"></translation>
    </message>
    <message>
        <source>Choose how Automatic Lane Centering (ALC) behaves after the brake pedal is manually pressed in sunnypilot.

Remain Active: ALC will remain active even after the brake pedal is pressed.
Pause Steering: ALC will be paused after the brake pedal is manually pressed.</source>
        <translation type="unfinished"></translation>
    </message>
</context>
<context>
    <name>MultiOptionDialog</name>
    <message>
        <source>Select</source>
        <translation>Seleccionar</translation>
    </message>
    <message>
        <source>Cancel</source>
        <translation>Cancelar</translation>
    </message>
</context>
<context>
    <name>Networking</name>
    <message>
        <source>Advanced</source>
        <translation>Avanzado</translation>
    </message>
    <message>
        <source>Enter password</source>
        <translation>Ingresar contraseña</translation>
    </message>
    <message>
        <source>for &quot;%1&quot;</source>
        <translation>para &quot;%1&quot;</translation>
    </message>
    <message>
        <source>Wrong password</source>
        <translation>Contraseña incorrecta</translation>
    </message>
</context>
<context>
    <name>NetworkingSP</name>
    <message>
        <source>Scan</source>
        <translation>Escanear</translation>
    </message>
    <message>
        <source>Scanning...</source>
        <translation>Escaneando...</translation>
    </message>
</context>
<context>
    <name>OffroadAlert</name>
    <message>
        <source>Device temperature too high. System cooling down before starting. Current internal component temperature: %1</source>
        <translation>La temperatura del dispositivo es muy alta. El sistema se está enfriando antes de iniciar. Temperatura actual del componente interno: %1</translation>
    </message>
    <message>
        <source>Immediately connect to the internet to check for updates. If you do not connect to the internet, openpilot won&apos;t engage in %1</source>
        <translation>Conéctese inmediatamente al internet para buscar actualizaciones. Si no se conecta al internet, openpilot no iniciará en %1</translation>
    </message>
    <message>
        <source>Connect to internet to check for updates. openpilot won&apos;t automatically start until it connects to internet to check for updates.</source>
        <translation>Conectese al internet para buscar actualizaciones. openpilot no iniciará automáticamente hasta conectarse al internet para buscar actualizaciones.</translation>
    </message>
    <message>
        <source>Unable to download updates
%1</source>
        <translation>Incapaz de descargar actualizaciones.
%1</translation>
    </message>
    <message>
        <source>Taking camera snapshots. System won&apos;t start until finished.</source>
        <translation>Tomando capturas de las cámaras. El sistema no se iniciará hasta que finalice.</translation>
    </message>
    <message>
        <source>An update to your device&apos;s operating system is downloading in the background. You will be prompted to update when it&apos;s ready to install.</source>
        <translation>Se está descargando una actualización del sistema operativo de su dispositivo en segundo plano. Se le pedirá que actualice cuando esté listo para instalarse.</translation>
    </message>
    <message>
        <source>Device failed to register. It will not connect to or upload to comma.ai servers, and receives no support from comma.ai. If this is an official device, visit https://comma.ai/support.</source>
        <translation>El dispositivo no pudo registrarse. No se conectará ni subirá datos a los servidores de comma.ai y no recibe soporte de comma.ai. Si este es un dispositivo oficial, visite https://comma.ai/support.</translation>
    </message>
    <message>
        <source>NVMe drive not mounted.</source>
        <translation>Unidad NVMe no montada.</translation>
    </message>
    <message>
        <source>Unsupported NVMe drive detected. Device may draw significantly more power and overheat due to the unsupported NVMe.</source>
        <translation>Se detectó una unidad NVMe incompatible. El dispositivo puede consumir mucha más energía y sobrecalentarse debido a esto.</translation>
    </message>
    <message>
        <source>openpilot was unable to identify your car. Your car is either unsupported or its ECUs are not recognized. Please submit a pull request to add the firmware versions to the proper vehicle. Need help? Join discord.comma.ai.</source>
        <translation>openpilot no pudo identificar su automóvil. Su automóvil no es compatible o no se reconocen sus ECU. Por favor haga un pull request para agregar las versiones de firmware del vehículo adecuado. ¿Necesita ayuda? Únase a discord.comma.ai.</translation>
    </message>
    <message>
        <source>openpilot detected a change in the device&apos;s mounting position. Ensure the device is fully seated in the mount and the mount is firmly secured to the windshield.</source>
        <translation>openpilot detectó un cambio en la posición de montaje del dispositivo. Asegúrese de que el dispositivo esté completamente asentado en el soporte y que el soporte esté firmemente asegurado al parabrisas.</translation>
    </message>
    <message>
        <source>sunnypilot is now in Always Offroad mode. sunnypilot won&apos;t start until Always Offroad mode is disabled. Go to &quot;Settings&quot; -&gt; &quot;Device&quot; to exit Always Offroad mode.</source>
        <translation type="unfinished"></translation>
    </message>
</context>
<context>
    <name>OffroadHome</name>
    <message>
        <source>UPDATE</source>
        <translation>ACTUALIZAR</translation>
    </message>
    <message>
        <source> ALERTS</source>
        <translation> ALERTAS</translation>
    </message>
    <message>
        <source> ALERT</source>
        <translation> ALERTA</translation>
    </message>
</context>
<context>
    <name>OnroadAlerts</name>
    <message>
        <source>openpilot Unavailable</source>
        <translation>openpilot no disponible</translation>
    </message>
    <message>
        <source>TAKE CONTROL IMMEDIATELY</source>
        <translation>TOME CONTROL INMEDIATAMENTE</translation>
    </message>
    <message>
        <source>Reboot Device</source>
        <translation>Reiniciar Dispositivo</translation>
    </message>
    <message>
        <source>Waiting to start</source>
        <translation>Esperando para iniciar</translation>
    </message>
    <message>
        <source>System Unresponsive</source>
        <translation>Systema no responde</translation>
    </message>
</context>
<context>
    <name>PairingPopup</name>
    <message>
        <source>Pair your device to your comma account</source>
        <translation>Empareje su dispositivo con su cuenta de comma</translation>
    </message>
    <message>
        <source>Go to https://connect.comma.ai on your phone</source>
        <translation>Vaya a https://connect.comma.ai en su teléfono</translation>
    </message>
    <message>
        <source>Click &quot;add new device&quot; and scan the QR code on the right</source>
        <translation>Seleccione &quot;agregar nuevo dispositivo&quot; y escanee el código QR a la derecha</translation>
    </message>
    <message>
        <source>Bookmark connect.comma.ai to your home screen to use it like an app</source>
        <translation>Añada connect.comma.ai a su pantalla de inicio para usarlo como una aplicación</translation>
    </message>
    <message>
        <source>Please connect to Wi-Fi to complete initial pairing</source>
        <translation>Conéctese a Wi-Fi para completar el emparejamiento inicial</translation>
    </message>
</context>
<context>
    <name>ParamControl</name>
    <message>
        <source>Enable</source>
        <translation>Activar</translation>
    </message>
    <message>
        <source>Cancel</source>
        <translation>Cancelar</translation>
    </message>
</context>
<context>
    <name>ParamControlSP</name>
    <message>
        <source>Enable</source>
        <translation>Activar</translation>
    </message>
    <message>
        <source>Cancel</source>
        <translation>Cancelar</translation>
    </message>
</context>
<context>
    <name>PrimeAdWidget</name>
    <message>
        <source>Upgrade Now</source>
        <translation>Actualizar Ahora</translation>
    </message>
    <message>
        <source>Become a comma prime member at connect.comma.ai</source>
        <translation>Hazte miembro de comma prime en connect.comma.ai</translation>
    </message>
    <message>
        <source>PRIME FEATURES:</source>
        <translation>BENEFICIOS PRIME:</translation>
    </message>
    <message>
        <source>Remote access</source>
        <translation>Acceso remoto</translation>
    </message>
    <message>
        <source>24/7 LTE connectivity</source>
        <translation>Conectividad LTE 24/7</translation>
    </message>
    <message>
        <source>1 year of drive storage</source>
        <translation>1 año de almacenamiento</translation>
    </message>
    <message>
        <source>Remote snapshots</source>
        <translation>Capturas remotas</translation>
    </message>
</context>
<context>
    <name>PrimeUserWidget</name>
    <message>
        <source>✓ SUBSCRIBED</source>
        <translation>✓ SUSCRITO</translation>
    </message>
    <message>
        <source>comma prime</source>
        <translation>comma prime</translation>
    </message>
</context>
<context>
    <name>QObject</name>
    <message>
        <source>Reboot</source>
        <translation>Reiniciar</translation>
    </message>
    <message>
        <source>Exit</source>
        <translation>Salir</translation>
    </message>
    <message>
        <source>openpilot</source>
        <translation>openpilot</translation>
    </message>
    <message>
        <source>now</source>
        <translation>ahora</translation>
    </message>
    <message numerus="yes">
        <source>%n minute(s) ago</source>
        <translation>
            <numerusform>hace %n min</numerusform>
            <numerusform>hace %n mins</numerusform>
        </translation>
    </message>
    <message numerus="yes">
        <source>%n hour(s) ago</source>
        <translation>
            <numerusform>hace %n hora</numerusform>
            <numerusform>hace %n horas</numerusform>
        </translation>
    </message>
    <message numerus="yes">
        <source>%n day(s) ago</source>
        <translation>
            <numerusform>hace %n día</numerusform>
            <numerusform>hace %n días</numerusform>
        </translation>
    </message>
</context>
<context>
    <name>Reset</name>
    <message>
        <source>Reset failed. Reboot to try again.</source>
        <translation>Formateo fallido. Reinicie para reintentar.</translation>
    </message>
    <message>
        <source>Resetting device...
This may take up to a minute.</source>
        <translation>formateando dispositivo...
Esto puede tardar un minuto.</translation>
    </message>
    <message>
        <source>Are you sure you want to reset your device?</source>
        <translation>¿Seguro que quiere formatear su dispositivo?</translation>
    </message>
    <message>
        <source>System Reset</source>
        <translation>Formatear Sistema</translation>
    </message>
    <message>
        <source>System reset triggered. Press confirm to erase all content and settings. Press cancel to resume boot.</source>
        <translation>Formateo del sistema activado. Presione confirmar para borrar todo el contenido y la configuración. Presione cancelar para reanudar el inicio.</translation>
    </message>
    <message>
        <source>Cancel</source>
        <translation>Cancelar</translation>
    </message>
    <message>
        <source>Reboot</source>
        <translation>Reiniciar</translation>
    </message>
    <message>
        <source>Confirm</source>
        <translation>Confirmar</translation>
    </message>
    <message>
        <source>Unable to mount data partition. Partition may be corrupted. Press confirm to erase and reset your device.</source>
        <translation>No es posible montar una partición de datos. La partición podría estar corrompida. Confirme para borrar y formatear su dispositivo.</translation>
    </message>
</context>
<context>
    <name>SettingsWindow</name>
    <message>
        <source>×</source>
        <translation>×</translation>
    </message>
    <message>
        <source>Device</source>
        <translation>Dispositivo</translation>
    </message>
    <message>
        <source>Network</source>
        <translation>Red</translation>
    </message>
    <message>
        <source>Toggles</source>
        <translation>Ajustes</translation>
    </message>
    <message>
        <source>Software</source>
        <translation>Software</translation>
    </message>
    <message>
        <source>Developer</source>
        <translation>Desarrollador</translation>
    </message>
</context>
<context>
    <name>SettingsWindowSP</name>
    <message>
        <source>×</source>
        <translation>×</translation>
    </message>
    <message>
        <source>Device</source>
        <translation>Dispositivo</translation>
    </message>
    <message>
        <source>Network</source>
        <translation>Red</translation>
    </message>
    <message>
        <source>Toggles</source>
        <translation>Ajustes</translation>
    </message>
    <message>
        <source>Software</source>
        <translation>Software</translation>
    </message>
    <message>
        <source>Developer</source>
        <translation>Desarrollador</translation>
    </message>
    <message>
        <source>sunnypilot</source>
        <translation>sunnypilot</translation>
    </message>
    <message>
        <source>sunnylink</source>
        <translation>sunnylink</translation>
    </message>
    <message>
        <source>Trips</source>
        <translation type="unfinished"></translation>
    </message>
    <message>
        <source>Vehicle</source>
        <translation type="unfinished"></translation>
    </message>
</context>
<context>
    <name>Setup</name>
    <message>
        <source>Something went wrong. Reboot the device.</source>
        <translation>Algo ha ido mal. Reinicie el dispositivo.</translation>
    </message>
    <message>
        <source>Ensure the entered URL is valid, and the device’s internet connection is good.</source>
        <translation>Asegúrese de que la URL insertada es válida y que el dispositivo tiene buena conexión.</translation>
    </message>
    <message>
        <source>No custom software found at this URL.</source>
        <translation>No encontramos software personalizado en esta URL.</translation>
    </message>
    <message>
        <source>WARNING: Low Voltage</source>
        <translation>ALERTA: Voltaje bajo</translation>
    </message>
    <message>
        <source>Power your device in a car with a harness or proceed at your own risk.</source>
        <translation>Encienda su dispositivo en un auto con el arnés o proceda bajo su propio riesgo.</translation>
    </message>
    <message>
        <source>Power off</source>
        <translation>Apagar</translation>
    </message>
    <message>
        <source>Continue</source>
        <translation>Continuar</translation>
    </message>
    <message>
        <source>Getting Started</source>
        <translation>Comenzando</translation>
    </message>
    <message>
        <source>Before we get on the road, let’s finish installation and cover some details.</source>
        <translation>Antes de ponernos en marcha, terminemos la instalación y cubramos algunos detalles.</translation>
    </message>
    <message>
        <source>Connect to Wi-Fi</source>
        <translation>Conectarse al Wi-Fi</translation>
    </message>
    <message>
        <source>Back</source>
        <translation>Volver</translation>
    </message>
    <message>
        <source>Continue without Wi-Fi</source>
        <translation>Continuar sin Wi-Fi</translation>
    </message>
    <message>
        <source>Waiting for internet</source>
        <translation>Esperando conexión a internet</translation>
    </message>
    <message>
        <source>Choose Software to Install</source>
        <translation>Elija el software a instalar</translation>
    </message>
    <message>
        <source>openpilot</source>
        <translation>openpilot</translation>
    </message>
    <message>
        <source>Custom Software</source>
        <translation>Software personalizado</translation>
    </message>
    <message>
        <source>Enter URL</source>
        <translation>Insertar URL</translation>
    </message>
    <message>
        <source>for Custom Software</source>
        <translation>para Software personalizado</translation>
    </message>
    <message>
        <source>Downloading...</source>
        <translation>Descargando...</translation>
    </message>
    <message>
        <source>Download Failed</source>
        <translation>Descarga fallida</translation>
    </message>
    <message>
        <source>Reboot device</source>
        <translation>Reiniciar Dispositivo</translation>
    </message>
    <message>
        <source>Start over</source>
        <translation>Comenzar de nuevo</translation>
    </message>
    <message>
        <source>Select a language</source>
        <translation>Seleccione un idioma</translation>
    </message>
</context>
<context>
    <name>SetupWidget</name>
    <message>
        <source>Finish Setup</source>
        <translation>Terminar configuración</translation>
    </message>
    <message>
        <source>Pair your device with comma connect (connect.comma.ai) and claim your comma prime offer.</source>
        <translation>Empareje su dispositivo con comma connect (connect.comma.ai) y reclame su oferta de comma prime.</translation>
    </message>
    <message>
        <source>Pair device</source>
        <translation>Emparejar dispositivo</translation>
    </message>
</context>
<context>
    <name>Sidebar</name>
    <message>
        <source>CONNECT</source>
        <translation>CONNECT</translation>
    </message>
    <message>
        <source>OFFLINE</source>
        <translation>OFFLINE</translation>
    </message>
    <message>
        <source>ONLINE</source>
        <translation>EN LÍNEA</translation>
    </message>
    <message>
        <source>ERROR</source>
        <translation>ERROR</translation>
    </message>
    <message>
        <source>TEMP</source>
        <translation>TEMP</translation>
    </message>
    <message>
        <source>HIGH</source>
        <translation>ALTA</translation>
    </message>
    <message>
        <source>GOOD</source>
        <translation>BUENA</translation>
    </message>
    <message>
        <source>OK</source>
        <translation>OK</translation>
    </message>
    <message>
        <source>VEHICLE</source>
        <translation>VEHÍCULO</translation>
    </message>
    <message>
        <source>NO</source>
        <translation>SIN</translation>
    </message>
    <message>
        <source>PANDA</source>
        <translation>PANDA</translation>
    </message>
    <message>
        <source>--</source>
        <translation>--</translation>
    </message>
    <message>
        <source>Wi-Fi</source>
        <translation>Wi-Fi</translation>
    </message>
    <message>
        <source>ETH</source>
        <translation>ETH</translation>
    </message>
    <message>
        <source>2G</source>
        <translation>2G</translation>
    </message>
    <message>
        <source>3G</source>
        <translation>3G</translation>
    </message>
    <message>
        <source>LTE</source>
        <translation>LTE</translation>
    </message>
    <message>
        <source>5G</source>
        <translation>5G</translation>
    </message>
</context>
<context>
    <name>SidebarSP</name>
    <message>
        <source>DISABLED</source>
        <translation>DESHABILITADO</translation>
    </message>
    <message>
        <source>OFFLINE</source>
        <translation type="unfinished">OFFLINE</translation>
    </message>
    <message>
        <source>REGIST...</source>
        <translation>REGIST...</translation>
    </message>
    <message>
        <source>ONLINE</source>
        <translation>EN LÍNEA</translation>
    </message>
    <message>
        <source>ERROR</source>
        <translation>ERROR</translation>
    </message>
    <message>
        <source>SUNNYLINK</source>
        <translation>SUNNYLINK</translation>
    </message>
</context>
<context>
    <name>SoftwarePanel</name>
    <message>
        <source>Updates are only downloaded while the car is off.</source>
        <translation>Actualizaciones solo se descargan con el auto apagado.</translation>
    </message>
    <message>
        <source>Current Version</source>
        <translation>Versión Actual</translation>
    </message>
    <message>
        <source>Download</source>
        <translation>Descargar</translation>
    </message>
    <message>
        <source>CHECK</source>
        <translation>VERIFICAR</translation>
    </message>
    <message>
        <source>Install Update</source>
        <translation>Actualizar</translation>
    </message>
    <message>
        <source>INSTALL</source>
        <translation>INSTALAR</translation>
    </message>
    <message>
        <source>Target Branch</source>
        <translation>Rama objetivo</translation>
    </message>
    <message>
        <source>SELECT</source>
        <translation>SELECCIONAR</translation>
    </message>
    <message>
        <source>Select a branch</source>
        <translation>Selecione una rama</translation>
    </message>
    <message>
        <source>Uninstall %1</source>
        <translation>Desinstalar %1</translation>
    </message>
    <message>
        <source>UNINSTALL</source>
        <translation>DESINSTALAR</translation>
    </message>
    <message>
        <source>Are you sure you want to uninstall?</source>
        <translation>¿Seguro qué desea desinstalar?</translation>
    </message>
    <message>
        <source>Uninstall</source>
        <translation>Desinstalar</translation>
    </message>
    <message>
        <source>failed to check for update</source>
        <translation>no se pudo buscar actualizaciones</translation>
    </message>
    <message>
        <source>DOWNLOAD</source>
        <translation>DESCARGAR</translation>
    </message>
    <message>
        <source>update available</source>
        <translation>actualización disponible</translation>
    </message>
    <message>
        <source>never</source>
        <translation>nunca</translation>
    </message>
    <message>
        <source>up to date, last checked %1</source>
        <translation>actualizado, último chequeo %1</translation>
    </message>
</context>
<context>
    <name>SoftwarePanelSP</name>
    <message>
        <source>SELECT</source>
        <translation type="unfinished">SELECCIONAR</translation>
    </message>
    <message>
        <source>Reset Calibration</source>
        <translation type="unfinished">Formatear Calibración</translation>
    </message>
    <message>
        <source>Warning: You are on a metered connection!</source>
        <translation type="unfinished"></translation>
    </message>
    <message>
        <source>Continue</source>
        <translation type="unfinished">Continuar</translation>
    </message>
    <message>
        <source>on Metered</source>
        <translation type="unfinished"></translation>
    </message>
    <message>
        <source>%1 model [%2] pending...</source>
        <translation>modelo de %1 [%2] pendiente...</translation>
    </message>
    <message>
        <source>Fetching models...</source>
        <translation>Obteniendo modelos</translation>
    </message>
    <message>
        <source>Model download has started in the background.</source>
        <translation>Descarga de modelo iniciada en segundo plano.</translation>
    </message>
    <message>
        <source>Current Model</source>
        <translation>Modelo Actual</translation>
    </message>
    <message>
        <source>Driving</source>
        <translation>Conducción</translation>
    </message>
    <message>
        <source>Navigation</source>
        <translation>Navegación</translation>
    </message>
    <message>
        <source>Metadata</source>
        <translation>Metadatos</translation>
    </message>
    <message>
        <source>Downloading %1 model [%2]... (%3%)</source>
        <translation>Descargando modelo de %1 [%2]... (%3%)</translation>
    </message>
    <message>
        <source>%1 model [%2] download failed</source>
        <translation>Falló descarga modelo de %1 [%2]</translation>
    </message>
    <message>
        <source>Select a Model</source>
        <translation>Selecciona un Modelo</translation>
    </message>
    <message>
        <source>%1 model [%2] %3</source>
        <translation>Modelo de %1 [%2] %3</translation>
    </message>
    <message>
        <source>downloaded</source>
        <translation>descargado</translation>
    </message>
    <message>
        <source>ready</source>
        <translation>listo</translation>
    </message>
    <message>
        <source>from cache</source>
        <translation>desde caché</translation>
    </message>
    <message>
        <source>Use Default</source>
        <translation>Por Defecto</translation>
    </message>
    <message>
        <source>No custom model selected!</source>
        <translation>No hay ningún modelo personalizado elegido!.</translation>
    </message>
    <message>
        <source>Default</source>
        <translation>Por Defecto</translation>
    </message>
    <message>
        <source>Cancel</source>
        <translation type="unfinished">Cancelar</translation>
    </message>
    <message>
        <source>Driving Model Selector</source>
        <translation type="unfinished"></translation>
    </message>
    <message>
        <source>We STRONGLY suggest you to reset calibration.</source>
        <translation type="unfinished"></translation>
    </message>
    <message>
        <source>Would you like to do that now?</source>
        <translation type="unfinished"></translation>
    </message>
</context>
<context>
    <name>SshControl</name>
    <message>
        <source>SSH Keys</source>
        <translation>Clave SSH</translation>
    </message>
    <message>
        <source>Warning: This grants SSH access to all public keys in your GitHub settings. Never enter a GitHub username other than your own. A comma employee will NEVER ask you to add their GitHub username.</source>
        <translation>Aviso: Esto otorga acceso SSH a todas las claves públicas en su Github. Nunca ingrese un nombre de usuario de Github que no sea suyo. Un empleado de comma NUNCA le pedirá que añada un usuario de Github que no sea el suyo.</translation>
    </message>
    <message>
        <source>ADD</source>
        <translation>AÑADIR</translation>
    </message>
    <message>
        <source>Enter your GitHub username</source>
        <translation>Ingrese su usuario de GitHub</translation>
    </message>
    <message>
        <source>LOADING</source>
        <translation>CARGANDO</translation>
    </message>
    <message>
        <source>REMOVE</source>
        <translation>ELIMINAR</translation>
    </message>
    <message>
        <source>Username &apos;%1&apos; has no keys on GitHub</source>
        <translation>El usuario &quot;%1” no tiene claves en GitHub</translation>
    </message>
    <message>
        <source>Request timed out</source>
        <translation>Solicitud expirada</translation>
    </message>
    <message>
        <source>Username &apos;%1&apos; doesn&apos;t exist on GitHub</source>
        <translation>El usuario &apos;%1&apos; no existe en Github</translation>
    </message>
</context>
<context>
    <name>SshToggle</name>
    <message>
        <source>Enable SSH</source>
        <translation>Habilitar SSH</translation>
    </message>
</context>
<context>
    <name>SunnylinkPanel</name>
    <message>
        <source>This is the master switch, it will allow you to cutoff any sunnylink requests should you want to do that.</source>
        <translation>Este es el interruptor principal; te permitirá desactivar completamente cualquier connectividad de sunnylink si así lo deseas.</translation>
    </message>
    <message>
        <source>Enable sunnylink</source>
        <translation>Habilitar sunnylink</translation>
    </message>
    <message>
        <source>N/A</source>
        <translation type="unfinished">N/A</translation>
    </message>
    <message>
        <source>🎉Welcome back! We&apos;re excited to see you&apos;ve enabled sunnylink again! 🚀</source>
        <translation>🎉¡Bienvenido de vuelta! Nos alegra que hayas reactivado sunnylink. 🚀</translation>
    </message>
    <message>
        <source>Device ID</source>
        <translation>ID del dispositivo</translation>
    </message>
    <message>
        <source>👋Not going to lie, it&apos;s sad to see you disabled sunnylink 😢, but we&apos;ll be here when you&apos;re ready to come back 🎉.</source>
        <translation>👋No te mentiremos, nos entristece que hayas desactivado sunnylink 😢. Estaremos aquí cuando estes listo para volver 🎉.</translation>
    </message>
</context>
<context>
    <name>SunnypilotPanel</name>
    <message>
        <source>Customize MADS</source>
        <translation type="unfinished"></translation>
    </message>
    <message>
        <source>Modular Assistive Driving System (MADS)</source>
        <translation type="unfinished"></translation>
    </message>
    <message>
        <source>Enable the beloved MADS feature. Disable toggle to revert back to stock openpilot engagement/disengagement.</source>
        <translation type="unfinished"></translation>
    </message>
</context>
<context>
    <name>TermsPage</name>
    <message>
        <source>Terms &amp; Conditions</source>
        <translation>Términos &amp; Condiciones</translation>
    </message>
    <message>
        <source>Decline</source>
        <translation>Rechazar</translation>
    </message>
    <message>
        <source>Scroll to accept</source>
        <translation>Desliza para aceptar</translation>
    </message>
    <message>
        <source>Agree</source>
        <translation>Aceptar</translation>
    </message>
</context>
<context>
    <name>TogglesPanel</name>
    <message>
        <source>Enable openpilot</source>
        <translation>Activar openpilot</translation>
    </message>
    <message>
        <source>Use the openpilot system for adaptive cruise control and lane keep driver assistance. Your attention is required at all times to use this feature. Changing this setting takes effect when the car is powered off.</source>
        <translation>Utilice el sistema openpilot para acceder a un autocrucero adaptativo y asistencia al conductor para mantenerse en el carril. Se requiere su atención en todo momento para utilizar esta función. Cambiar esta configuración solo tendrá efecto con el auto apagado.</translation>
    </message>
    <message>
        <source>Experimental Mode</source>
        <translation>Modo Experimental</translation>
    </message>
    <message>
        <source>Disengage on Accelerator Pedal</source>
        <translation>Desactivar con el Acelerador</translation>
    </message>
    <message>
        <source>When enabled, pressing the accelerator pedal will disengage openpilot.</source>
        <translation>Cuando esté activado, presionar el acelerador deshabilitará openpilot.</translation>
    </message>
    <message>
        <source>Enable Lane Departure Warnings</source>
        <translation>Activar Avisos de Salida de Carril</translation>
    </message>
    <message>
        <source>Receive alerts to steer back into the lane when your vehicle drifts over a detected lane line without a turn signal activated while driving over 31 mph (50 km/h).</source>
        <translation>Recibir alertas para volver al carril cuando su vehículo se salga fuera del carril sin que esté activada la señal de giro y esté conduciendo por encima de 50 km/h (31 mph).</translation>
    </message>
    <message>
        <source>Always-On Driver Monitoring</source>
        <translation>Monitoreo Permanente del Conductor</translation>
    </message>
    <message>
        <source>Enable driver monitoring even when openpilot is not engaged.</source>
        <translation>Habilitar el monitoreo del conductor incluso cuando Openpilot no esté activado.</translation>
    </message>
    <message>
        <source>Record and Upload Driver Camera</source>
        <translation>Grabar y Subir Cámara del Conductor</translation>
    </message>
    <message>
        <source>Upload data from the driver facing camera and help improve the driver monitoring algorithm.</source>
        <translation>Subir datos de la cámara del conductor para ayudar a mejorar el algoritmo de monitoreo del conductor.</translation>
    </message>
    <message>
        <source>Use Metric System</source>
        <translation>Usar Sistema Métrico</translation>
    </message>
    <message>
        <source>Display speed in km/h instead of mph.</source>
        <translation>Mostrar velocidad en km/h en vez de mph.</translation>
    </message>
    <message>
        <source>Aggressive</source>
        <translation>Agresivo</translation>
    </message>
    <message>
        <source>Standard</source>
        <translation>Estándar</translation>
    </message>
    <message>
        <source>Relaxed</source>
        <translation>Relajado</translation>
    </message>
    <message>
        <source>Driving Personality</source>
        <translation>Personalidad de conducción</translation>
    </message>
    <message>
        <source>Standard is recommended. In aggressive mode, openpilot will follow lead cars closer and be more aggressive with the gas and brake. In relaxed mode openpilot will stay further away from lead cars. On supported cars, you can cycle through these personalities with your steering wheel distance button.</source>
        <translation>Se recomienda el modo estándar. En el modo agresivo, openpilot seguirá más cerca a los autos delante suyo y será más agresivo con el acelerador y el freno. En modo relajado, openpilot se mantendrá más alejado de los autos delante suyo. En automóviles compatibles, puede recorrer estas personalidades con el botón de distancia del volante.</translation>
    </message>
    <message>
        <source>openpilot defaults to driving in &lt;b&gt;chill mode&lt;/b&gt;. Experimental mode enables &lt;b&gt;alpha-level features&lt;/b&gt; that aren&apos;t ready for chill mode. Experimental features are listed below:</source>
        <translation>openpilot por defecto conduce en &lt;b&gt;modo chill&lt;/b&gt;. El modo Experimental activa &lt;b&gt;funcionalidades en fase experimental&lt;/b&gt;, que no están listas para el modo chill. Las funcionalidades del modo expeimental están listados abajo:</translation>
    </message>
    <message>
        <source>End-to-End Longitudinal Control</source>
        <translation>Control Longitudinal de Punta a Punta</translation>
    </message>
    <message>
        <source>Let the driving model control the gas and brakes. openpilot will drive as it thinks a human would, including stopping for red lights and stop signs. Since the driving model decides the speed to drive, the set speed will only act as an upper bound. This is an alpha quality feature; mistakes should be expected.</source>
        <translation>Dajar que el modelo de conducción controle la aceleración y el frenado. openpilot conducirá como piensa que lo haría una persona, incluiyendo parar en los semáforos en rojo y las señales de alto. Dado que el modelo decide la velocidad de conducción, la velocidad de crucero establecida solo actuará como el límite superior. Este recurso aún está en fase experimental; deberían esperarse errores.</translation>
    </message>
    <message>
        <source>New Driving Visualization</source>
        <translation>Nueva Visualización de la conducción</translation>
    </message>
    <message>
        <source>The driving visualization will transition to the road-facing wide-angle camera at low speeds to better show some turns. The Experimental mode logo will also be shown in the top right corner.</source>
        <translation>La visualización de la conducción cambiará a la cámara que enfoca la carretera a velocidades bajas para mostrar mejor los giros. El logo del modo experimental también se mostrará en la esquina superior derecha.</translation>
    </message>
    <message>
        <source>Experimental mode is currently unavailable on this car since the car&apos;s stock ACC is used for longitudinal control.</source>
        <translation>El modo Experimental no está disponible actualmente para este auto, ya que el ACC default del auto está siendo usado para el control longitudinal.</translation>
    </message>
    <message>
        <source>openpilot longitudinal control may come in a future update.</source>
        <translation>El control longitudinal de openpilot podrá llegar en futuras actualizaciones.</translation>
    </message>
    <message>
        <source>An alpha version of openpilot longitudinal control can be tested, along with Experimental mode, on non-release branches.</source>
        <translation>Se puede probar una versión experimental del control longitudinal openpilot, junto con el modo Experimental, en ramas no liberadas.</translation>
    </message>
    <message>
        <source>Enable the openpilot longitudinal control (alpha) toggle to allow Experimental mode.</source>
        <translation>Activar el control longitudinal (fase experimental) para permitir el modo Experimental.</translation>
    </message>
    <message>
        <source>Enable Dynamic Experimental Control</source>
        <translation type="unfinished"></translation>
    </message>
    <message>
        <source>Enable toggle to allow the model to determine when to use sunnypilot ACC or sunnypilot End to End Longitudinal.</source>
        <translation type="unfinished"></translation>
    </message>
</context>
<context>
    <name>Updater</name>
    <message>
        <source>Update Required</source>
        <translation>Actualización Requerida</translation>
    </message>
    <message>
        <source>An operating system update is required. Connect your device to Wi-Fi for the fastest update experience. The download size is approximately 1GB.</source>
        <translation>Es necesario la actualización del sistema operativo. Conecte su dispositivo al Wi-Fi para una actualización rápida. El tamaño de descarga es de aproximadamente 1GB.</translation>
    </message>
    <message>
        <source>Connect to Wi-Fi</source>
        <translation>Conectarse a la Wi-Fi</translation>
    </message>
    <message>
        <source>Install</source>
        <translation>Instalar</translation>
    </message>
    <message>
        <source>Back</source>
        <translation>Volver</translation>
    </message>
    <message>
        <source>Loading...</source>
        <translation>Cargando...</translation>
    </message>
    <message>
        <source>Reboot</source>
        <translation>Reiniciar</translation>
    </message>
    <message>
        <source>Update failed</source>
        <translation>Actualización fallida</translation>
    </message>
</context>
<context>
    <name>WiFiPromptWidget</name>
    <message>
        <source>Setup Wi-Fi</source>
        <translation>Configurar Wi-Fi</translation>
    </message>
    <message>
        <source>Connect to Wi-Fi to upload driving data and help improve openpilot</source>
        <translation>Conectarse al Wi-Fi para subir los datos de conducción y mejorar openpilot</translation>
    </message>
    <message>
        <source>Open Settings</source>
        <translation>Abrir Configuraciones</translation>
    </message>
    <message>
        <source>Ready to upload</source>
        <translation>Listo para subir</translation>
    </message>
    <message>
        <source>Training data will be pulled periodically while your device is on Wi-Fi</source>
        <translation>Los datos de entrenamiento se extraerán periódicamente mientras tu dispositivo esté conectado a Wi-Fi</translation>
    </message>
</context>
<context>
    <name>WifiUI</name>
    <message>
        <source>Scanning for networks...</source>
        <translation>Buscando redes...</translation>
    </message>
    <message>
        <source>CONNECTING...</source>
        <translation>CONECTANDO...</translation>
    </message>
    <message>
        <source>FORGET</source>
        <translation>OLVIDAR</translation>
    </message>
    <message>
        <source>Forget Wi-Fi Network &quot;%1&quot;?</source>
        <translation>¿Olvidar la Red de Wi-Fi &quot;%1&quot;?</translation>
    </message>
    <message>
        <source>Forget</source>
        <translation>Olvidar</translation>
    </message>
</context>
</TS><|MERGE_RESOLUTION|>--- conflicted
+++ resolved
@@ -124,7 +124,6 @@
         <translation>Modo de maniobra longitudinal</translation>
     </message>
     <message>
-<<<<<<< HEAD
         <source>Enables or disables the github runner service.</source>
         <translation type="unfinished"></translation>
     </message>
@@ -138,26 +137,27 @@
     </message>
     <message>
         <source>Enable this to attempt to enable radar tracks for Hyundai, Kia, and Genesis models equipped with the supported Mando SCC radar. This allows sunnypilot to use radar data for improved lead tracking and overall longitudinal performance.</source>
-=======
+        <translation type="unfinished"></translation>
+    </message>
+    <message>
+        <source>Enable ADB</source>
+        <translation type="unfinished"></translation>
+    </message>
+    <message>
+        <source>ADB (Android Debug Bridge) allows connecting to your device over USB or over the network. See https://docs.comma.ai/how-to/connect-to-comma for more info.</source>
+        <translation type="unfinished"></translation>
+    </message>
+    <message>
         <source>openpilot Longitudinal Control (Alpha)</source>
-        <translation>Control longitudinal de openpilot (fase experimental)</translation>
+        <translation type="unfinished">Control longitudinal de openpilot (fase experimental)</translation>
     </message>
     <message>
         <source>WARNING: openpilot longitudinal control is in alpha for this car and will disable Automatic Emergency Braking (AEB).</source>
-        <translation>AVISO: el control longitudinal de openpilot está en fase experimental para este automóvil y desactivará el Frenado Automático de Emergencia (AEB).</translation>
+        <translation type="unfinished">AVISO: el control longitudinal de openpilot está en fase experimental para este automóvil y desactivará el Frenado Automático de Emergencia (AEB).</translation>
     </message>
     <message>
         <source>On this car, openpilot defaults to the car&apos;s built-in ACC instead of openpilot&apos;s longitudinal control. Enable this to switch to openpilot longitudinal control. Enabling Experimental mode is recommended when enabling openpilot longitudinal control alpha.</source>
-        <translation>En este automóvil, openpilot se configura de manera predeterminada con el Autocrucero Adaptativo (ACC) incorporado en el automóvil en lugar del control longitudinal de openpilot. Habilita esta opción para cambiar al control longitudinal de openpilot. Se recomienda activar el modo experimental al habilitar el control longitudinal de openpilot (aún en fase experimental).</translation>
-    </message>
-    <message>
-        <source>Enable ADB</source>
-        <translation type="unfinished"></translation>
-    </message>
-    <message>
-        <source>ADB (Android Debug Bridge) allows connecting to your device over USB or over the network. See https://docs.comma.ai/how-to/connect-to-comma for more info.</source>
->>>>>>> c57f5352
-        <translation type="unfinished"></translation>
+        <translation type="unfinished">En este automóvil, openpilot se configura de manera predeterminada con el Autocrucero Adaptativo (ACC) incorporado en el automóvil en lugar del control longitudinal de openpilot. Habilita esta opción para cambiar al control longitudinal de openpilot. Se recomienda activar el modo experimental al habilitar el control longitudinal de openpilot (aún en fase experimental).</translation>
     </message>
 </context>
 <context>
@@ -645,7 +645,7 @@
     </message>
     <message>
         <source>Please connect to Wi-Fi to complete initial pairing</source>
-        <translation>Conéctese a Wi-Fi para completar el emparejamiento inicial</translation>
+        <translation type="unfinished"></translation>
     </message>
 </context>
 <context>
