#!/usr/bin/env python3
import os
import sys
import time
import json

from openpilot.common.basedir import BASEDIR
from openpilot.common.params import Params
from openpilot.selfdrive.selfdrived.alertmanager import set_offroad_alert
from openpilot.system.updated.updated import parse_release_notes

if __name__ == "__main__":
  params = Params()

  with open(os.path.join(BASEDIR, "selfdrive/selfdrived/alerts_offroad.json")) as f:
    offroad_alerts = json.load(f)

  t = 10 if len(sys.argv) < 2 else int(sys.argv[1])
  while True:
    print("setting alert update")
    params.put_bool("UpdateAvailable", True)
<<<<<<< HEAD
    r = open(os.path.join(BASEDIR, "CHANGELOG.md")).read()
    r = r[:r.find('\n\n')]  # Slice latest release notes
    params.put("UpdaterNewReleaseNotes", r + "\n")
=======
    params.put("UpdaterNewReleaseNotes", parse_release_notes(BASEDIR))
>>>>>>> 9c19ec84

    time.sleep(t)
    params.put_bool("UpdateAvailable", False)

    # cycle through normal alerts
    for a in offroad_alerts:
      print("setting alert:", a)
      set_offroad_alert(a, True)
      time.sleep(t)
      set_offroad_alert(a, False)

    print("no alert")
    time.sleep(t)<|MERGE_RESOLUTION|>--- conflicted
+++ resolved
@@ -19,13 +19,7 @@
   while True:
     print("setting alert update")
     params.put_bool("UpdateAvailable", True)
-<<<<<<< HEAD
-    r = open(os.path.join(BASEDIR, "CHANGELOG.md")).read()
-    r = r[:r.find('\n\n')]  # Slice latest release notes
-    params.put("UpdaterNewReleaseNotes", r + "\n")
-=======
     params.put("UpdaterNewReleaseNotes", parse_release_notes(BASEDIR))
->>>>>>> 9c19ec84
 
     time.sleep(t)
     params.put_bool("UpdateAvailable", False)
