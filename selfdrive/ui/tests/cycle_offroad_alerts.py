--- conflicted
+++ resolved
@@ -19,13 +19,8 @@
   while True:
     print("setting alert update")
     params.put_bool("UpdateAvailable", True)
-<<<<<<< HEAD
-    r = open(os.path.join(BASEDIR, "CHANGELOG.md")).read()
-    r = r[:r.find('\n\n')]  # Slice latest release notes
-    params.put("UpdaterNewReleaseNotes", r + "\n")
-=======
+    #TODO-SP sync 22102025: we need to check the method below to see if it created CHANGELOG.md instead of releases.md 
     params.put("UpdaterNewReleaseNotes", parse_release_notes(BASEDIR))
->>>>>>> 378212e5
 
     time.sleep(t)
     params.put_bool("UpdateAvailable", False)
