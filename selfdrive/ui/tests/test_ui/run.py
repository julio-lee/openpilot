#!/usr/bin/env python3
import capnp
import json
import pathlib
import shutil
import sys
import os
import pywinctl
import pyautogui
import pickle
import time
from collections import namedtuple

from cereal import car, log
from msgq.visionipc import VisionIpcServer, VisionStreamType
from cereal.messaging import PubMaster, log_from_bytes, sub_sock
from openpilot.common.basedir import BASEDIR
from openpilot.common.params import Params
from openpilot.common.prefix import OpenpilotPrefix
from openpilot.common.transformations.camera import CameraConfig, DEVICE_CAMERAS
from openpilot.selfdrive.selfdrived.alertmanager import set_offroad_alert
from openpilot.selfdrive.test.helpers import with_processes
from openpilot.selfdrive.test.process_replay.migration import migrate, migrate_controlsState, migrate_carState
from openpilot.tools.lib.logreader import LogReader
from openpilot.tools.lib.framereader import FrameReader
from openpilot.tools.lib.route import Route
from openpilot.tools.lib.cache import DEFAULT_CACHE_DIR

UI_DELAY = 0.1 # may be slower on CI?
TEST_ROUTE = "a2a0ccea32023010|2023-07-27--13-01-19"

STREAMS: list[tuple[VisionStreamType, CameraConfig, bytes]] = []
OFFROAD_ALERTS = ['Offroad_StorageMissing', 'Offroad_IsTakingSnapshot']
DATA: dict[str, capnp.lib.capnp._DynamicStructBuilder] = dict.fromkeys(
  ["carParams", "deviceState", "pandaStates", "controlsState", "selfdriveState",
  "liveCalibration", "modelV2", "radarState", "driverMonitoringState", "carState",
  "driverStateV2", "roadCameraState", "wideRoadCameraState", "driverCameraState"], None)

def setup_homescreen(click, pm: PubMaster, scroll=None):
  pass

def setup_settings_device(click, pm: PubMaster, scroll=None):
  click(100, 100)

def setup_settings_network(click, pm: PubMaster, scroll=None):
  setup_settings_device(click, pm)
<<<<<<< HEAD
  click(278, 405)

def setup_settings_network_advanced(click, pm: PubMaster, scroll=None):
  setup_settings_network(click, pm)
  click(1913, 90)

def setup_settings_toggles(click, pm: PubMaster, scroll=None):
  setup_settings_device(click, pm)
  click(278, 632)
=======
  click(278, 600)
>>>>>>> f90faf30
  time.sleep(UI_DELAY)

def setup_settings_software(click, pm: PubMaster, scroll=None):
  setup_settings_device(click, pm)
<<<<<<< HEAD
  click(278, 742)
  time.sleep(UI_DELAY)

def setup_settings_developer(click, pm: PubMaster, scroll=None):
=======
  click(278, 720)
  time.sleep(UI_DELAY)

def setup_settings_firehose(click, pm: PubMaster):
  click(278, 836)

def setup_settings_developer(click, pm: PubMaster):
>>>>>>> f90faf30
  CP = car.CarParams()
  CP.experimentalLongitudinalAvailable = True
  Params().put("CarParamsPersistent", CP.to_bytes())

  setup_settings_device(click, pm)
<<<<<<< HEAD
  scroll(-400, 278, 962)
=======
>>>>>>> f90faf30
  click(278, 970)
  time.sleep(UI_DELAY)

def setup_onroad(click, pm: PubMaster, scroll=None):
  vipc_server = VisionIpcServer("camerad")
  for stream_type, cam, _ in STREAMS:
    vipc_server.create_buffers(stream_type, 5, cam.width, cam.height)
  vipc_server.start_listener()

  uidebug_received_cnt = 0
  packet_id = 0
  uidebug_sock = sub_sock('uiDebug')

  # Condition check for uiDebug processing
  check_uidebug = DATA['deviceState'].deviceState.started and not DATA['carParams'].carParams.notCar

  # Loop until 20 'uiDebug' messages are received
  while uidebug_received_cnt <= 20:
    for service, data in DATA.items():
      if data:
        data.clear_write_flag()
        pm.send(service, data)

    for stream_type, _, image in STREAMS:
      vipc_server.send(stream_type, image, packet_id, packet_id, packet_id)

    if check_uidebug:
      while uidebug_sock.receive(non_blocking=True):
        uidebug_received_cnt += 1
    else:
      uidebug_received_cnt += 1

    packet_id += 1
    time.sleep(0.05)

def setup_onroad_disengaged(click, pm: PubMaster, scroll=None):
  DATA['selfdriveState'].selfdriveState.enabled = False
  setup_onroad(click, pm)
  DATA['selfdriveState'].selfdriveState.enabled = True

def setup_onroad_override(click, pm: PubMaster, scroll=None):
  DATA['selfdriveState'].selfdriveState.state = log.SelfdriveState.OpenpilotState.overriding
  setup_onroad(click, pm)
  DATA['selfdriveState'].selfdriveState.state = log.SelfdriveState.OpenpilotState.enabled


def setup_onroad_wide(click, pm: PubMaster, scroll=None):
  DATA['selfdriveState'].selfdriveState.experimentalMode = True
  DATA["carState"].carState.vEgo = 1
  setup_onroad(click, pm)

def setup_onroad_sidebar(click, pm: PubMaster, scroll=None):
  setup_onroad(click, pm)
  click(500, 500)
  setup_onroad(click, pm)

def setup_onroad_wide_sidebar(click, pm: PubMaster, scroll=None):
  setup_onroad_wide(click, pm)
  click(500, 500)
  setup_onroad_wide(click, pm)

def setup_body(click, pm: PubMaster, scroll=None):
  DATA['carParams'].carParams.brand = "body"
  DATA['carParams'].carParams.notCar = True
  DATA['carState'].carState.charging = True
  DATA['carState'].carState.fuelGauge = 50.0
  setup_onroad(click, pm)

def setup_keyboard(click, pm: PubMaster, scroll=None):
  setup_settings_device(click, pm)
  scroll(-400, 278, 962)
  click(278, 970)
  click(1930, 390)

def setup_keyboard_uppercase(click, pm: PubMaster, scroll=None):
  setup_keyboard(click, pm, scroll)
  click(200, 800)

def setup_driver_camera(click, pm: PubMaster, scroll=None):
  setup_settings_device(click, pm)
  click(950, 620)
  DATA['deviceState'].deviceState.started = False
  setup_onroad(click, pm)
  DATA['deviceState'].deviceState.started = True

def setup_onroad_alert(click, pm: PubMaster, text1, text2, size, status=log.SelfdriveState.AlertStatus.normal):
  print(f'setup onroad alert, size: {size}')
  state = DATA['selfdriveState']
  origin_state_bytes = state.to_bytes()
  cs = state.selfdriveState
  cs.alertText1 = text1
  cs.alertText2 = text2
  cs.alertSize = size
  cs.alertStatus = status
  cs.alertType = "test_onroad_alert"
  setup_onroad(click, pm)
  DATA['selfdriveState'] = log_from_bytes(origin_state_bytes).as_builder()

def setup_onroad_alert_small(click, pm: PubMaster, scroll=None):
  setup_onroad_alert(click, pm, 'This is a small alert message', '', log.SelfdriveState.AlertSize.small)

def setup_onroad_alert_mid(click, pm: PubMaster, scroll=None):
  setup_onroad_alert(click, pm, 'Medium Alert', 'This is a medium alert message', log.SelfdriveState.AlertSize.mid)

def setup_onroad_alert_full(click, pm: PubMaster, scroll=None):
  setup_onroad_alert(click, pm, 'Full Alert', 'This is a full alert message', log.SelfdriveState.AlertSize.full)

def setup_offroad_alert(click, pm: PubMaster, scroll=None):
  for alert in OFFROAD_ALERTS:
    set_offroad_alert(alert, True)

  # Toggle between settings and home to refresh the offroad alert widget
  setup_settings_device(click, pm)
  click(100, 100)

def setup_update_available(click, pm: PubMaster, scroll=None):
  Params().put_bool("UpdateAvailable", True)
  release_notes_path = os.path.join(BASEDIR, "RELEASES.md")
  with open(release_notes_path) as file:
    release_notes = file.read().split('\n\n', 1)[0]
  Params().put("UpdaterNewReleaseNotes", release_notes + "\n")

  setup_settings_device(click, pm)
  click(100, 100)

def setup_pair_device(click, pm: PubMaster, scroll=None):
  click(1950, 435)
  click(1800, 900)

def setup_settings_sunnylink(click, pm: PubMaster, scroll=None):
  Params().put_bool("SunnylinkEnabled", True)

  setup_settings_device(click, pm)
  click(278, 522)
  time.sleep(UI_DELAY)

def setup_settings_sunnypilot(click, pm: PubMaster, scroll=None):
  setup_settings_device(click, pm)
  click(278, 852)
  time.sleep(UI_DELAY)

def setup_settings_sunnypilot_mads(click, pm: PubMaster, scroll=None):
  Params().put_bool("Mads", True)

  setup_settings_device(click, pm)
  click(278, 852)
  click(970, 455)
  time.sleep(UI_DELAY)

def setup_settings_trips(click, pm: PubMaster, scroll=None):
  setup_settings_device(click, pm)
  click(278, 962)
  time.sleep(UI_DELAY)

def setup_settings_vehicle(click, pm: PubMaster, scroll=None):
  Params().put("CarPlatformBundle", json.dumps(
    {
      "platform": "HONDA_CIVIC_2022",
      "name": "Honda Civic 2022-24"
    }
  ))

  setup_settings_device(click, pm)
  scroll(-400, 278, 862)
  click(278, 862)
  time.sleep(UI_DELAY)

CASES = {
  "homescreen": setup_homescreen,
  "prime": setup_homescreen,
  "pair_device": setup_pair_device,
  "settings_device": setup_settings_device,
  "settings_network": setup_settings_network,
  "settings_network_advanced": setup_settings_network_advanced,
  "settings_toggles": setup_settings_toggles,
  "settings_software": setup_settings_software,
  "settings_firehose": setup_settings_firehose,
  "settings_developer": setup_settings_developer,
  "onroad": setup_onroad,
  "onroad_disengaged": setup_onroad_disengaged,
  "onroad_override": setup_onroad_override,
  "onroad_sidebar": setup_onroad_sidebar,
  "onroad_alert_small": setup_onroad_alert_small,
  "onroad_alert_mid": setup_onroad_alert_mid,
  "onroad_alert_full": setup_onroad_alert_full,
  "onroad_wide": setup_onroad_wide,
  "onroad_wide_sidebar": setup_onroad_wide_sidebar,
  "driver_camera": setup_driver_camera,
  "body": setup_body,
  "offroad_alert": setup_offroad_alert,
  "update_available": setup_update_available,
  "keyboard": setup_keyboard,
  "keyboard_uppercase": setup_keyboard_uppercase
}

CASES.update({
  "settings_sunnylink": setup_settings_sunnylink,
  "settings_sunnypilot": setup_settings_sunnypilot,
  "settings_sunnypilot_mads": setup_settings_sunnypilot_mads,
  "settings_trips": setup_settings_trips,
  "settings_vehicle": setup_settings_vehicle,
})

TEST_DIR = pathlib.Path(__file__).parent

TEST_OUTPUT_DIR = TEST_DIR / "report_1"
SCREENSHOTS_DIR = TEST_OUTPUT_DIR / "screenshots"


class TestUI:
  def __init__(self):
    os.environ["SCALE"] = "1"
    sys.modules["mouseinfo"] = False

  def setup(self):
    self.pm = PubMaster(list(DATA.keys()))
    DATA['deviceState'].deviceState.networkType = log.DeviceState.NetworkType.wifi
    DATA['deviceState'].deviceState.lastAthenaPingTime = 0
    for _ in range(10):
      self.pm.send('deviceState', DATA['deviceState'])
      DATA['deviceState'].clear_write_flag()
      time.sleep(0.05)
    try:
      self.ui = pywinctl.getWindowsWithTitle("ui")[0]
    except Exception as e:
      print(f"failed to find ui window, assuming that it's in the top left (for Xvfb) {e}")
      self.ui = namedtuple("bb", ["left", "top", "width", "height"])(0,0,2160,1080)

  def screenshot(self, name):
    im = pyautogui.screenshot(SCREENSHOTS_DIR / f"{name}.png", region=(self.ui.left, self.ui.top, self.ui.width, self.ui.height))
    assert im.width == 2160
    assert im.height == 1080

  def click(self, x, y, *args, **kwargs):
    pyautogui.click(self.ui.left + x, self.ui.top + y, *args, **kwargs)
    time.sleep(UI_DELAY) # give enough time for the UI to react

  def scroll(self, clicks, x, y, *args, **kwargs):
    pyautogui.scroll(clicks, self.ui.left + x, self.ui.top + y, *args, **kwargs)
    time.sleep(UI_DELAY)

  @with_processes(["ui"])
  def test_ui(self, name, setup_case):
    self.setup()
    setup_case(self.click, self.pm, self.scroll)
    self.screenshot(name)

def create_screenshots():
  if TEST_OUTPUT_DIR.exists():
    shutil.rmtree(TEST_OUTPUT_DIR)

  SCREENSHOTS_DIR.mkdir(parents=True)

  route = Route(TEST_ROUTE)

  segnum = 2
  lr = LogReader(route.qlog_paths()[segnum])
  DATA['carParams'] = next((event.as_builder() for event in lr if event.which() == 'carParams'), None)
  for event in migrate(lr, [migrate_controlsState, migrate_carState]):
    if event.which() in DATA:
      DATA[event.which()] = event.as_builder()

    if all(DATA.values()):
      break

  cam = DEVICE_CAMERAS[("tici", "ar0231")]

  frames_cache = f'{DEFAULT_CACHE_DIR}/ui_frames'
  if os.path.isfile(frames_cache):
    with open(frames_cache, 'rb') as f:
      frames = pickle.load(f)
      road_img = frames[0]
      wide_road_img = frames[1]
      driver_img = frames[2]
  else:
    with open(frames_cache, 'wb') as f:
      road_img = FrameReader(route.camera_paths()[segnum]).get(0, pix_fmt="nv12")[0]
      wide_road_img = FrameReader(route.ecamera_paths()[segnum]).get(0, pix_fmt="nv12")[0]
      driver_img = FrameReader(route.dcamera_paths()[segnum]).get(0, pix_fmt="nv12")[0]
      pickle.dump([road_img, wide_road_img, driver_img], f)

  STREAMS.append((VisionStreamType.VISION_STREAM_ROAD, cam.fcam, road_img.flatten().tobytes()))
  STREAMS.append((VisionStreamType.VISION_STREAM_WIDE_ROAD, cam.ecam, wide_road_img.flatten().tobytes()))
  STREAMS.append((VisionStreamType.VISION_STREAM_DRIVER, cam.dcam, driver_img.flatten().tobytes()))

  t = TestUI()

  for name, setup in CASES.items():
    with OpenpilotPrefix():
      params = Params()
      params.put("DongleId", "123456789012345")
      params.put("SunnylinkDongleId", "123456789012345")
      if name == 'prime':
        params.put('PrimeType', '1')
      elif name == 'pair_device':
        params.put('ApiCache_Device', '{"is_paired":0, "prime_type":-1}')

      t.test_ui(name, setup)

if __name__ == "__main__":
  print("creating test screenshots")
  create_screenshots()<|MERGE_RESOLUTION|>--- conflicted
+++ resolved
@@ -1,6 +1,5 @@
 #!/usr/bin/env python3
 import capnp
-import json
 import pathlib
 import shutil
 import sys
@@ -36,37 +35,19 @@
   "liveCalibration", "modelV2", "radarState", "driverMonitoringState", "carState",
   "driverStateV2", "roadCameraState", "wideRoadCameraState", "driverCameraState"], None)
 
-def setup_homescreen(click, pm: PubMaster, scroll=None):
+def setup_homescreen(click, pm: PubMaster):
   pass
 
-def setup_settings_device(click, pm: PubMaster, scroll=None):
+def setup_settings_device(click, pm: PubMaster):
   click(100, 100)
 
-def setup_settings_network(click, pm: PubMaster, scroll=None):
-  setup_settings_device(click, pm)
-<<<<<<< HEAD
-  click(278, 405)
-
-def setup_settings_network_advanced(click, pm: PubMaster, scroll=None):
-  setup_settings_network(click, pm)
-  click(1913, 90)
-
-def setup_settings_toggles(click, pm: PubMaster, scroll=None):
-  setup_settings_device(click, pm)
-  click(278, 632)
-=======
+def setup_settings_toggles(click, pm: PubMaster):
+  setup_settings_device(click, pm)
   click(278, 600)
->>>>>>> f90faf30
   time.sleep(UI_DELAY)
 
-def setup_settings_software(click, pm: PubMaster, scroll=None):
-  setup_settings_device(click, pm)
-<<<<<<< HEAD
-  click(278, 742)
-  time.sleep(UI_DELAY)
-
-def setup_settings_developer(click, pm: PubMaster, scroll=None):
-=======
+def setup_settings_software(click, pm: PubMaster):
+  setup_settings_device(click, pm)
   click(278, 720)
   time.sleep(UI_DELAY)
 
@@ -74,20 +55,15 @@
   click(278, 836)
 
 def setup_settings_developer(click, pm: PubMaster):
->>>>>>> f90faf30
   CP = car.CarParams()
   CP.experimentalLongitudinalAvailable = True
   Params().put("CarParamsPersistent", CP.to_bytes())
 
   setup_settings_device(click, pm)
-<<<<<<< HEAD
-  scroll(-400, 278, 962)
-=======
->>>>>>> f90faf30
   click(278, 970)
   time.sleep(UI_DELAY)
 
-def setup_onroad(click, pm: PubMaster, scroll=None):
+def setup_onroad(click, pm: PubMaster):
   vipc_server = VisionIpcServer("camerad")
   for stream_type, cam, _ in STREAMS:
     vipc_server.create_buffers(stream_type, 5, cam.width, cam.height)
@@ -119,52 +95,51 @@
     packet_id += 1
     time.sleep(0.05)
 
-def setup_onroad_disengaged(click, pm: PubMaster, scroll=None):
+def setup_onroad_disengaged(click, pm: PubMaster):
   DATA['selfdriveState'].selfdriveState.enabled = False
   setup_onroad(click, pm)
   DATA['selfdriveState'].selfdriveState.enabled = True
 
-def setup_onroad_override(click, pm: PubMaster, scroll=None):
+def setup_onroad_override(click, pm: PubMaster):
   DATA['selfdriveState'].selfdriveState.state = log.SelfdriveState.OpenpilotState.overriding
   setup_onroad(click, pm)
   DATA['selfdriveState'].selfdriveState.state = log.SelfdriveState.OpenpilotState.enabled
 
 
-def setup_onroad_wide(click, pm: PubMaster, scroll=None):
+def setup_onroad_wide(click, pm: PubMaster):
   DATA['selfdriveState'].selfdriveState.experimentalMode = True
   DATA["carState"].carState.vEgo = 1
   setup_onroad(click, pm)
 
-def setup_onroad_sidebar(click, pm: PubMaster, scroll=None):
+def setup_onroad_sidebar(click, pm: PubMaster):
   setup_onroad(click, pm)
   click(500, 500)
   setup_onroad(click, pm)
 
-def setup_onroad_wide_sidebar(click, pm: PubMaster, scroll=None):
+def setup_onroad_wide_sidebar(click, pm: PubMaster):
   setup_onroad_wide(click, pm)
   click(500, 500)
   setup_onroad_wide(click, pm)
 
-def setup_body(click, pm: PubMaster, scroll=None):
+def setup_body(click, pm: PubMaster):
   DATA['carParams'].carParams.brand = "body"
   DATA['carParams'].carParams.notCar = True
   DATA['carState'].carState.charging = True
   DATA['carState'].carState.fuelGauge = 50.0
   setup_onroad(click, pm)
 
-def setup_keyboard(click, pm: PubMaster, scroll=None):
-  setup_settings_device(click, pm)
-  scroll(-400, 278, 962)
-  click(278, 970)
-  click(1930, 390)
-
-def setup_keyboard_uppercase(click, pm: PubMaster, scroll=None):
-  setup_keyboard(click, pm, scroll)
+def setup_keyboard(click, pm: PubMaster):
+  setup_settings_device(click, pm)
+  click(250, 965)
+  click(1930, 420)
+
+def setup_keyboard_uppercase(click, pm: PubMaster):
+  setup_keyboard(click, pm)
   click(200, 800)
 
-def setup_driver_camera(click, pm: PubMaster, scroll=None):
-  setup_settings_device(click, pm)
-  click(950, 620)
+def setup_driver_camera(click, pm: PubMaster):
+  setup_settings_device(click, pm)
+  click(1950, 435)
   DATA['deviceState'].deviceState.started = False
   setup_onroad(click, pm)
   DATA['deviceState'].deviceState.started = True
@@ -182,24 +157,24 @@
   setup_onroad(click, pm)
   DATA['selfdriveState'] = log_from_bytes(origin_state_bytes).as_builder()
 
-def setup_onroad_alert_small(click, pm: PubMaster, scroll=None):
+def setup_onroad_alert_small(click, pm: PubMaster):
   setup_onroad_alert(click, pm, 'This is a small alert message', '', log.SelfdriveState.AlertSize.small)
 
-def setup_onroad_alert_mid(click, pm: PubMaster, scroll=None):
+def setup_onroad_alert_mid(click, pm: PubMaster):
   setup_onroad_alert(click, pm, 'Medium Alert', 'This is a medium alert message', log.SelfdriveState.AlertSize.mid)
 
-def setup_onroad_alert_full(click, pm: PubMaster, scroll=None):
+def setup_onroad_alert_full(click, pm: PubMaster):
   setup_onroad_alert(click, pm, 'Full Alert', 'This is a full alert message', log.SelfdriveState.AlertSize.full)
 
-def setup_offroad_alert(click, pm: PubMaster, scroll=None):
+def setup_offroad_alert(click, pm: PubMaster):
   for alert in OFFROAD_ALERTS:
     set_offroad_alert(alert, True)
 
   # Toggle between settings and home to refresh the offroad alert widget
   setup_settings_device(click, pm)
-  click(100, 100)
-
-def setup_update_available(click, pm: PubMaster, scroll=None):
+  click(240, 216)
+
+def setup_update_available(click, pm: PubMaster):
   Params().put_bool("UpdateAvailable", True)
   release_notes_path = os.path.join(BASEDIR, "RELEASES.md")
   with open(release_notes_path) as file:
@@ -207,57 +182,17 @@
   Params().put("UpdaterNewReleaseNotes", release_notes + "\n")
 
   setup_settings_device(click, pm)
-  click(100, 100)
-
-def setup_pair_device(click, pm: PubMaster, scroll=None):
+  click(240, 216)
+
+def setup_pair_device(click, pm: PubMaster):
   click(1950, 435)
   click(1800, 900)
-
-def setup_settings_sunnylink(click, pm: PubMaster, scroll=None):
-  Params().put_bool("SunnylinkEnabled", True)
-
-  setup_settings_device(click, pm)
-  click(278, 522)
-  time.sleep(UI_DELAY)
-
-def setup_settings_sunnypilot(click, pm: PubMaster, scroll=None):
-  setup_settings_device(click, pm)
-  click(278, 852)
-  time.sleep(UI_DELAY)
-
-def setup_settings_sunnypilot_mads(click, pm: PubMaster, scroll=None):
-  Params().put_bool("Mads", True)
-
-  setup_settings_device(click, pm)
-  click(278, 852)
-  click(970, 455)
-  time.sleep(UI_DELAY)
-
-def setup_settings_trips(click, pm: PubMaster, scroll=None):
-  setup_settings_device(click, pm)
-  click(278, 962)
-  time.sleep(UI_DELAY)
-
-def setup_settings_vehicle(click, pm: PubMaster, scroll=None):
-  Params().put("CarPlatformBundle", json.dumps(
-    {
-      "platform": "HONDA_CIVIC_2022",
-      "name": "Honda Civic 2022-24"
-    }
-  ))
-
-  setup_settings_device(click, pm)
-  scroll(-400, 278, 862)
-  click(278, 862)
-  time.sleep(UI_DELAY)
 
 CASES = {
   "homescreen": setup_homescreen,
   "prime": setup_homescreen,
   "pair_device": setup_pair_device,
   "settings_device": setup_settings_device,
-  "settings_network": setup_settings_network,
-  "settings_network_advanced": setup_settings_network_advanced,
   "settings_toggles": setup_settings_toggles,
   "settings_software": setup_settings_software,
   "settings_firehose": setup_settings_firehose,
@@ -279,14 +214,6 @@
   "keyboard_uppercase": setup_keyboard_uppercase
 }
 
-CASES.update({
-  "settings_sunnylink": setup_settings_sunnylink,
-  "settings_sunnypilot": setup_settings_sunnypilot,
-  "settings_sunnypilot_mads": setup_settings_sunnypilot_mads,
-  "settings_trips": setup_settings_trips,
-  "settings_vehicle": setup_settings_vehicle,
-})
-
 TEST_DIR = pathlib.Path(__file__).parent
 
 TEST_OUTPUT_DIR = TEST_DIR / "report_1"
@@ -321,14 +248,10 @@
     pyautogui.click(self.ui.left + x, self.ui.top + y, *args, **kwargs)
     time.sleep(UI_DELAY) # give enough time for the UI to react
 
-  def scroll(self, clicks, x, y, *args, **kwargs):
-    pyautogui.scroll(clicks, self.ui.left + x, self.ui.top + y, *args, **kwargs)
-    time.sleep(UI_DELAY)
-
   @with_processes(["ui"])
   def test_ui(self, name, setup_case):
     self.setup()
-    setup_case(self.click, self.pm, self.scroll)
+    setup_case(self.click, self.pm)
     self.screenshot(name)
 
 def create_screenshots():
@@ -375,7 +298,6 @@
     with OpenpilotPrefix():
       params = Params()
       params.put("DongleId", "123456789012345")
-      params.put("SunnylinkDongleId", "123456789012345")
       if name == 'prime':
         params.put('PrimeType', '1')
       elif name == 'pair_device':
