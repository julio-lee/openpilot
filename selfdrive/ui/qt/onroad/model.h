--- conflicted
+++ resolved
@@ -55,13 +55,4 @@
   QPointF lead_vertices[2] = {};
   Eigen::Matrix3f car_space_transform = Eigen::Matrix3f::Zero();
   QRectF clip_region;
-<<<<<<< HEAD
-
-  float lead_status_alpha = 0.0f;
-  QPointF lead_status_pos;
-  QString lead_status_text;
-  QColor lead_status_color;
-  void drawRadarPoint(QPainter &painter, const QPointF &pos, float v_rel, float radius = 10.0f);
-=======
->>>>>>> c1d3ae42
 };