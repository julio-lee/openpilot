#include "selfdrive/ui/qt/onroad/annotated_camera.h"

#include <algorithm>
#include <cmath>
#include <QMouseEvent>
#include <QPainterPath>

#include "common/swaglog.h"
#include "selfdrive/ui/qt/onroad/buttons.h"
#include "selfdrive/ui/qt/util.h"

static std::pair<QString, QColor> getFeatureStatus(int value, QStringList text_list, QStringList color_list,
                                                   bool condition, QString off_text) {

  QString text("Error");
  QColor color("#ffffff");

  for (int i = 0; i < text_list.size() && i < color_list.size(); ++i) {
    if (value == i) {
      text = condition ? text_list[i] : off_text;
      color = condition ? QColor(color_list[i]) : QColor("#ffffff");
      break;  // Exit the loop once a match is found
    }
  }

  return {text, color};
}


// Window that shows camera view and variety of info drawn on top
AnnotatedCameraWidget::AnnotatedCameraWidget(VisionStreamType type, QWidget* parent) : fps_filter(UI_FREQ, 3, 1. / UI_FREQ), CameraWidget("camerad", type, true, parent) {
  pm = std::make_unique<PubMaster, const std::initializer_list<const char *>>({"uiDebug"});
  e2e_state = std::make_unique<PubMaster, const std::initializer_list<const char *>>({"e2eLongStateSP"});

  main_layout = new QVBoxLayout(this);
  main_layout->setMargin(UI_BORDER_SIZE);
  main_layout->setSpacing(0);

  experimental_btn = new ExperimentalButton(this);
  main_layout->addWidget(experimental_btn, 0, Qt::AlignTop | Qt::AlignRight);

  onroad_settings_btn = new OnroadSettingsButton(this);

  map_settings_btn = new MapSettingsButton(this);

  dm_img = loadPixmap("../assets/img_driver_face.png", {img_size + 5, img_size + 5});
  map_img = loadPixmap("../assets/img_world_icon.png", {subsign_img_size, subsign_img_size});
  left_img = loadPixmap("../assets/img_turn_left_icon.png", {subsign_img_size, subsign_img_size});
  right_img = loadPixmap("../assets/img_turn_right_icon.png", {subsign_img_size, subsign_img_size});

  buttons_layout = new QHBoxLayout();
  buttons_layout->setContentsMargins(0, 0, 10, 20);
  main_layout->addLayout(buttons_layout);
  updateButtonsLayout(false);
}

void AnnotatedCameraWidget::mousePressEvent(QMouseEvent* e) {
  bool propagate_event = true;

  UIState *s = uiState();
  UIScene &scene = s->scene;
  const SubMaster &sm = *(s->sm);
  const auto longitudinal_plan_sp = sm["longitudinalPlanSP"].getLongitudinalPlanSP();

  if (longitudinal_plan_sp.getSpeedLimit() > 0.0 && sl_sign_rect.contains(e->x(), e->y())) {
    // If touching the speed limit sign area when visible
    scene.last_speed_limit_sign_tap = seconds_since_boot();
    params.putBool("LastSpeedLimitSignTap", true);
    scene.speed_limit_control_enabled = !scene.speed_limit_control_enabled;
    params.putBool("EnableSlc", scene.speed_limit_control_enabled);
    propagate_event = false;
  }

  if (propagate_event) {
    QWidget::mousePressEvent(e);
  }
}

void AnnotatedCameraWidget::updateButtonsLayout(bool is_rhd) {
  QLayoutItem *item;
  while ((item = buttons_layout->takeAt(0)) != nullptr) {
    delete item;
  }

  buttons_layout->setContentsMargins(0, 0, 10, rn_offset != 0 ? rn_offset + 10 : 20);

  if (is_rhd) {
    buttons_layout->addSpacing(map_settings_btn->isVisible() ? 30 : 0);
    buttons_layout->addWidget(map_settings_btn, 0, Qt::AlignBottom | Qt::AlignLeft);

    buttons_layout->addStretch(1);

    buttons_layout->addWidget(onroad_settings_btn, 0, Qt::AlignBottom | Qt::AlignRight);
    buttons_layout->addSpacing(onroad_settings_btn->isVisible() ? 216 : 0);
  } else {
    buttons_layout->addSpacing(onroad_settings_btn->isVisible() ? 216 : 0);
    buttons_layout->addWidget(onroad_settings_btn, 0, Qt::AlignBottom | Qt::AlignLeft);

    buttons_layout->addStretch(1);

    buttons_layout->addWidget(map_settings_btn, 0, Qt::AlignBottom | Qt::AlignRight);
    buttons_layout->addSpacing(map_settings_btn->isVisible() ? 30 : 0);  // Add spacing to the right
  }
}

void AnnotatedCameraWidget::updateState(const UIState &s) {
  const int SET_SPEED_NA = 255;
  const SubMaster &sm = *(s.sm);

  const bool cs_alive = sm.alive("controlsState");
  const bool nav_alive = sm.alive("navInstruction") && sm["navInstruction"].getValid();
  const auto cs = sm["controlsState"].getControlsState();
  const auto cs_sp = sm["controlsStateSP"].getControlsStateSP();
  const auto car_state = sm["carState"].getCarState();
  const auto nav_instruction = sm["navInstruction"].getNavInstruction();
  const auto car_control = sm["carControl"].getCarControl();
  const auto radar_state = sm["radarState"].getRadarState();
  const auto is_gps_location_external = sm.rcv_frame("gpsLocationExternal") > 1;
  const auto gpsLocation = is_gps_location_external ? sm["gpsLocationExternal"].getGpsLocationExternal() : sm["gpsLocation"].getGpsLocation();
  const auto ltp = sm["liveTorqueParameters"].getLiveTorqueParameters();
  const auto lateral_plan_sp = sm["lateralPlanSPDEPRECATED"].getLateralPlanSPDEPRECATED();
  car_params = sm["carParams"].getCarParams();

  // Handle older routes where vCruiseCluster is not set
  float v_cruise = cs.getVCruiseCluster() == 0.0 ? cs.getVCruise() : cs.getVCruiseCluster();
  setSpeed = cs_alive ? v_cruise : SET_SPEED_NA;
  is_cruise_set = setSpeed > 0 && (int)setSpeed != SET_SPEED_NA;
  if (is_cruise_set && !s.scene.is_metric) {
    setSpeed *= KM_TO_MILE;
  }

  // Handle older routes where vEgoCluster is not set
  v_ego_cluster_seen = v_ego_cluster_seen || car_state.getVEgoCluster() != 0.0;
  float v_ego = v_ego_cluster_seen ? car_state.getVEgoCluster() : car_state.getVEgo();
  v_ego = s.scene.true_vego_ui ? car_state.getVEgo() : v_ego;
  speed = cs_alive ? std::max<float>(0.0, v_ego) : 0.0;
  speed *= s.scene.is_metric ? MS_TO_KPH : MS_TO_MPH;

  auto speed_limit_sign = nav_instruction.getSpeedLimitSign();
  speedLimit = nav_alive ? nav_instruction.getSpeedLimit() : 0.0;
  speedLimit *= (s.scene.is_metric ? MS_TO_KPH : MS_TO_MPH);

  has_us_speed_limit = (nav_alive && speed_limit_sign == cereal::NavInstruction::SpeedLimitSign::MUTCD);
  has_eu_speed_limit = (nav_alive && speed_limit_sign == cereal::NavInstruction::SpeedLimitSign::VIENNA);
  is_metric = s.scene.is_metric;
  speedUnit =  s.scene.is_metric ? tr("km/h") : tr("mph");
  hideBottomIcons = (cs.getAlertSize() != cereal::ControlsState::AlertSize::NONE);
  status = s.status;

  // TODO: Add minimum speed?
  left_blindspot = cs_alive && car_state.getLeftBlindspot();
  right_blindspot = cs_alive && car_state.getRightBlindspot();

  steerOverride = car_state.getSteeringPressed();
  gasOverride = car_state.getGasPressed();
  latActive = car_control.getLatActive();
  madsEnabled = car_state.getMadsEnabled();

  brakeLights = car_state.getBrakeLightsDEPRECATED() && s.scene.visual_brake_lights;

  standStillTimer = s.scene.stand_still_timer;
  standStill = car_state.getStandstill();
  standstillElapsedTime = lateral_plan_sp.getStandstillElapsed();

  hideVEgoUi = s.scene.hide_vego_ui;

  splitPanelVisible = s.scene.map_visible || s.scene.onroad_settings_visible;

  // ############################## DEV UI START ##############################
  lead_d_rel = radar_state.getLeadOne().getDRel();
  lead_v_rel = radar_state.getLeadOne().getVRel();
  lead_status = radar_state.getLeadOne().getStatus();
  lateralState = QString::fromStdString(cs_sp.getLateralState());
  angleSteers = car_state.getSteeringAngleDeg();
  steerAngleDesired = cs.getLateralControlState().getPidState().getSteeringAngleDesiredDeg();
  curvature = cs.getCurvature();
  roll = sm["liveParameters"].getLiveParameters().getRoll();
  memoryUsagePercent = sm["deviceState"].getDeviceState().getMemoryUsagePercent();
  devUiInfo = s.scene.dev_ui_info;
  gpsAccuracy = is_gps_location_external ? gpsLocation.getHorizontalAccuracy() : 1.0; //External reports accuracy, internal does not.
  altitude = gpsLocation.getAltitude();
  vEgo = car_state.getVEgo();
  aEgo = car_state.getAEgo();
  steeringTorqueEps = car_state.getSteeringTorqueEps();
  bearingAccuracyDeg = gpsLocation.getBearingAccuracyDeg();
  bearingDeg = gpsLocation.getBearingDeg();
  torquedUseParams = (ltp.getUseParams() || s.scene.live_torque_toggle) && !s.scene.torqued_override;
  latAccelFactorFiltered = ltp.getLatAccelFactorFiltered();
  frictionCoefficientFiltered = ltp.getFrictionCoefficientFiltered();
  liveValid = ltp.getLiveValid();
  // ############################## DEV UI END ##############################

  btnPerc = s.scene.sleep_btn_opacity * 0.05;

  left_blinker = car_state.getLeftBlinker();
  right_blinker = car_state.getRightBlinker();
  lane_change_edge_block = lateral_plan_sp.getLaneChangeEdgeBlockDEPRECATED();

  // update engageability/experimental mode button
  experimental_btn->updateState(s);

  // update onroad settings button state
  onroad_settings_btn->updateState(s);

  // update DM icon
  auto dm_state = sm["driverMonitoringState"].getDriverMonitoringState();
  dmActive = dm_state.getIsActiveMode();
  rightHandDM = dm_state.getIsRHD();
  // DM icon transition
  dm_fade_state = std::clamp(dm_fade_state+0.2*(0.5-dmActive), 0.0, 1.0);

  // update buttons layout
  updateButtonsLayout(rightHandDM);

  // hide map settings button for alerts and flip for right hand DM
  if (map_settings_btn->isEnabled()) {
    map_settings_btn->setVisible(!hideBottomIcons);
    buttons_layout->setAlignment(map_settings_btn, (rightHandDM ? Qt::AlignLeft : Qt::AlignRight) | Qt::AlignBottom);
  }

  // hide onroad settings button for alerts and flip for right hand DM
  if (onroad_settings_btn->isEnabled()) {
    onroad_settings_btn->setVisible(!hideBottomIcons);
    buttons_layout->setAlignment(onroad_settings_btn, (rightHandDM ? Qt::AlignRight : Qt::AlignLeft) | Qt::AlignBottom);
  }

  const auto lp_sp = sm["longitudinalPlanSP"].getLongitudinalPlanSP();
  slcState = lp_sp.getSpeedLimitControlState();

  speedLimitControlToggle = s.scene.speed_limit_control_enabled;

  const auto vtcState = lp_sp.getVisionTurnControllerState();
  const float vtc_speed = lp_sp.getVisionTurnSpeed() * (s.scene.is_metric ? MS_TO_KPH : MS_TO_MPH);
  const auto lpSoruce = lp_sp.getLongitudinalPlanSource();
  QColor vtc_color = tcs_colors[int(vtcState)];
  vtc_color.setAlpha(lpSoruce == cereal::LongitudinalPlanSP::LongitudinalPlanSource::TURN ? 255 : 100);

  showVTC = vtcState > cereal::LongitudinalPlanSP::VisionTurnControllerState::DISABLED;
  vtcSpeed = QString::number(std::nearbyint(vtc_speed));
  vtcColor = vtc_color;
  showDebugUI = s.scene.show_debug_ui;

  const auto lmd_sp = sm["liveMapDataSP"].getLiveMapDataSP();

  const auto data_type = int(lmd_sp.getDataType());
  const QString data_type_draw(data_type == 2 ? "🌐  " : "");
  roadName = QString::fromStdString(lmd_sp.getCurrentRoadName());
  roadName = !roadName.isEmpty() ? data_type_draw + roadName : "";

  float speed_limit_slc = lp_sp.getSpeedLimit() * (s.scene.is_metric ? MS_TO_KPH : MS_TO_MPH);
  const float speed_limit_offset = lp_sp.getSpeedLimitOffset() * (s.scene.is_metric ? MS_TO_KPH : MS_TO_MPH);
  const bool sl_force_active = speedLimitControlToggle &&
                               seconds_since_boot() < s.scene.last_speed_limit_sign_tap + 2.0;
  const bool sl_inactive = !sl_force_active && (!speedLimitControlToggle ||
                           slcState == cereal::LongitudinalPlanSP::SpeedLimitControlState::INACTIVE);
  const bool sl_temp_inactive = !sl_force_active && (speedLimitControlToggle &&
                                slcState == cereal::LongitudinalPlanSP::SpeedLimitControlState::TEMP_INACTIVE);
  const bool sl_pre_active = !sl_force_active && (speedLimitControlToggle &&
                             slcState == cereal::LongitudinalPlanSP::SpeedLimitControlState::PRE_ACTIVE);
  const int sl_distance = int(lp_sp.getDistToSpeedLimit() * (s.scene.is_metric ? MS_TO_KPH : MS_TO_MPH) / 10.0) * 10;
  const QString sl_distance_str(QString::number(sl_distance) + (s.scene.is_metric ? "m" : "f"));
  const QString sl_offset_str(speed_limit_offset > 0.0 ? speed_limit_offset < 0.0 ?
                              "-" + QString::number(std::nearbyint(std::abs(speed_limit_offset))) :
                              "+" + QString::number(std::nearbyint(speed_limit_offset)) : "");
  const QString sl_inactive_str(sl_temp_inactive && s.scene.speed_limit_control_engage_type == 0 ? "TEMP" : "");
  const QString sl_substring(sl_inactive || sl_temp_inactive || sl_pre_active ? sl_inactive_str :
                             sl_distance > 0 ? sl_distance_str : sl_offset_str);

  showSpeedLimit = speed_limit_slc > 0.0;
  speedLimitSLC = speed_limit_slc;
  speedLimitSLCOffset = speed_limit_offset;
  slcSubText = sl_substring;
  slcSubTextSize = sl_inactive || sl_temp_inactive || sl_distance > 0 ? 25.0 : 27.0;
  mapSourcedSpeedLimit = lp_sp.getIsMapSpeedLimit();
  slcActive = !sl_inactive && !sl_temp_inactive;
  overSpeedLimit = showSpeedLimit && s.scene.speed_limit_warning_type != 0 &&
                   (std::nearbyint(speed_limit_slc + s.scene.speed_limit_warning_value_offset) < std::nearbyint(speed));
  plus_arrow_up_img = loadPixmap("../assets/img_plus_arrow_up", {105, 105});
  minus_arrow_down_img = loadPixmap("../assets/img_minus_arrow_down", {105, 105});

  const float tsc_speed = lp_sp.getTurnSpeed() * (s.scene.is_metric ? MS_TO_KPH : MS_TO_MPH);
  const auto tscState = lp_sp.getTurnSpeedControlState();
  const int t_distance = int(lp_sp.getDistToTurn() * (s.scene.is_metric ? MS_TO_KPH : MS_TO_MPH) / 10.0) * 10;
  const QString t_distance_str(QString::number(t_distance) + (s.scene.is_metric ? "m" : "f"));

  showTurnSpeedLimit = tsc_speed > 0.0 && std::round(tsc_speed) < 224 && (tsc_speed < speed || s.scene.show_debug_ui);
  turnSpeedLimit = QString::number(std::nearbyint(tsc_speed));
  tscSubText = t_distance > 0 ? t_distance_str : QString("");
  tscActive = tscState > cereal::LongitudinalPlanSP::SpeedLimitControlState::TEMP_INACTIVE;
  curveSign = lp_sp.getTurnSign();

  // TODO: Add toggle variables to cereal, and parse from cereal
  longitudinalPersonality = s.scene.longitudinal_personality;
  dynamicLaneProfile = s.scene.dynamic_lane_profile;
  mpcMode = QString::fromStdString(lp_sp.getE2eBlended());
  mpcMode = (mpcMode == "blended") ? mpcMode.replace(0, 1, mpcMode[0].toUpper()) : mpcMode.toUpper();

  static int reverse_delay = 0;
  bool reverse_allowed = false;
  if (int(car_state.getGearShifter()) != 4) {
    reverse_delay = 0;
    reverse_allowed = false;
  } else {
    reverse_delay += 50;
    if (reverse_delay >= 1000) {
      reverse_allowed = true;
    }
  }

  reversing = reverse_allowed;

  cruiseStateEnabled = car_state.getCruiseState().getEnabled();

  int e2eLStatus = 0;
  static bool chime_sent = false;
  static int chime_count = 0;
  int chime_prompt = 0;
  static float last_lead_distance = -1;
  const float lead_distance = radar_state.getLeadOne().getDRel();

  if (s.scene.e2eX[12] > 30 && car_state.getVEgo() < 1.0) {
    e2eLStatus = 2;
  } else if ((s.scene.e2eX[12] > 0 && s.scene.e2eX[12] < 80) || s.scene.e2eX[12] < 0) {
    e2eLStatus = 1;
  } else {
    e2eLStatus = 0;
  }

  if (!car_state.getStandstill()) {
    chime_prompt = 0;
    chime_sent = false;
    chime_count = 0;

    if (last_lead_distance != -1) {
      last_lead_distance = -1;
    }
  }

  if ((cruiseStateEnabled || car_state.getBrakeLightsDEPRECATED()) && !car_state.getGasPressed() && car_state.getStandstill()) {
    if (e2eLStatus == 2 && !radar_state.getLeadOne().getStatus()) {
      if (chime_sent) {
        chime_count = 0;
      } else {
        chime_count += 1;
      }
      if (s.scene.e2e_long_alert_light && chime_count >= 2 && !chime_sent) {
        chime_prompt = 1;
        chime_sent = true;
      } else {
        chime_prompt = 0;
      }
    } else if (radar_state.getLeadOne().getStatus()) {
      if ((last_lead_distance == -1) || (lead_distance < last_lead_distance)) {
        last_lead_distance = lead_distance;
      }
      if (s.scene.e2e_long_alert_lead && (lead_distance - last_lead_distance > 1.0) && !chime_sent) {
        chime_prompt = 2;
        chime_sent = true;
      } else {
        chime_prompt = 0;
      }
    } else {
      chime_prompt = 0;
    }
  } else {
  }

  e2eStatus = chime_prompt;
  e2eState = e2eLStatus;
  e2eLongAlertUi = s.scene.e2e_long_alert_ui;
  dynamicExperimentalControlToggle = s.scene.dynamic_experimental_control;
  speedLimitWarningFlash = s.scene.speed_limit_warning_flash;
  experimentalMode = cs.getExperimentalMode();

  featureStatusToggle = s.scene.feature_status_toggle;

  experimental_btn->setVisible(!(showDebugUI && showVTC));
  drivingModelGen = s.scene.driving_model_generation;
}

void AnnotatedCameraWidget::drawHud(QPainter &p) {
  p.save();

  // Header gradient
  QLinearGradient bg(0, UI_HEADER_HEIGHT - (UI_HEADER_HEIGHT / 2.5), 0, UI_HEADER_HEIGHT);
  bg.setColorAt(0, QColor::fromRgbF(0, 0, 0, 0.45));
  bg.setColorAt(1, QColor::fromRgbF(0, 0, 0, 0));
  p.fillRect(0, 0, width(), UI_HEADER_HEIGHT, bg);

  QString speedLimitStr = (speedLimit > 1) ? QString::number(std::nearbyint(speedLimit)) : "–";
  QString speedLimitStrSlc = showSpeedLimit ? QString::number(std::nearbyint(speedLimitSLC)) : "–";
  QString speedStr = QString::number(std::nearbyint(speed));
  QString setSpeedStr = is_cruise_set ? QString::number(std::nearbyint(setSpeed)) : "–";
  const bool isNavSpeedLimit = has_us_speed_limit || has_eu_speed_limit;

  // Draw outer box + border to contain set speed and speed limit
  const int sign_margin = 12;
  const int us_sign_height = slcSubText == "" ? 186 : 216;
  const int eu_sign_size = 176;

  const QSize default_size = {172, 204};
  QSize set_speed_size = default_size;
  if (is_metric || has_eu_speed_limit) set_speed_size.rwidth() = 200;
  if ((mapSourcedSpeedLimit && !is_metric && speedLimitStrSlc.size() >= 3) ||
      (has_us_speed_limit && speedLimitStr.size() >= 3)) set_speed_size.rwidth() = 223;

  if ((mapSourcedSpeedLimit && !is_metric) || has_us_speed_limit) set_speed_size.rheight() += us_sign_height + sign_margin;
  else if ((mapSourcedSpeedLimit && is_metric) || has_eu_speed_limit) set_speed_size.rheight() += eu_sign_size + sign_margin;

  int top_radius = 32;
  int bottom_radius = ((mapSourcedSpeedLimit && is_metric) || has_eu_speed_limit) ? 100 : 32;

  QRect set_speed_rect(QPoint(60 + (default_size.width() - set_speed_size.width()) / 2, 45), set_speed_size);
  p.setPen(QPen(whiteColor(75), 6));
  p.setBrush(blackColor(166));
  drawRoundedRect(p, set_speed_rect, top_radius, top_radius, bottom_radius, bottom_radius);

  // Draw MAX
  QColor max_color = QColor(0x80, 0xd8, 0xa6, 0xff);
  QColor set_speed_color = whiteColor();
  if (is_cruise_set) {
    if (status == STATUS_DISENGAGED) {
      max_color = whiteColor();
    } else if (status == STATUS_OVERRIDE && gasOverride) {
      max_color = QColor(0x91, 0x9b, 0x95, 0xff);
    } else if (speedLimitSLC > 0) {
      auto interp_color = [=](QColor c1, QColor c2, QColor c3) {
        return speedLimitSLC > 0 ? interpColor(setSpeed, {speedLimitSLC + 5, speedLimitSLC + 15, speedLimitSLC + 25}, {c1, c2, c3}) : c1;
      };
      max_color = interp_color(max_color, QColor(0xff, 0xe4, 0xbf), QColor(0xff, 0xbf, 0xbf));
      set_speed_color = interp_color(set_speed_color, QColor(0xff, 0x95, 0x00), QColor(0xff, 0x00, 0x00));
    } else if (speedLimit > 0) {
      auto interp_color = [=](QColor c1, QColor c2, QColor c3) {
        return speedLimit > 0 ? interpColor(setSpeed, {speedLimit + 5, speedLimit + 15, speedLimit + 25}, {c1, c2, c3}) : c1;
      };
      max_color = interp_color(max_color, QColor(0xff, 0xe4, 0xbf), QColor(0xff, 0xbf, 0xbf));
      set_speed_color = interp_color(set_speed_color, QColor(0xff, 0x95, 0x00), QColor(0xff, 0x00, 0x00));
    }
  } else {
    max_color = QColor(0xa6, 0xa6, 0xa6, 0xff);
    set_speed_color = QColor(0x72, 0x72, 0x72, 0xff);
  }
  p.setFont(InterFont(40, QFont::DemiBold));
  p.setPen(max_color);
  p.drawText(set_speed_rect.adjusted(0, 27, 0, 0), Qt::AlignTop | Qt::AlignHCenter, tr("MAX"));
  p.setFont(InterFont(90, QFont::Bold));
  p.setPen(set_speed_color);
  p.drawText(set_speed_rect.adjusted(0, 77, 0, 0), Qt::AlignTop | Qt::AlignHCenter, setSpeedStr);

  const QRect sign_rect = set_speed_rect.adjusted(sign_margin, default_size.height(), -sign_margin, -sign_margin);
  sl_sign_rect = sign_rect;

  speedLimitWarning(p, sign_rect, sign_margin);

  // US/Canada (MUTCD style) sign
  if (((mapSourcedSpeedLimit && !is_metric && !isNavSpeedLimit) || has_us_speed_limit) && slcShowSign) {
    p.setPen(Qt::NoPen);
    p.setBrush(whiteColor());
    p.drawRoundedRect(sign_rect, 24, 24);
    p.setPen(QPen(blackColor(), 6));
    p.drawRoundedRect(sign_rect.adjusted(9, 9, -9, -9), 16, 16);

    p.setFont(InterFont(28, QFont::DemiBold));
    p.drawText(sign_rect.adjusted(0, 22, 0, 0), Qt::AlignTop | Qt::AlignHCenter, tr("SPEED"));
    p.drawText(sign_rect.adjusted(0, 51, 0, 0), Qt::AlignTop | Qt::AlignHCenter, tr("LIMIT"));
    p.setFont(InterFont(70, QFont::Bold));
    if (overSpeedLimit) p.setPen(QColor(255, 0, 0, 255));
    else p.setPen(blackColor());
    p.drawText(sign_rect.adjusted(0, 85, 0, 0), Qt::AlignTop | Qt::AlignHCenter, speedLimitStrSlc);

    // Speed limit offset value
    p.setFont(InterFont(32, QFont::Bold));
    p.setPen(blackColor());
    p.drawText(sign_rect.adjusted(0, 85 + 77, 0, 0), Qt::AlignTop | Qt::AlignHCenter, slcSubText);
  }

  // EU (Vienna style) sign
  if (((mapSourcedSpeedLimit && is_metric && !isNavSpeedLimit) || has_eu_speed_limit) && slcShowSign) {
    p.setPen(Qt::NoPen);
    p.setBrush(whiteColor());
    p.drawEllipse(sign_rect);
    p.setPen(QPen(Qt::red, 20));
    p.drawEllipse(sign_rect.adjusted(16, 16, -16, -16));

    p.setFont(InterFont((speedLimitStrSlc.size() >= 3) ? 60 : 70, QFont::Bold));
    if (overSpeedLimit) p.setPen(QColor(255, 0, 0, 255));
    else p.setPen(blackColor());
    p.drawText(sign_rect, Qt::AlignCenter, speedLimitStrSlc);

    // Speed limit offset value
    p.setFont(InterFont(slcSubTextSize, QFont::Bold));
    p.setPen(blackColor());
    p.drawText(sign_rect.adjusted(0, 27, 0, 0), Qt::AlignTop | Qt::AlignHCenter, slcSubText);
  }

  // current speed
  if (!hideVEgoUi) {
    p.setFont(InterFont(176, QFont::Bold));
    drawColoredText(p, rect().center().x(), 210, speedStr, brakeLights ? QColor(0xff, 0, 0, 255) : QColor(0xff, 0xff, 0xff, 255));
    p.setFont(InterFont(66));
    drawText(p, rect().center().x(), 290, speedUnit, 200);
  }

  if (!reversing) {
    // ####### 1 ROW #######
    QRect bar_rect1(rect().left(), rect().bottom() - 60, rect().width(), 61);
    if (!splitPanelVisible && devUiInfo == 2) {
      p.setPen(Qt::NoPen);
      p.setBrush(QColor(0, 0, 0, 100));
      p.drawRect(bar_rect1);
      drawNewDevUi2(p, bar_rect1.left(), bar_rect1.center().y());
    }

    // ####### 1 COLUMN ########
    QRect rc2(rect().right() - (UI_BORDER_SIZE * 2), UI_BORDER_SIZE * 1.5, 184, 152);
    if (devUiInfo != 0) {
      drawRightDevUi(p, rect().right() - 184 - UI_BORDER_SIZE * 2, UI_BORDER_SIZE * 2 + rc2.height());
    }

    int rn_btn = 0;
    rn_btn = !splitPanelVisible && devUiInfo == 2 ? 35 : 0;
    rn_offset = rn_btn;

    // Stand Still Timer
    if (standStillTimer && standStill && !splitPanelVisible) {
      drawStandstillTimer(p, rect().right() - 650, 30 + 160 + 250);
    }

    // V-TSC
    if (showDebugUI && showVTC) {
      drawVisionTurnControllerUI(p, rect().right() - 184 - (UI_BORDER_SIZE * 1.5), int(UI_BORDER_SIZE * 1.5), 184, vtcColor, vtcSpeed, 100);
    }

    // Bottom bar road name
    if (showDebugUI && !roadName.isEmpty()) {
      int font_size = splitPanelVisible ? 38 : 50;
      int h = splitPanelVisible ? 18 : 26;
      p.setFont(InterFont(font_size, QFont::Bold));
      drawRoadNameText(p, rect().center().x(), h, roadName, QColor(255, 255, 255, 255));
    }

    // Turn Speed Sign
    if (showTurnSpeedLimit) {
      QRect rc = sign_rect;
      rc.moveTop(sign_rect.bottom() + UI_BORDER_SIZE);
      drawTrunSpeedSign(p, rc, turnSpeedLimit, tscSubText, curveSign, tscActive);
    }
  }

  // E2E Status
  if (e2eLongAlertUi && e2eState != 0) {
    drawE2eStatus(p, UI_BORDER_SIZE * 2 + 190, 45, 150, 150, e2eState);
  }

  if (!hideBottomIcons && featureStatusToggle) {
    int x = UI_BORDER_SIZE * 2 + (rightHandDM ? 600 : 370);
    int feature_status_text_x = rightHandDM ? rect().right() - x : x;
    drawFeatureStatusText(p, feature_status_text_x, rect().bottom() - 160 - rn_offset);
  }

  p.restore();
}

void AnnotatedCameraWidget::drawText(QPainter &p, int x, int y, const QString &text, int alpha) {
  QRect real_rect = p.fontMetrics().boundingRect(text);
  real_rect.moveCenter({x, y - real_rect.height() / 2});

  p.setPen(QColor(0xff, 0xff, 0xff, alpha));
  p.drawText(real_rect.x(), real_rect.bottom(), text);
}

void AnnotatedCameraWidget::drawColoredText(QPainter &p, int x, int y, const QString &text, QColor color) {
  QRect real_rect = p.fontMetrics().boundingRect(text);
  real_rect.moveCenter({x, y - real_rect.height() / 2});

  p.setPen(color);
  p.drawText(real_rect.x(), real_rect.bottom(), text);
}

void AnnotatedCameraWidget::drawCenteredText(QPainter &p, int x, int y, const QString &text, QColor color) {
  QRect real_rect = p.fontMetrics().boundingRect(text);
  real_rect.moveCenter({x, y});

  p.setPen(color);
  p.drawText(real_rect, Qt::AlignCenter, text);
}

void AnnotatedCameraWidget::drawRoadNameText(QPainter &p, int x, int y, const QString &text, QColor color) {
  QRect real_rect = p.fontMetrics().boundingRect(text);
  real_rect.moveCenter({x, y});

  QRect real_rect_adjusted(real_rect);
  real_rect_adjusted.adjust(-UI_ROAD_NAME_MARGIN_X, 5, UI_ROAD_NAME_MARGIN_X, 0);
  QPainterPath path;
  path.addRoundedRect(real_rect_adjusted, 10, 10);
  p.setPen(Qt::NoPen);
  p.setBrush(QColor(0, 0, 0, 100));
  p.drawPath(path);

  p.setPen(color);
  p.drawText(real_rect, Qt::AlignCenter, text);
}

void AnnotatedCameraWidget::drawVisionTurnControllerUI(QPainter &p, int x, int y, int size, const QColor &color,
                                                       const QString &vision_speed, int alpha) {
  QRect rvtc(x, y, size, size);
  p.setPen(QPen(color, 10));
  p.setBrush(QColor(0, 0, 0, alpha));
  p.drawRoundedRect(rvtc, 20, 20);
  p.setPen(Qt::NoPen);

  p.setFont(InterFont(56, QFont::DemiBold));
  drawCenteredText(p, rvtc.center().x(), rvtc.center().y(), vision_speed, color);
}

void AnnotatedCameraWidget::drawStandstillTimer(QPainter &p, int x, int y) {
  char lab_str[16];
  char val_str[16];
  int minute = (int)(standstillElapsedTime / 60);
  int second = (int)((standstillElapsedTime) - (minute * 60));

  if (standStill) {
    snprintf(lab_str, sizeof(lab_str), "STOP");
    snprintf(val_str, sizeof(val_str), "%01d:%02d", minute, second);
  }

  p.setFont(InterFont(125, QFont::DemiBold));
  drawColoredText(p, x, y, QString(lab_str), QColor(255, 175, 3, 240));
  p.setFont(InterFont(150, QFont::DemiBold));
  drawColoredText(p, x, y + 150, QString(val_str), QColor(255, 255, 255, 240));
}

void AnnotatedCameraWidget::drawCircle(QPainter &p, int x, int y, int r, QBrush bg) {
  p.setPen(Qt::NoPen);
  p.setBrush(bg);
  p.drawEllipse(x - r, y - r, 2 * r, 2 * r);
}

void AnnotatedCameraWidget::drawSpeedSign(QPainter &p, QRect rc, const QString &speed_limit, const QString &sub_text,
                                          int subtext_size, bool is_map_sourced, bool is_active) {
  const QColor ring_color = is_active ? QColor(255, 0, 0, 255) : QColor(0, 0, 0, 50);
  const QColor inner_color = QColor(255, 255, 255, is_active ? 255 : 85);
  const QColor text_color = QColor(0, 0, 0, is_active ? 255 : 85);

  const int x = rc.center().x();
  const int y = rc.center().y();
  const int r = rc.width() / 2.0f;

  drawCircle(p, x, y, r, ring_color);
  drawCircle(p, x, y, int(r * 0.8f), inner_color);

  p.setFont(InterFont(89, QFont::Bold));
  drawCenteredText(p, x, y, speed_limit, text_color);
  p.setFont(InterFont(subtext_size, QFont::Bold));
  drawCenteredText(p, x, y + 55, sub_text, text_color);

  if (is_map_sourced) {
    p.setPen(Qt::NoPen);
    p.setOpacity(is_active ? 1.0 : 0.3);
    p.drawPixmap(x - subsign_img_size / 2, y - 55 - subsign_img_size / 2, map_img);
    p.setOpacity(1.0);
  }
}

void AnnotatedCameraWidget::drawTrunSpeedSign(QPainter &p, QRect rc, const QString &turn_speed, const QString &sub_text,
                                              int curv_sign, bool is_active) {
  const QColor border_color = is_active ? QColor(255, 0, 0, 255) : QColor(0, 0, 0, 50);
  const QColor inner_color = QColor(255, 255, 255, is_active ? 255 : 85);
  const QColor text_color = QColor(0, 0, 0, is_active ? 255 : 85);

  const int x = rc.center().x();
  const int y = 184 * 2 + UI_BORDER_SIZE + 202;
  const int width = 184;

  const float stroke_w = 15.0;
  const float cS = stroke_w / 2.0 + 4.5;  // half width of the stroke on the corners of the triangle
  const float R = width / 2.0 - stroke_w / 2.0;
  const float A = 0.73205;
  const float h2 = 2.0 * R / (1.0 + A);
  const float h1 = A * h2;
  const float L = 4.0 * R / sqrt(3.0);

  // Draw the internal triangle, compensate for stroke width. Needed to improve rendering when in inactive
  // state due to stroke transparency being different from inner transparency.
  QPainterPath path;
  path.moveTo(x, y - R + cS);
  path.lineTo(x - L / 2.0 + cS, y + h1 + h2 - R - stroke_w / 2.0);
  path.lineTo(x + L / 2.0 - cS, y + h1 + h2 - R - stroke_w / 2.0);
  path.lineTo(x, y - R + cS);
  p.setPen(Qt::NoPen);
  p.setBrush(inner_color);
  p.drawPath(path);

  // Draw the stroke
  QPainterPath stroke_path;
  stroke_path.moveTo(x, y - R);
  stroke_path.lineTo(x - L / 2.0, y + h1 + h2 - R);
  stroke_path.lineTo(x + L / 2.0, y + h1 + h2 - R);
  stroke_path.lineTo(x, y - R);
  p.setPen(QPen(border_color, stroke_w, Qt::SolidLine, Qt::RoundCap, Qt::RoundJoin));
  p.setBrush(Qt::NoBrush);
  p.drawPath(stroke_path);

  // Draw the turn sign
  if (curv_sign != 0) {
    p.setPen(Qt::NoPen);
    p.setOpacity(is_active ? 1.0 : 0.3);
    p.drawPixmap(int(x - (subsign_img_size / 2)), int(y - R + stroke_w + 30), curv_sign > 0 ? left_img : right_img);
    p.setOpacity(1.0);
  }

  // Draw the texts.
  p.setFont(InterFont(67, QFont::Bold));
  drawCenteredText(p, x, y + 25, turn_speed, text_color);
  p.setFont(InterFont(22, QFont::Bold));
  drawCenteredText(p, x, y + 65, sub_text, text_color);
}

// ############################## DEV UI START ##############################
void AnnotatedCameraWidget::drawCenteredLeftText(QPainter &p, int x, int y, const QString &text1, QColor color1, const QString &text2, const QString &text3, QColor color2) {
  QFontMetrics fm(p.font());
  QRect init_rect = fm.boundingRect(text1 + " ");
  QRect real_rect = fm.boundingRect(init_rect, 0, text1 + " ");
  real_rect.moveCenter({x, y});

  QRect init_rect3 = fm.boundingRect(text3);
  QRect real_rect3 = fm.boundingRect(init_rect3, 0, text3);
  real_rect3.moveTop(real_rect.top());
  real_rect3.moveLeft(real_rect.right() + 135);

  QRect init_rect2 = fm.boundingRect(text2);
  QRect real_rect2 = fm.boundingRect(init_rect2, 0, text2);
  real_rect2.moveTop(real_rect.top());
  real_rect2.moveRight(real_rect.right() + 125);

  p.setPen(color1);
  p.drawText(real_rect, Qt::AlignLeft | Qt::AlignVCenter, text1);

  p.setPen(color2);
  p.drawText(real_rect2, Qt::AlignRight | Qt::AlignVCenter, text2);
  p.drawText(real_rect3, Qt::AlignLeft | Qt::AlignVCenter, text3);
}

int AnnotatedCameraWidget::drawDevUiElementRight(QPainter &p, int x, int y, const QString &value, const QString &label, const QString &units, QColor &color) {
  p.setFont(InterFont(30 * 2, QFont::Bold));
  drawColoredText(p, x + 92, y + 80, value, color);

  p.setFont(InterFont(28, QFont::Bold));
  drawText(p, x + 92, y + 80 + 42, label, 255);

  if (units.length() > 0) {
    p.save();
    p.translate(x + 54 + 30 - 3 + 92 + 30, y + 37 + 25);
    p.rotate(-90);
    drawText(p, 0, 0, units, 255);
    p.restore();
  }

  return 110;
}

AnnotatedCameraWidget::UiElement AnnotatedCameraWidget::getDRel() {
  QString value = lead_status ? QString::number(lead_d_rel, 'f', 0) : "-";
  QColor color = QColor(255, 255, 255, 255);

  if (lead_status) {
    // Orange if close, Red if very close
    if (lead_d_rel < 5) {
      color = QColor(255, 0, 0, 255);
    } else if (lead_d_rel < 15) {
      color = QColor(255, 188, 0, 255);
    }
  }

  return UiElement(value, "REL DIST", "m", color);
}

AnnotatedCameraWidget::UiElement AnnotatedCameraWidget::getVRel() {
  QString value = lead_status ? QString::number(lead_v_rel * (is_metric ? MS_TO_KPH : MS_TO_MPH), 'f', 0) : "-";
  QColor color = QColor(255, 255, 255, 255);

  if (lead_status) {
    // Red if approaching faster than 10mph
    // Orange if approaching (negative)
    if (lead_v_rel < -4.4704) {
      color = QColor(255, 0, 0, 255);
    } else if (lead_v_rel < 0) {
      color = QColor(255, 188, 0, 255);
    }
  }

  return UiElement(value, "REL SPEED", speedUnit, color);
}

AnnotatedCameraWidget::UiElement AnnotatedCameraWidget::getSteeringAngleDeg() {
  QString value = QString("%1%2%3").arg(QString::number(angleSteers, 'f', 1)).arg("°").arg("");
  QColor color = (madsEnabled && latActive) ? QColor(0, 255, 0, 255) : QColor(255, 255, 255, 255);

  // Red if large steering angle
  // Orange if moderate steering angle
  if (std::fabs(angleSteers) > 180) {
    color = QColor(255, 0, 0, 255);
  } else if (std::fabs(angleSteers) > 90) {
    color = QColor(255, 188, 0, 255);
  }

  return UiElement(value, "REAL STEER", "", color);
}

AnnotatedCameraWidget::UiElement AnnotatedCameraWidget::getActualLateralAccel() {
  float actualLateralAccel = (curvature * pow(vEgo, 2)) - (roll * 9.81);

  QString value = QString::number(actualLateralAccel, 'f', 2);
  QColor color = (madsEnabled && latActive) ? QColor(0, 255, 0, 255) : QColor(255, 255, 255, 255);

  return UiElement(value, "ACTUAL LAT", "m/s²", color);
}

AnnotatedCameraWidget::UiElement AnnotatedCameraWidget::getSteeringAngleDesiredDeg() {
  QString value = (madsEnabled && latActive) ? QString("%1%2%3").arg(QString::number(steerAngleDesired, 'f', 1)).arg("°").arg("") : "-";
  QColor color = QColor(255, 255, 255, 255);

  if (madsEnabled && latActive) {
    // Red if large steering angle
    // Orange if moderate steering angle
    if (std::fabs(angleSteers) > 180) {
      color = QColor(255, 0, 0, 255);
    } else if (std::fabs(angleSteers) > 90) {
      color = QColor(255, 188, 0, 255);
    } else {
      color = QColor(0, 255, 0, 255);
    }
  }

  return UiElement(value, "DESIRED STEER", "", color);
}

AnnotatedCameraWidget::UiElement AnnotatedCameraWidget::getMemoryUsagePercent() {
  QString value = QString("%1%2").arg(QString::number(memoryUsagePercent, 'd', 0)).arg("%");
  QColor color = (memoryUsagePercent > 85) ? QColor(255, 188, 0, 255) : QColor(255, 255, 255, 255);

  return UiElement(value, "RAM", "", color);
}

AnnotatedCameraWidget::UiElement AnnotatedCameraWidget::getAEgo() {
  QString value = QString::number(aEgo, 'f', 1);
  QColor color = QColor(255, 255, 255, 255);

  return UiElement(value, "ACC.", "m/s²", color);
}

AnnotatedCameraWidget::UiElement AnnotatedCameraWidget::getVEgoLead() {
  QString value = lead_status ? QString::number((lead_v_rel + vEgo) * (is_metric ? MS_TO_KPH : MS_TO_MPH), 'f', 0) : "-";
  QColor color = QColor(255, 255, 255, 255);

  if (lead_status) {
    // Red if approaching faster than 10mph
    // Orange if approaching (negative)
    if (lead_v_rel < -4.4704) {
      color = QColor(255, 0, 0, 255);
    } else if (lead_v_rel < 0) {
      color = QColor(255, 188, 0, 255);
    }
  }

  return UiElement(value, "L.S.", speedUnit, color);
}

AnnotatedCameraWidget::UiElement AnnotatedCameraWidget::getFrictionCoefficientFiltered() {
  QString value = QString::number(frictionCoefficientFiltered, 'f', 3);
  QColor color = liveValid ? QColor(0, 255, 0, 255) : QColor(255, 255, 255, 255);

  return UiElement(value, "FRIC.", "", color);
}

AnnotatedCameraWidget::UiElement AnnotatedCameraWidget::getLatAccelFactorFiltered() {
  QString value = QString::number(latAccelFactorFiltered, 'f', 3);
  QColor color = liveValid ? QColor(0, 255, 0, 255) : QColor(255, 255, 255, 255);

  return UiElement(value, "L.A.", "m/s²", color);
}

AnnotatedCameraWidget::UiElement AnnotatedCameraWidget::getSteeringTorqueEps() {
  QString value = QString::number(std::fabs(steeringTorqueEps), 'f', 1);
  QColor color = QColor(255, 255, 255, 255);

  return UiElement(value, "E.T.", "N·dm", color);
}

AnnotatedCameraWidget::UiElement AnnotatedCameraWidget::getBearingDeg() {
  QString value = (bearingAccuracyDeg != 180.00) ? QString("%1%2%3").arg(QString::number(bearingDeg, 'd', 0)).arg("°").arg("") : "-";
  QColor color = QColor(255, 255, 255, 255);
  QString dir_value;

  if (bearingAccuracyDeg != 180.00) {
    if (((bearingDeg >= 337.5) && (bearingDeg <= 360)) || ((bearingDeg >= 0) && (bearingDeg <= 22.5))) {
      dir_value = "N";
    } else if ((bearingDeg > 22.5) && (bearingDeg < 67.5)) {
      dir_value = "NE";
    } else if ((bearingDeg >= 67.5) && (bearingDeg <= 112.5)) {
      dir_value = "E";
    } else if ((bearingDeg > 112.5) && (bearingDeg < 157.5)) {
      dir_value = "SE";
    } else if ((bearingDeg >= 157.5) && (bearingDeg <= 202.5)) {
      dir_value = "S";
    } else if ((bearingDeg > 202.5) && (bearingDeg < 247.5)) {
      dir_value = "SW";
    } else if ((bearingDeg >= 247.5) && (bearingDeg <= 292.5)) {
      dir_value = "W";
    } else if ((bearingDeg > 292.5) && (bearingDeg < 337.5)) {
      dir_value = "NW";
    }
  } else {
    dir_value = "OFF";
  }

  return UiElement(QString("%1 | %2").arg(dir_value).arg(value), "B.D.", "", color);
}

AnnotatedCameraWidget::UiElement AnnotatedCameraWidget::getAltitude() {
  QString value = (gpsAccuracy != 0.00) ? QString::number(altitude, 'f', 1) : "-";
  QColor color = QColor(255, 255, 255, 255);

  return UiElement(value, "ALT.", "m", color);
}

void AnnotatedCameraWidget::drawRightDevUi(QPainter &p, int x, int y) {
  int rh = 5;
  int ry = y;

  // Add Relative Distance to Primary Lead Car
  // Unit: Meters
  UiElement dRelElement = getDRel();
  rh += drawDevUiElementRight(p, x, ry, dRelElement.value, dRelElement.label, dRelElement.units, dRelElement.color);
  ry = y + rh;

  // Add Relative Velocity vs Primary Lead Car
  // Unit: kph if metric, else mph
  UiElement vRelElement = getVRel();
  rh += drawDevUiElementRight(p, x, ry, vRelElement.value, vRelElement.label, vRelElement.units, vRelElement.color);
  ry = y + rh;

  // Add Real Steering Angle
  // Unit: Degrees
  UiElement steeringAngleDegElement = getSteeringAngleDeg();
  rh += drawDevUiElementRight(p, x, ry, steeringAngleDegElement.value, steeringAngleDegElement.label, steeringAngleDegElement.units, steeringAngleDegElement.color);
  ry = y + rh;

  if (lateralState == "torque") {
    // Add Actual Lateral Acceleration (roll compensated) when using Torque
    // Unit: m/s²
    UiElement actualLateralAccelElement = getActualLateralAccel();
    rh += drawDevUiElementRight(p, x, ry, actualLateralAccelElement.value, actualLateralAccelElement.label, actualLateralAccelElement.units, actualLateralAccelElement.color);
  } else {
    // Add Desired Steering Angle when using PID
    // Unit: Degrees
    UiElement steeringAngleDesiredDegElement = getSteeringAngleDesiredDeg();
    rh += drawDevUiElementRight(p, x, ry, steeringAngleDesiredDegElement.value, steeringAngleDesiredDegElement.label, steeringAngleDesiredDegElement.units, steeringAngleDesiredDegElement.color);
  }
  ry = y + rh;

  // Add Device Memory (RAM) Usage
  // Unit: Percent
  UiElement memoryUsagePercentElement = getMemoryUsagePercent();
  rh += drawDevUiElementRight(p, x, ry, memoryUsagePercentElement.value, memoryUsagePercentElement.label, memoryUsagePercentElement.units, memoryUsagePercentElement.color);
  ry = y + rh;

  rh += 25;
  p.setBrush(QColor(0, 0, 0, 0));
  QRect ldu(x, y, 184, rh);
}

int AnnotatedCameraWidget::drawNewDevUiElement(QPainter &p, int x, int y, const QString &value, const QString &label, const QString &units, QColor &color) {
  p.setFont(InterFont(38, QFont::Bold));
  drawCenteredLeftText(p, x, y, label, whiteColor(), value, units, color);

  return 430;
}

void AnnotatedCameraWidget::drawNewDevUi2(QPainter &p, int x, int y) {
  int rw = 90;

  // Add Acceleration from Car
  // Unit: Meters per Second Squared
  UiElement aEgoElement = getAEgo();
  rw += drawNewDevUiElement(p, rw, y, aEgoElement.value, aEgoElement.label, aEgoElement.units, aEgoElement.color);

  // Add Velocity of Primary Lead Car
  // Unit: kph if metric, else mph
  UiElement vEgoLeadElement = getVEgoLead();
  rw += drawNewDevUiElement(p, rw, y, vEgoLeadElement.value, vEgoLeadElement.label, vEgoLeadElement.units, vEgoLeadElement.color);

  if (torquedUseParams) {
    // Add Friction Coefficient Raw from torqued
    // Unit: None
    UiElement frictionCoefficientFilteredElement = getFrictionCoefficientFiltered();
    rw += drawNewDevUiElement(p, rw, y, frictionCoefficientFilteredElement.value, frictionCoefficientFilteredElement.label, frictionCoefficientFilteredElement.units, frictionCoefficientFilteredElement.color);

    // Add Lateral Acceleration Factor Raw from torqued
    // Unit: m/s²
    UiElement latAccelFactorFilteredElement = getLatAccelFactorFiltered();
    rw += drawNewDevUiElement(p, rw, y, latAccelFactorFilteredElement.value, latAccelFactorFilteredElement.label, latAccelFactorFilteredElement.units, latAccelFactorFilteredElement.color);
  } else {
    // Add Steering Torque from Car EPS
    // Unit: Newton Meters
    UiElement steeringTorqueEpsElement = getSteeringTorqueEps();
    rw += drawNewDevUiElement(p, rw, y, steeringTorqueEpsElement.value, steeringTorqueEpsElement.label, steeringTorqueEpsElement.units, steeringTorqueEpsElement.color);

    // Add Bearing Degree and Direction from Car (Compass)
    // Unit: Meters
    UiElement bearingDegElement = getBearingDeg();
    rw += drawNewDevUiElement(p, rw, y, bearingDegElement.value, bearingDegElement.label, bearingDegElement.units, bearingDegElement.color);
  }

  // Add Altitude of Current Location
  // Unit: Meters
  UiElement altitudeElement = getAltitude();
  rw += drawNewDevUiElement(p, rw, y, altitudeElement.value, altitudeElement.label, altitudeElement.units, altitudeElement.color);
}

// ############################## DEV UI END ##############################

void AnnotatedCameraWidget::drawE2eStatus(QPainter &p, int x, int y, int w, int h, int e2e_long_status) {
  QColor status_color;
  QRect e2eStatusIcon(x, y, w, h);
  p.setPen(Qt::NoPen);
  p.setBrush(QBrush(blackColor(70)));
  p.drawEllipse(e2eStatusIcon);
  e2eStatusIcon -= QMargins(25, 25, 25, 25);
  p.setPen(Qt::NoPen);
  if (e2e_long_status == 2) {
    status_color = QColor::fromRgbF(0.0, 1.0, 0.0, 0.9);
  } else if (e2e_long_status == 1) {
    status_color = QColor::fromRgbF(1.0, 0.0, 0.0, 0.9);
  }
  p.setBrush(QBrush(status_color));
  p.drawEllipse(e2eStatusIcon);
}

void AnnotatedCameraWidget::drawLeftTurnSignal(QPainter &painter, int x, int y, int circle_size, int state) {
  painter.setRenderHint(QPainter::Antialiasing, true);

  QColor circle_color, circle_color_0, circle_color_1;
  QColor arrow_color, arrow_color_0, arrow_color_1;
  if ((left_blindspot || lane_change_edge_block) && !(left_blinker && right_blinker)) {
    circle_color_0 = QColor(164, 0, 1);
    circle_color_1 = QColor(204, 0, 1);
    arrow_color_0 = QColor(72, 1, 1);
    arrow_color_1 = QColor(255, 255, 255);
  } else {
    circle_color_0 = QColor(22, 156, 69);
    circle_color_1 = QColor(30, 215, 96);
    arrow_color_0 = QColor(9, 56, 27);
    arrow_color_1 = QColor(255, 255, 255);
  }

  if (state == 1) {
    circle_color = circle_color_1;
    arrow_color = arrow_color_1;
  } else if (state == 0) {
    circle_color = circle_color_0;
    arrow_color = arrow_color_0;
  }

  // Draw the circle
  int circleX = x;
  int circleY = y;
  painter.setPen(Qt::NoPen);
  painter.setBrush(circle_color);
  painter.drawEllipse(circleX, circleY, circle_size, circle_size);

  // Draw the arrow
  int arrowSize = 50;
  int arrowX = circleX + (circle_size - arrowSize) / 4;
  int arrowY = circleY + (circle_size - arrowSize) / 2;
  painter.setPen(Qt::NoPen);
  painter.setBrush(arrow_color);

  // Draw the arrow shape
  QPolygon arrowPolygon;
  arrowPolygon << QPoint(arrowX + 10, arrowY + arrowSize / 2)
               << QPoint(arrowX + arrowSize - 3, arrowY)
               << QPoint(arrowX + arrowSize, arrowY)
               << QPoint(arrowX + arrowSize, arrowY + arrowSize)
               << QPoint(arrowX + arrowSize - 3, arrowY + arrowSize)
               << QPoint(arrowX + 10, arrowY + arrowSize / 2);
  painter.drawPolygon(arrowPolygon);

  // Draw the tail rectangle
  int tailWidth = arrowSize / 2.25;
  int tailHeight = arrowSize / 2;
  QRect tailRect(arrowX + arrowSize - 3, arrowY + arrowSize / 4, tailWidth, tailHeight);
  painter.fillRect(tailRect, arrow_color);
}

void AnnotatedCameraWidget::drawRightTurnSignal(QPainter &painter, int x, int y, int circle_size, int state) {
  painter.setRenderHint(QPainter::Antialiasing, true);

  QColor circle_color, circle_color_0, circle_color_1;
  QColor arrow_color, arrow_color_0, arrow_color_1;
  if ((right_blindspot || lane_change_edge_block) && !(left_blinker && right_blinker)) {
    circle_color_0 = QColor(164, 0, 1);
    circle_color_1 = QColor(204, 0, 1);
    arrow_color_0 = QColor(72, 1, 1);
    arrow_color_1 = QColor(255, 255, 255);
  } else {
    circle_color_0 = QColor(22, 156, 69);
    circle_color_1 = QColor(30, 215, 96);
    arrow_color_0 = QColor(9, 56, 27);
    arrow_color_1 = QColor(255, 255, 255);
  }

  if (state == 1) {
    circle_color = circle_color_1;
    arrow_color = arrow_color_1;
  } else if (state == 0) {
    circle_color = circle_color_0;
    arrow_color = arrow_color_0;
  }


  // Draw the circle
  int circleX = x;
  int circleY = y;
  painter.setPen(Qt::NoPen);
  painter.setBrush(circle_color);
  painter.drawEllipse(circleX, circleY, circle_size, circle_size);

  // Draw the arrow
  int arrowSize = 50;
  int arrowX = circleX + (circle_size - arrowSize) / 2 + (arrowSize / 2.5) - 3;
  int arrowY = circleY + (circle_size - arrowSize) / 2;
  painter.setPen(Qt::NoPen);
  painter.setBrush(arrow_color);

  // Draw the arrow shape
  QPolygon arrowPolygon;
  arrowPolygon << QPoint(arrowX + arrowSize - 10, arrowY + arrowSize / 2)
               << QPoint(arrowX + 3, arrowY)
               << QPoint(arrowX, arrowY)
               << QPoint(arrowX, arrowY + arrowSize)
               << QPoint(arrowX + 3, arrowY + arrowSize)
               << QPoint(arrowX + arrowSize - 10, arrowY + arrowSize / 2);
  painter.drawPolygon(arrowPolygon);

  // Draw the tail rectangle
  int tailWidth = arrowSize / 2.25;
  int tailHeight = arrowSize / 2;
  QRect tailRect(arrowX - tailWidth + 3, arrowY + arrowSize / 4, tailWidth, tailHeight);
  painter.fillRect(tailRect, arrow_color);
}

int AnnotatedCameraWidget::blinkerPulse(int frame) {
  if (frame % UI_FREQ < (UI_FREQ / 2)) {
    blinker_state = 1;
  } else {
    blinker_state = 0;
  }

  return blinker_state;
}

void AnnotatedCameraWidget::speedLimitSignPulse(int frame) {
  if (frame % UI_FREQ < (UI_FREQ / 2.5)) {
    slcShowSign = false;
  } else {
    slcShowSign = true;
  }
}

void AnnotatedCameraWidget::drawFeatureStatusText(QPainter &p, int x, int y) {
  const FeatureStatusText feature_text;
  const FeatureStatusColor feature_color;
  const QColor text_color = whiteColor();
  const QColor shadow_color = blackColor(38);
  const int text_height = 34;
  const int drop_shadow_size = 2;
  const int eclipse_x_offset = 25;
  const int eclipse_y_offset = 20;
  const int w = 16;
  const int h = 16;

  const bool longitudinal = hasLongitudinalControl(car_params);

  p.setFont(InterFont(32, QFont::Bold));

  // Define a function to draw a feature status button
  auto drawFeatureStatusElement = [&](int value, const QStringList& text_list, const QStringList& color_list, bool condition, const QString& off_text, const QString& label) {
    std::pair<QString, QColor> feature_status = getFeatureStatus(value, text_list, color_list, condition, off_text);
    QRect btn(x - eclipse_x_offset, y - eclipse_y_offset, w, h);
    QRect btn_shadow(x - eclipse_x_offset + drop_shadow_size, y - eclipse_y_offset + drop_shadow_size, w, h);
    p.setPen(Qt::NoPen);
    p.setBrush(shadow_color);
    p.drawEllipse(btn_shadow);
    p.setBrush(feature_status.second);
    p.drawEllipse(btn);
    QString status_text;
    status_text.sprintf("%s: %s", label.toStdString().c_str(), (feature_status.first).toStdString().c_str());
    p.setPen(QPen(shadow_color, 2));
    p.drawText(x + drop_shadow_size, y + drop_shadow_size, status_text);
    p.setPen(QPen(text_color, 2));
    p.drawText(x, y, status_text);
    y += text_height;
  };

  // Driving Personality / Gap Adjust Cruise
  if (longitudinal) {
    drawFeatureStatusElement(longitudinalPersonality, feature_text.gac_list_text, feature_color.gac_list_color, longitudinal, "N/A", "GAP");
  }

  // Dynamic Lane Profile
  if (drivingModelGen == cereal::ModelGeneration::ONE) {
    drawFeatureStatusElement(dynamicLaneProfile, feature_text.dlp_list_text, feature_color.dlp_list_color, true, "OFF", "DLP");
  }

  // TODO: Add toggle variables to cereal, and parse from cereal
  if (longitudinal) {
    QColor dec_color((cruiseStateEnabled && dynamicExperimentalControlToggle) ? "#4bff66" : "#ffffff");
    QRect dec_btn(x - eclipse_x_offset, y - eclipse_y_offset, w, h);
    QRect dec_btn_shadow(x - eclipse_x_offset + drop_shadow_size, y - eclipse_y_offset + drop_shadow_size, w, h);
    p.setPen(Qt::NoPen);
    p.setBrush(shadow_color);
    p.drawEllipse(dec_btn_shadow);
    p.setBrush(dec_color);
    p.drawEllipse(dec_btn);
    QString dec_status_text;
    dec_status_text.sprintf("DEC: %s\n", dynamicExperimentalControlToggle ? (experimentalMode ? QString(mpcMode).toStdString().c_str() : QString("Inactive").toStdString().c_str()) : "OFF");
    p.setPen(QPen(shadow_color, 2));
    p.drawText(x + drop_shadow_size, y + drop_shadow_size, dec_status_text);
    p.setPen(QPen(text_color, 2));
    p.drawText(x, y, dec_status_text);
    y += text_height;
  }

  // TODO: Add toggle variables to cereal, and parse from cereal
  // Speed Limit Control
  if (longitudinal || !car_params.getPcmCruiseSpeed()) {
    drawFeatureStatusElement(int(slcState), feature_text.slc_list_text, feature_color.slc_list_color, speedLimitControlToggle, "OFF", "SLC");
  }
}

void AnnotatedCameraWidget::speedLimitWarning(QPainter &p, QRect sign_rect, const int sign_margin) {
  // PRE ACTIVE
  if (slcState == cereal::LongitudinalPlanSP::SpeedLimitControlState::PRE_ACTIVE) {
    int set_speed = std::nearbyint(setSpeed);
    int speed_limit_offsetted = std::nearbyint(speedLimitSLC + speedLimitSLCOffset);

    // Calculate the vertical offset using a sinusoidal function for smooth bouncing
    double bounce_frequency = 2.0 * M_PI / 20.0;  // 20 frames for one full oscillation
    int bounce_offset = 20 * sin(speed_limit_frame * bounce_frequency);  // Adjust the amplitude (20 pixels) as needed

    if (set_speed < speed_limit_offsetted) {
      QPoint iconPosition(sign_rect.right() + sign_margin * 3, sign_rect.center().y() - plus_arrow_up_img.height() / 2 + bounce_offset);
      p.drawPixmap(iconPosition, plus_arrow_up_img);
    } else if (set_speed > speed_limit_offsetted) {
      QPoint iconPosition(sign_rect.right() + sign_margin * 3, sign_rect.center().y() - minus_arrow_down_img.height() / 2 - bounce_offset);
      p.drawPixmap(iconPosition, minus_arrow_down_img);
    }

    speed_limit_frame++;
    speedLimitSignPulse(speed_limit_frame);
  }

  // current speed over speed limit
  else if (overSpeedLimit && speedLimitWarningFlash) {
    speed_limit_frame++;
    speedLimitSignPulse(speed_limit_frame);
  }

  else {
    speed_limit_frame = 0;
    slcShowSign = true;
  }
}


void AnnotatedCameraWidget::initializeGL() {
  CameraWidget::initializeGL();
  qInfo() << "OpenGL version:" << QString((const char*)glGetString(GL_VERSION));
  qInfo() << "OpenGL vendor:" << QString((const char*)glGetString(GL_VENDOR));
  qInfo() << "OpenGL renderer:" << QString((const char*)glGetString(GL_RENDERER));
  qInfo() << "OpenGL language version:" << QString((const char*)glGetString(GL_SHADING_LANGUAGE_VERSION));

  prev_draw_t = millis_since_boot();
  setBackgroundColor(bg_colors[STATUS_DISENGAGED]);
}

void AnnotatedCameraWidget::updateFrameMat() {
  CameraWidget::updateFrameMat();
  UIState *s = uiState();
  int w = width(), h = height();

  s->fb_w = w;
  s->fb_h = h;

  // Apply transformation such that video pixel coordinates match video
  // 1) Put (0, 0) in the middle of the video
  // 2) Apply same scaling as video
  // 3) Put (0, 0) in top left corner of video
  s->car_space_transform.reset();
  s->car_space_transform.translate(w / 2 - x_offset, h / 2 - y_offset)
      .scale(zoom, zoom)
      .translate(-intrinsic_matrix.v[2], -intrinsic_matrix.v[5]);
}

void AnnotatedCameraWidget::drawLaneLines(QPainter &painter, const UIState *s) {
  painter.save();

  const UIScene &scene = s->scene;
  SubMaster &sm = *(s->sm);

  const auto car_state = sm["carState"].getCarState();

  // Shane's colored lanelines
  for (int i = 0; i < std::size(scene.lane_line_vertices); ++i) {
    if (i == 1 || i == 2) {
      // TODO: can we just use the projected vertices somehow?
      const cereal::XYZTData::Reader &line = (*s->sm)["modelV2"].getModelV2().getLaneLines()[i];
      const float default_pos = 1.4;  // when lane poly isn't available
      const float lane_pos = line.getY().size() > 0 ? std::abs(line.getY()[5]) : default_pos;  // get redder when line is closer to car
      float hue = 332.5 * lane_pos - 332.5;  // equivalent to {1.4, 1.0}: {133, 0} (green to red)
      hue = std::fmin(133, fmax(0, hue)) / 360.;  // clip and normalize
      painter.setBrush(QColor::fromHslF(hue, 1.0, 0.50, std::clamp<float>(scene.lane_line_probs[i], 0.0, 0.7)));
    } else {
      painter.setBrush(QColor::fromRgbF(1.0, 1.0, 1.0, std::clamp<float>(scene.lane_line_probs[i], 0.0, 0.7)));
    }
    painter.drawPolygon(scene.lane_line_vertices[i]);
  }

  // TODO: Fix empty spaces when curiving back on itself
  painter.setBrush(QColor::fromRgbF(1.0, 0.0, 0.0, 0.2));
  if (left_blindspot) painter.drawPolygon(scene.lane_barrier_vertices[0]);
  if (right_blindspot) painter.drawPolygon(scene.lane_barrier_vertices[1]);

  // road edges
  for (int i = 0; i < std::size(scene.road_edge_vertices); ++i) {
    painter.setBrush(QColor::fromRgbF(1.0, 0, 0, std::clamp<float>(1.0 - scene.road_edge_stds[i], 0.0, 1.0)));
    painter.drawPolygon(scene.road_edge_vertices[i]);
  }

  // paint path
  QLinearGradient bg(0, height(), 0, 0);
  if (madsEnabled || car_state.getCruiseState().getEnabled()) {
    if (steerOverride && latActive) {
      bg.setColorAt(0.0, QColor::fromHslF(20 / 360., 0.94, 0.51, 0.17));
      bg.setColorAt(0.5, QColor::fromHslF(20 / 360., 1.0, 0.68, 0.17));
      bg.setColorAt(1.0, QColor::fromHslF(20 / 360., 1.0, 0.68, 0.0));
    } else if (!(latActive || car_state.getCruiseState().getEnabled())) {
      bg.setColorAt(0, whiteColor());
      bg.setColorAt(1, whiteColor(0));
    } else if (sm["controlsState"].getControlsState().getExperimentalMode()) {
      // The first half of track_vertices are the points for the right side of the path
      const auto &acceleration = sm["modelV2"].getModelV2().getAcceleration().getX();
      const int max_len = std::min<int>(scene.track_vertices.length() / 2, acceleration.size());

      for (int i = 0; i < max_len; ++i) {
        // Some points are out of frame
        if (scene.track_vertices[i].y() < 0 || scene.track_vertices[i].y() > height()) continue;

        // Flip so 0 is bottom of frame
        float lin_grad_point = (height() - scene.track_vertices[i].y()) / height();

        // speed up: 120, slow down: 0
        float path_hue = fmax(fmin(60 + acceleration[i] * 35, 120), 0);
        // FIXME: painter.drawPolygon can be slow if hue is not rounded
        path_hue = int(path_hue * 100 + 0.5) / 100;

        float saturation = fmin(fabs(acceleration[i] * 1.5), 1);
        float lightness = util::map_val(saturation, 0.0f, 1.0f, 0.95f, 0.62f);  // lighter when grey
        float alpha = util::map_val(lin_grad_point, 0.75f / 2.f, 0.75f, 0.4f, 0.0f);  // matches previous alpha fade
        bg.setColorAt(lin_grad_point, QColor::fromHslF(path_hue / 360., saturation, lightness, alpha));

        // Skip a point, unless next is last
        i += (i + 2) < max_len ? 1 : 0;
      }

    } else {
      bg.setColorAt(0.0, QColor::fromHslF(148 / 360., 0.94, 0.51, 0.4));
      bg.setColorAt(0.5, QColor::fromHslF(112 / 360., 1.0, 0.68, 0.35));
      bg.setColorAt(1.0, QColor::fromHslF(112 / 360., 1.0, 0.68, 0.0));
    }
  } else {
    bg.setColorAt(0.0, whiteColor(102));
    bg.setColorAt(0.5, whiteColor(89));
    bg.setColorAt(1.0, whiteColor(0));
  }

  painter.setBrush(bg);
  painter.drawPolygon(scene.track_vertices);

  // create path combining track vertices and track edge vertices
  QPainterPath path;
  path.addPolygon(scene.track_vertices);
  path.addPolygon(scene.track_edge_vertices);

  // paint path edges
  QLinearGradient pe(0, height(), 0, height() / 4);
  if (!scene.dynamic_lane_profile_status) {
    pe.setColorAt(0.0, QColor::fromHslF(240 / 360., 0.94, 0.51, 1.0));
    pe.setColorAt(0.5, QColor::fromHslF(204 / 360., 1.0, 0.68, 0.5));
    pe.setColorAt(1.0, QColor::fromHslF(204 / 360., 1.0, 0.68, 0.0));

    painter.setBrush(pe);
    painter.drawPath(path);
  }

  painter.restore();
}

void AnnotatedCameraWidget::drawDriverState(QPainter &painter, const UIState *s) {
  const UIScene &scene = s->scene;

  painter.save();

  // base icon
  int offset = UI_BORDER_SIZE + btn_size / 2;
  int x = rightHandDM ? width() - offset : offset;
  int y = height() - offset - rn_offset;
  float opacity = dmActive ? 0.65 : 0.2;
  drawIcon(painter, QPoint(x, y), dm_img, blackColor(70), opacity);

  // face
  QPointF face_kpts_draw[std::size(default_face_kpts_3d)];
  float kp;
  for (int i = 0; i < std::size(default_face_kpts_3d); ++i) {
    kp = (scene.face_kpts_draw[i].v[2] - 8) / 120 + 1.0;
    face_kpts_draw[i] = QPointF(scene.face_kpts_draw[i].v[0] * kp + x, scene.face_kpts_draw[i].v[1] * kp + y);
  }

  painter.setPen(QPen(QColor::fromRgbF(1.0, 1.0, 1.0, opacity), 5.2, Qt::SolidLine, Qt::RoundCap));
  painter.drawPolyline(face_kpts_draw, std::size(default_face_kpts_3d));

  // tracking arcs
  const int arc_l = 133;
  const float arc_t_default = 6.7;
  const float arc_t_extend = 12.0;
  QColor arc_color = QColor::fromRgbF(0.545 - 0.445 * s->engaged(),
                                      0.545 + 0.4 * s->engaged(),
                                      0.545 - 0.285 * s->engaged(),
                                      0.4 * (1.0 - dm_fade_state));
  float delta_x = -scene.driver_pose_sins[1] * arc_l / 2;
  float delta_y = -scene.driver_pose_sins[0] * arc_l / 2;
  painter.setPen(QPen(arc_color, arc_t_default+arc_t_extend*fmin(1.0, scene.driver_pose_diff[1] * 5.0), Qt::SolidLine, Qt::RoundCap));
  painter.drawArc(QRectF(std::fmin(x + delta_x, x), y - arc_l / 2, fabs(delta_x), arc_l), (scene.driver_pose_sins[1]>0 ? 90 : -90) * 16, 180 * 16);
  painter.setPen(QPen(arc_color, arc_t_default+arc_t_extend*fmin(1.0, scene.driver_pose_diff[0] * 5.0), Qt::SolidLine, Qt::RoundCap));
  painter.drawArc(QRectF(x - arc_l / 2, std::fmin(y + delta_y, y), arc_l, fabs(delta_y)), (scene.driver_pose_sins[0]>0 ? 0 : 180) * 16, 180 * 16);

  painter.restore();
}

void AnnotatedCameraWidget::rocketFuel(QPainter &p) {

  static const int ct_n = 1;
  static float ct;

  int rect_w = rect().width();
  int rect_h = rect().height();

  const int n = 15 + 1; //Add one off screen due to timing issues
  static float t[n];
  int dim_n = (sin(ct / 5) + 1) * (n - 0.01);
  t[dim_n] = 1.0;
  t[(int)(ct/ct_n)] = 1.0;

  UIState *s = uiState();
  float vc_accel0 = (*s->sm)["carState"].getCarState().getAEgo();
  static float vc_accel;
  vc_accel = vc_accel + (vc_accel0 - vc_accel) / 5;
  float hha = 0;
  if (vc_accel > 0) {
    hha = 0.85 - 0.1 / vc_accel;  // only extend up to 85%
    p.setBrush(QColor(0, 245, 0, 200));
  }
  if (vc_accel < 0) {
    hha = 0.85 + 0.1 / vc_accel; // only extend up to 85%
    p.setBrush(QColor(245, 0, 0, 200));
  }
  if (hha < 0) {
    hha = 0;
  }
  hha = hha * rect_h;
  float wp = 28;
  if (vc_accel > 0) {
    QRect ra = QRect(rect_w - wp, rect_h / 2 - hha / 2, wp, hha / 2);
    p.drawRect(ra);
  } else {
    QRect ra = QRect(rect_w - wp, rect_h / 2, wp, hha / 2);
    p.drawRect(ra);
  }
}

void AnnotatedCameraWidget::drawLead(QPainter &painter, const cereal::RadarState::LeadData::Reader &lead_data, const QPointF &vd,
                                     int num, const cereal::CarState::Reader &car_data, int chevron_data) {
  painter.save();

  const float speedBuff = 10.;
  const float leadBuff = 40.;
  const float d_rel = lead_data.getDRel();
  const float v_rel = lead_data.getVRel();
  const float v_ego = car_data.getVEgo();

  float fillAlpha = 0;
  if (d_rel < leadBuff) {
    fillAlpha = 255 * (1.0 - (d_rel / leadBuff));
    if (v_rel < 0) {
      fillAlpha += 255 * (-1 * (v_rel / speedBuff));
    }
    fillAlpha = (int)(fmin(fillAlpha, 255));
  }

  float sz = std::clamp((25 * 30) / (d_rel / 3 + 30), 15.0f, 30.0f) * 2.35;
  float x = std::clamp((float)vd.x(), 0.f, width() - sz / 2);
  float y = std::fmin(height() - sz * .6, (float)vd.y());

  float g_xo = sz / 5;
  float g_yo = sz / 10;

  QPointF glow[] = {{x + (sz * 1.35) + g_xo, y + sz + g_yo}, {x, y - g_yo}, {x - (sz * 1.35) - g_xo, y + sz + g_yo}};
  painter.setBrush(QColor(218, 202, 37, 255));
  painter.drawPolygon(glow, std::size(glow));

  // chevron
  QPointF chevron[] = {{x + (sz * 1.25), y + sz}, {x, y}, {x - (sz * 1.25), y + sz}};
  painter.setBrush(redColor(fillAlpha));
  painter.drawPolygon(chevron, std::size(chevron));

  if (num == 0) {  // Display metrics to the 0th lead car
<<<<<<< HEAD
    QStringList chevron_text[3];
    int position = 0;
    if (chevron_data == 1 || chevron_data == 4) {
      chevron_text[position].append(QString::number(radar_d_rel,'f', 0) + " " + "m");
    }
    if (chevron_data == 2 || chevron_data == 4) {
      position = (chevron_data == 2) ? 0 : 1;
      chevron_text[position].append(QString::number((radar_v_rel + v_ego) * (isMetric ? MS_TO_KPH : MS_TO_MPH),'f', 0) + " " + (isMetric ? "km/h" : "mph"));
    }
    if (chevron_data == 3 || chevron_data == 4) {
      position = (chevron_data == 3) ? 0 : 2;
      float val = (v_ego != 0.0f) ? std::max(0.0f, d_rel / v_ego) : 0.0f;
      chevron_text[position].append(QString::number(val, 'f', 1) + " " + "s");
=======
    int chevron_types = 2;
    QStringList chevron_text[chevron_types];
    int position;
    float val;
    if (chevron_data == 1 || chevron_data == 3) {
      position = 0;
      val = std::max(0.0f, d_rel);
      chevron_text[position].append(QString::number(val,'f', 0) + " " + "m");
    }
    if (chevron_data == 2 || chevron_data == 3) {
      position = (chevron_data == 2) ? 0 : 1;
      val = std::max(0.0f, (v_rel + v_ego) * (is_metric ? static_cast<float>(MS_TO_KPH) : static_cast<float>(MS_TO_MPH)));
      chevron_text[position].append(QString::number(val,'f', 0) + " " + (is_metric ? "km/h" : "mph"));
>>>>>>> ba129989
    }

    float str_w = 200; // Width of the text box, might need adjustment
    float str_h = 50; // Height of the text box, adjust as necessary
    painter.setFont(InterFont(45, QFont::Bold));
    // Calculate the center of the chevron and adjust the text box position
    float text_y = y + sz + 12; // Position the text at the bottom of the chevron
    QRect textRect(x - str_w / 2, text_y, str_w, str_h); // Adjust the rectangle to center the text horizontally at the chevron's bottom
    QPoint shadow_offset(2, 2);
<<<<<<< HEAD
    for (int i = 0; i < 3; ++i) {
=======
    for (int i = 0; i < chevron_types; ++i) {
>>>>>>> ba129989
      if (!chevron_text[i].isEmpty()) {
        painter.setPen(QColor(0x0, 0x0, 0x0, 200));  // Draw shadow
        painter.drawText(textRect.translated(shadow_offset.x(), shadow_offset.y() + i * str_h), Qt::AlignBottom | Qt::AlignHCenter, chevron_text[i].at(0));
        painter.setPen(QColor(0xff, 0xff, 0xff));  // Draw text
        painter.drawText(textRect.translated(0, i * str_h), Qt::AlignBottom | Qt::AlignHCenter, chevron_text[i].at(0));
        painter.setPen(Qt::NoPen);  // Reset pen to default
      }
    }
  }

  painter.restore();
}

void AnnotatedCameraWidget::paintGL() {
}

void AnnotatedCameraWidget::paintEvent(QPaintEvent *event) {
  UIState *s = uiState();
  SubMaster &sm = *(s->sm);
  const double start_draw_t = millis_since_boot();
  const cereal::ModelDataV2::Reader &model = sm["modelV2"].getModelV2();

  QPainter painter(this);

  // draw camera frame
  {
    std::lock_guard lk(frame_lock);

    if (frames.empty()) {
      if (skip_frame_count > 0) {
        skip_frame_count--;
        qDebug() << "skipping frame, not ready";
        return;
      }
    } else {
      // skip drawing up to this many frames if we're
      // missing camera frames. this smooths out the
      // transitions from the narrow and wide cameras
      skip_frame_count = 5;
    }

    // Wide or narrow cam dependent on speed
    bool has_wide_cam = available_streams.count(VISION_STREAM_WIDE_ROAD);
    if (has_wide_cam) {
      float v_ego = sm["carState"].getCarState().getVEgo();
      float steer_angle = sm["carState"].getCarState().getSteeringAngleDeg();
      if ((v_ego < 10) || available_streams.size() == 1 || (std::fabs(steer_angle) > 45)) {
        wide_cam_requested = true;
      } else if ((v_ego > 15) && (std::fabs(steer_angle) < 30)) {
        wide_cam_requested = false;
      }
      wide_cam_requested = wide_cam_requested && sm["controlsState"].getControlsState().getExperimentalMode();
      // for replay of old routes, never go to widecam
      wide_cam_requested = wide_cam_requested && s->scene.calibration_wide_valid;
    }
    CameraWidget::setStreamType(wide_cam_requested ? VISION_STREAM_WIDE_ROAD : VISION_STREAM_ROAD);

    if (reversing && s->scene.reverse_dm_cam) {
      CameraWidget::setStreamType(VISION_STREAM_DRIVER, s->scene.reverse_dm_cam);
    }

    s->scene.wide_cam = CameraWidget::getStreamType() == VISION_STREAM_WIDE_ROAD;
    if (s->scene.calibration_valid) {
      auto calib = s->scene.wide_cam ? s->scene.view_from_wide_calib : s->scene.view_from_calib;
      CameraWidget::updateCalibration(calib);
    } else {
      CameraWidget::updateCalibration(DEFAULT_CALIBRATION);
    }
    painter.beginNativePainting();
    CameraWidget::setFrameId(model.getFrameId());
    CameraWidget::paintGL();
    painter.endNativePainting();
  }

  painter.setRenderHint(QPainter::Antialiasing);
  painter.setPen(Qt::NoPen);

  if (s->scene.world_objects_visible) {
    update_model(s, model);
    drawLaneLines(painter, s);

    if (s->scene.longitudinal_control && sm.rcv_frame("radarState") > s->scene.started_frame) {
      auto radar_state = sm["radarState"].getRadarState();
      auto car_state = sm["carState"].getCarState();
      update_leads(s, radar_state, model.getPosition());
      auto lead_one = radar_state.getLeadOne();
      auto lead_two = radar_state.getLeadTwo();
      if (lead_one.getStatus()) {
        drawLead(painter, lead_one, s->scene.lead_vertices[0], 0, car_state, s->scene.chevron_data);
      }
      if (lead_two.getStatus() && (std::abs(lead_one.getDRel() - lead_two.getDRel()) > 3.0)) {
        drawLead(painter, lead_two, s->scene.lead_vertices[1], 1, car_state, s->scene.chevron_data);
      }

      rocketFuel(painter);
    }
  }

  // DMoji
  if (!hideBottomIcons && (sm.rcv_frame("driverStateV2") > s->scene.started_frame)) {
    update_dmonitoring(s, sm["driverStateV2"].getDriverStateV2(), dm_fade_state, rightHandDM);
    drawDriverState(painter, s);
  }

  drawHud(painter);

  if (left_blinker || right_blinker) {
    blinker_frame++;
    int state = blinkerPulse(blinker_frame);
    int blinker_x = splitPanelVisible ? 150 : 180;
    int blinker_y = splitPanelVisible ? 220 : 90;
    if (left_blinker) {
      drawLeftTurnSignal(painter, rect().center().x() - (blinker_x + blinker_size), blinker_y, blinker_size, state);
    }
    if (right_blinker) {
      drawRightTurnSignal(painter, rect().center().x() + blinker_x, blinker_y, blinker_size, state);
    }
  } else {
    blinker_frame = 0;
  }

  double cur_draw_t = millis_since_boot();
  double dt = cur_draw_t - prev_draw_t;
  double fps = fps_filter.update(1. / dt * 1000);
  if (fps < 15) {
    LOGW("slow frame rate: %.2f fps", fps);
  }
  prev_draw_t = cur_draw_t;

  // publish debug msg
  MessageBuilder msg;
  auto m = msg.initEvent().initUiDebug();
  m.setDrawTimeMillis(cur_draw_t - start_draw_t);
  pm->send("uiDebug", msg);

  MessageBuilder e2e_long_msg;
  auto e2eLongStatus = e2e_long_msg.initEvent().initE2eLongStateSP();
  e2eLongStatus.setStatus(e2eStatus);
  e2e_state->send("e2eLongStateSP", e2e_long_msg);
}

void AnnotatedCameraWidget::showEvent(QShowEvent *event) {
  CameraWidget::showEvent(event);

  ui_update_params(uiState());
  prev_draw_t = millis_since_boot();
}<|MERGE_RESOLUTION|>--- conflicted
+++ resolved
@@ -1525,35 +1525,24 @@
   painter.drawPolygon(chevron, std::size(chevron));
 
   if (num == 0) {  // Display metrics to the 0th lead car
-<<<<<<< HEAD
-    QStringList chevron_text[3];
-    int position = 0;
-    if (chevron_data == 1 || chevron_data == 4) {
-      chevron_text[position].append(QString::number(radar_d_rel,'f', 0) + " " + "m");
-    }
-    if (chevron_data == 2 || chevron_data == 4) {
-      position = (chevron_data == 2) ? 0 : 1;
-      chevron_text[position].append(QString::number((radar_v_rel + v_ego) * (isMetric ? MS_TO_KPH : MS_TO_MPH),'f', 0) + " " + (isMetric ? "km/h" : "mph"));
-    }
-    if (chevron_data == 3 || chevron_data == 4) {
-      position = (chevron_data == 3) ? 0 : 2;
-      float val = (v_ego != 0.0f) ? std::max(0.0f, d_rel / v_ego) : 0.0f;
-      chevron_text[position].append(QString::number(val, 'f', 1) + " " + "s");
-=======
-    int chevron_types = 2;
+    int chevron_types = 3;
     QStringList chevron_text[chevron_types];
     int position;
     float val;
-    if (chevron_data == 1 || chevron_data == 3) {
+    if (chevron_data == 1 || chevron_data == 4) {
       position = 0;
       val = std::max(0.0f, d_rel);
       chevron_text[position].append(QString::number(val,'f', 0) + " " + "m");
     }
-    if (chevron_data == 2 || chevron_data == 3) {
+    if (chevron_data == 2 || chevron_data == 4) {
       position = (chevron_data == 2) ? 0 : 1;
       val = std::max(0.0f, (v_rel + v_ego) * (is_metric ? static_cast<float>(MS_TO_KPH) : static_cast<float>(MS_TO_MPH)));
       chevron_text[position].append(QString::number(val,'f', 0) + " " + (is_metric ? "km/h" : "mph"));
->>>>>>> ba129989
+    }
+    if (chevron_data == 3 || chevron_data == 4) {
+      position = (chevron_data == 3) ? 0 : 2;
+      val = (v_ego != 0.0f) ? std::max(0.0f, d_rel / v_ego) : 0.0f;
+      chevron_text[position].append(QString::number(val, 'f', 1) + " " + "s");
     }
 
     float str_w = 200; // Width of the text box, might need adjustment
@@ -1563,11 +1552,7 @@
     float text_y = y + sz + 12; // Position the text at the bottom of the chevron
     QRect textRect(x - str_w / 2, text_y, str_w, str_h); // Adjust the rectangle to center the text horizontally at the chevron's bottom
     QPoint shadow_offset(2, 2);
-<<<<<<< HEAD
-    for (int i = 0; i < 3; ++i) {
-=======
     for (int i = 0; i < chevron_types; ++i) {
->>>>>>> ba129989
       if (!chevron_text[i].isEmpty()) {
         painter.setPen(QColor(0x0, 0x0, 0x0, 200));  // Draw shadow
         painter.drawText(textRect.translated(shadow_offset.x(), shadow_offset.y() + i * str_h), Qt::AlignBottom | Qt::AlignHCenter, chevron_text[i].at(0));
