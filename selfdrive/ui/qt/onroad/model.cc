--- conflicted
+++ resolved
@@ -1,11 +1,5 @@
 #include "selfdrive/ui/qt/onroad/model.h"
 #include <algorithm>
-
-void ModelRenderer::drawRadarPoint(QPainter &painter, const QPointF &pos, float v_rel, float radius) {
-  painter.setBrush(QColor(255, 255, 255, 200));
-  painter.setPen(Qt::NoPen);
-  painter.drawEllipse(pos, radius, radius);
-}
 
 void ModelRenderer::draw(QPainter &painter, const QRect &surface_rect) {
   auto *s = uiState();
@@ -41,30 +35,6 @@
       drawLead(painter, lead_two, lead_vertices[1], surface_rect);
     }
   }
-<<<<<<< HEAD
-
-  if (s->scene.visual_radar_tracks) {
-    if (sm.alive("liveTracks") && sm.rcv_frame("liveTracks") >= s->scene.started_frame) {
-      const auto &tracks = sm["liveTracks"].getLiveTracks().getPoints();
-      for (const auto &track : tracks) {
-        if (!std::isfinite(track.getDRel()) || !std::isfinite(track.getYRel())) continue;
-        float t_lag = s->scene.visual_radar_tracks_delay;
-        float d_pred = track.getDRel();
-        float y_pred = track.getYRel();
-        if (t_lag > 0.0f) {
-          d_pred += track.getVRel() * t_lag + 0.5f * track.getARel() * t_lag * t_lag;
-        }
-        QPointF screen_pt;
-        if (mapToScreen(d_pred, -y_pred, path_offset_z, &screen_pt)) {
-          drawRadarPoint(painter, screen_pt, track.getVRel(), 10.0f);
-        }
-      }
-    }
-  }
-
-  drawLeadStatus(painter, surface_rect.height(), surface_rect.width());
-=======
->>>>>>> c1d3ae42
 
   painter.restore();
 }
