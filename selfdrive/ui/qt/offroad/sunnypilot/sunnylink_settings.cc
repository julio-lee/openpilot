--- conflicted
+++ resolved
@@ -45,13 +45,6 @@
       sunnylinkEnabledBtn->setDescription(shame_description);
     }
 
-<<<<<<< HEAD
-    //auto dialog_text = tr("A reboot is required to") + " " + (enabled ? tr("start") : tr("stop")) +" "+ tr("all connections and processes from sunnylink.") + "<br/><small>"+ tr("If that's not a problem for you, you can ignore this.")+ "</small>";
-    //if (ConfirmationDialog::confirm(dialog_text, tr("Reboot Now!"), this)) {
-    //  Hardware::reboot();
-    //}
-=======
->>>>>>> 1bd2a2f0
     updateLabels();
   });
 
