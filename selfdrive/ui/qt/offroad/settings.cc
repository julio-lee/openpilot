#include <cassert>
#include <cmath>
#include <string>
#include <tuple>
#include <vector>

#include <QDebug>
#include <QFile>
#include <QFileInfo>
#include <QDateTime>

#include "common/watchdog.h"
#include "common/util.h"
#include "selfdrive/ui/qt/network/networking.h"
#include "selfdrive/ui/qt/offroad/settings.h"
#include "selfdrive/ui/qt/offroad/sunnypilot_main.h"
#include "selfdrive/ui/qt/qt_window.h"
#include "selfdrive/ui/qt/widgets/prime.h"
#include "selfdrive/ui/qt/widgets/scrollview.h"
#include "selfdrive/ui/qt/widgets/ssh_keys.h"

TogglesPanel::TogglesPanel(SettingsWindow *parent) : ListWidget(parent) {
  // param, title, desc, icon
  std::vector<std::tuple<QString, QString, QString, QString>> toggle_defs{
    {
      "OpenpilotEnabledToggle",
      tr("Enable sunnypilot"),
      tr("Use the sunnypilot system for adaptive cruise control and lane keep driver assistance. Your attention is required at all times to use this feature. Changing this setting takes effect when the car is powered off."),
      "../assets/offroad/icon_blank.png",
    },
    {
      "ExperimentalLongitudinalEnabled",
      tr("openpilot Longitudinal Control (Alpha)"),
      QString("<b>%1</b><br><br>%2")
      .arg(tr("WARNING: openpilot longitudinal control is in alpha for this car and will disable Automatic Emergency Braking (AEB)."))
      .arg(tr("On this car, openpilot defaults to the car's built-in ACC instead of openpilot's longitudinal control. "
              "Enable this to switch to openpilot longitudinal control. Enabling Experimental mode is recommended when enabling openpilot longitudinal control alpha.")),
      "../assets/offroad/icon_blank.png",
    },
    {
      "CustomStockLong",
      tr("Custom Stock Longitudinal Control"),
      tr("When enabled, sunnypilot will attempt to control stock longitudinal control with ACC button presses.\nThis feature must be used along with SLC, and/or V-TSC, and/or M-TSC."),
      "../assets/offroad/icon_blank.png",
    },
    {
      "ExperimentalMode",
      tr("Experimental Mode"),
      "",
      "../assets/offroad/icon_blank.png",
    },
    {
      "DynamicExperimentalControl",
      tr("Enable Dynamic Experimental Control"),
      tr("Enable toggle to allow the model to determine when to use openpilot ACC or openpilot End to End Longitudinal."),
      "../assets/offroad/icon_blank.png",
    },
    {
      "DisengageOnAccelerator",
      tr("Disengage on Accelerator Pedal"),
      tr("When enabled, pressing the accelerator pedal will disengage openpilot."),
      "../assets/offroad/icon_blank.png",
    },
    {
      "IsLdwEnabled",
      tr("Enable Lane Departure Warnings"),
      tr("Receive alerts to steer back into the lane when your vehicle drifts over a detected lane line without a turn signal activated while driving over 31 mph (50 km/h)."),
      "../assets/offroad/icon_blank.png",
    },
    {
      "AlwaysOnDM",
      tr("Always-On Driver Monitoring"),
      tr("Enable driver monitoring even when openpilot is not engaged."),
      "../assets/offroad/icon_blank.png",
    },
    {
      "RecordFront",
      tr("Record and Upload Driver Camera"),
      tr("Upload data from the driver facing camera and help improve the driver monitoring algorithm."),
      "../assets/offroad/icon_blank.png",
    },
    {
      "DisableOnroadUploads",
      tr("Disable Onroad Uploads"),
      tr("Disable uploads completely when onroad. Necessary to avoid high data usage when connected to Wi-Fi hotspot. Turn on this feature if you are looking to utilize map-based features, such as Speed Limit Control (SLC) and Map-based Turn Speed Control (MTSC)."),
      "../assets/offroad/icon_blank.png",
    },
    {
      "IsMetric",
      tr("Use Metric System"),
      tr("Display speed in km/h instead of mph."),
      "../assets/offroad/icon_blank.png",
    },
#ifdef ENABLE_MAPS
    {
      "NavSettingTime24h",
      tr("Show ETA in 24h Format"),
      tr("Use 24h format instead of am/pm"),
      "../assets/offroad/icon_blank.png",
    },
    {
      "NavSettingLeftSide",
      tr("Show Map on Left Side of UI"),
      tr("Show map on left side when in split screen view."),
      "../assets/offroad/icon_blank.png",
    },
#endif
  };


  std::vector<QString> longi_button_texts{tr("Maniac"), tr("Aggressive"), tr("Stock"), tr("Relaxed")};
  long_personality_setting = new ButtonParamControl("LongitudinalPersonality", tr("Driving Personality"),
                                          tr("Stock is recommended. In aggressive/maniac mode, openpilot will follow lead cars closer and be more aggressive with the gas and brake. "
                                             "In relaxed mode openpilot will stay further away from lead cars. On supported cars, you can cycle through these personalities with "
                                             "your steering wheel distance button."),
                                          "../assets/offroad/icon_blank.png",
                                          longi_button_texts,
                                          380);
  long_personality_setting->showDescription();

  // set up uiState update for personality setting
  QObject::connect(uiState(), &UIState::uiUpdate, this, &TogglesPanel::updateState);

  for (auto &[param, title, desc, icon] : toggle_defs) {
    auto toggle = new ParamControl(param, title, desc, icon, this);

    bool locked = params.getBool((param + "Lock").toStdString());
    toggle->setEnabled(!locked);

    addItem(toggle);
    toggles[param.toStdString()] = toggle;

    // insert longitudinal personality after NDOG toggle
    if (param == "DisengageOnAccelerator") {
      addItem(long_personality_setting);
    }
  }

  // Toggles with confirmation dialogs
  //toggles["ExperimentalMode"]->setActiveIcon("../assets/img_experimental.svg");
  toggles["ExperimentalMode"]->setConfirmation(true, true);
  toggles["ExperimentalLongitudinalEnabled"]->setConfirmation(true, false);
  toggles["CustomStockLong"]->setConfirmation(true, false);

  connect(toggles["ExperimentalLongitudinalEnabled"], &ToggleControl::toggleFlipped, [=]() {
    updateToggles();
  });
  connect(toggles["CustomStockLong"], &ToggleControl::toggleFlipped, [=]() {
    updateToggles();
  });

  param_watcher = new ParamWatcher(this);

  QObject::connect(param_watcher, &ParamWatcher::paramChanged, [=](const QString &param_name, const QString &param_value) {
    updateToggles();
  });
}

void TogglesPanel::updateState(const UIState &s) {
  const SubMaster &sm = *(s.sm);

  if (sm.updated("controlsState")) {
    auto personality = sm["controlsState"].getControlsState().getPersonality();
    if (personality != s.scene.personality && s.scene.started && isVisible()) {
      long_personality_setting->setCheckedButton(static_cast<int>(personality));
    }
    uiState()->scene.personality = personality;
  }
}

void TogglesPanel::expandToggleDescription(const QString &param) {
  toggles[param.toStdString()]->showDescription();
}

void TogglesPanel::showEvent(QShowEvent *event) {
  updateToggles();
}

void TogglesPanel::updateToggles() {
  param_watcher->addParam("LongitudinalPersonality");

  if (!isVisible()) return;

  auto experimental_mode_toggle = toggles["ExperimentalMode"];
  auto op_long_toggle = toggles["ExperimentalLongitudinalEnabled"];
  auto custom_stock_long_toggle = toggles["CustomStockLong"];
  auto dec_toggle = toggles["DynamicExperimentalControl"];
  const QString e2e_description = QString("%1<br>"
                                          "<h4>%2</h4><br>"
                                          "%3<br>"
                                          "<h4>%4</h4><br>"
                                          "%5<br>")
                                  .arg(tr("openpilot defaults to driving in <b>chill mode</b>. Experimental mode enables <b>alpha-level features</b> that aren't ready for chill mode. Experimental features are listed below:"))
                                  .arg(tr("End-to-End Longitudinal Control"))
                                  .arg(tr("Let the driving model control the gas and brakes. openpilot will drive as it thinks a human would, including stopping for red lights and stop signs. "
                                          "Since the driving model decides the speed to drive, the set speed will only act as an upper bound. This is an alpha quality feature; "
                                          "mistakes should be expected."))
                                  .arg(tr("New Driving Visualization"))
                                  .arg(tr("The driving visualization will transition to the road-facing wide-angle camera at low speeds to better show some turns. The Experimental mode logo will also be shown in the top right corner."));

  const bool is_release = params.getBool("IsReleaseBranch");
  auto cp_bytes = params.get("CarParamsPersistent");
  if (!cp_bytes.empty()) {
    AlignedBuffer aligned_buf;
    capnp::FlatArrayMessageReader cmsg(aligned_buf.align(cp_bytes.data(), cp_bytes.size()));
    cereal::CarParams::Reader CP = cmsg.getRoot<cereal::CarParams>();

    if (!CP.getExperimentalLongitudinalAvailable() || is_release) {
      params.remove("ExperimentalLongitudinalEnabled");
    }
    op_long_toggle->setVisible(CP.getExperimentalLongitudinalAvailable() && !is_release);

    if (!CP.getCustomStockLongAvailable()) {
      params.remove("CustomStockLong");
    }
    custom_stock_long_toggle->setVisible(CP.getCustomStockLongAvailable());

    if (hasLongitudinalControl(CP)) {
      // normal description and toggle
      experimental_mode_toggle->setEnabled(true);
      experimental_mode_toggle->setDescription(e2e_description);
      long_personality_setting->setEnabled(true);
      op_long_toggle->setEnabled(true);
      custom_stock_long_toggle->setEnabled(false);
      params.remove("CustomStockLong");
      dec_toggle->setEnabled(true);
    } else if (custom_stock_long_toggle->isToggled()) {
      op_long_toggle->setEnabled(false);
      experimental_mode_toggle->setEnabled(false);
      long_personality_setting->setEnabled(false);
      params.remove("ExperimentalLongitudinalEnabled");
      params.remove("ExperimentalMode");
    } else {
      // no long for now
      experimental_mode_toggle->setEnabled(false);
      long_personality_setting->setEnabled(false);
      params.remove("ExperimentalMode");

      const QString unavailable = tr("Experimental mode is currently unavailable on this car since the car's stock ACC is used for longitudinal control.");

      QString long_desc = unavailable + " " + \
                          tr("openpilot longitudinal control may come in a future update.");
      if (CP.getExperimentalLongitudinalAvailable()) {
        if (is_release) {
          long_desc = unavailable + " " + tr("An alpha version of openpilot longitudinal control can be tested, along with Experimental mode, on non-release branches.");
        } else {
          long_desc = tr("Enable the openpilot longitudinal control (alpha) toggle to allow Experimental mode.");
        }
      }
      experimental_mode_toggle->setDescription("<b>" + long_desc + "</b><br><br>" + e2e_description);

      op_long_toggle->setEnabled(CP.getExperimentalLongitudinalAvailable() && !is_release);
      custom_stock_long_toggle->setEnabled(CP.getCustomStockLongAvailable());
      dec_toggle->setEnabled(false);
      params.remove("DynamicExperimentalControl");
    }

    experimental_mode_toggle->refresh();
    op_long_toggle->refresh();
    custom_stock_long_toggle->refresh();
    dec_toggle->refresh();
  } else {
    experimental_mode_toggle->setDescription(e2e_description);
    op_long_toggle->setVisible(false);
    custom_stock_long_toggle->setVisible(false);
    dec_toggle->setVisible(false);
  }
}

DevicePanel::DevicePanel(SettingsWindow *parent) : ListWidget(parent) {
  setSpacing(50);
  addItem(new LabelControl(tr("Dongle ID"), getDongleId().value_or(tr("N/A"))));
  addItem(new LabelControl(tr("Serial"), params.get("HardwareSerial").c_str()));

  fleetManagerPin = new ButtonControl(
    pin_title + pin, tr("TOGGLE"),
    tr("Enable or disable PIN requirement for Fleet Manager access."));
  connect(fleetManagerPin, &ButtonControl::clicked, [=]() {
    if (params.getBool("FleetManagerPin")) {
      if (ConfirmationDialog::confirm(tr("Are you sure you want to turn off PIN requirement?"), tr("Turn Off"), this)) {
        params.remove("FleetManagerPin");
        refreshPin();
      }
    } else {
      params.putBool("FleetManagerPin", true);
      refreshPin();
    }
  });
  addItem(fleetManagerPin);

  fs_watch = new QFileSystemWatcher(this);
  connect(fs_watch, &QFileSystemWatcher::fileChanged, this, &DevicePanel::onPinFileChanged);

  QString pin_path = "/data/otp/otp.conf";
  QString pin_require = "/data/params/d/FleetManagerPin";
  fs_watch->addPath(pin_path);
  fs_watch->addPath(pin_require);
  refreshPin();

  // Error Troubleshoot
  auto errorBtn = new ButtonControl(
    tr("Error Troubleshoot"), tr("VIEW"),
    tr("Display error from the tmux session when an error has occurred from a system process."));
  QFileInfo file("/data/community/crashes/error.txt");
  QDateTime modifiedTime = file.lastModified();
  QString modified_time = modifiedTime.toString("yyyy-MM-dd hh:mm:ss ");
  connect(errorBtn, &ButtonControl::clicked, [=]() {
    const std::string txt = util::read_file("/data/community/crashes/error.txt");
    ConfirmationDialog::rich(modified_time + QString::fromStdString(txt), this);
  });
  addItem(errorBtn);

  pair_device = new ButtonControl(tr("Pair Device"), tr("PAIR"),
                                  tr("Pair your device with comma connect (connect.comma.ai) and claim your comma prime offer."));
  connect(pair_device, &ButtonControl::clicked, [=]() {
    PairingPopup popup(this);
    popup.exec();
  });
  addItem(pair_device);

  // offroad-only buttons

  auto dcamBtn = new ButtonControl(tr("Driver Camera"), tr("PREVIEW"),
                                   tr("Preview the driver facing camera to ensure that driver monitoring has good visibility. (vehicle must be off)"));
  connect(dcamBtn, &ButtonControl::clicked, [=]() { emit showDriverView(); });
  addItem(dcamBtn);

  auto resetCalibBtn = new ButtonControl(tr("Reset Calibration"), tr("RESET"), "");
  connect(resetCalibBtn, &ButtonControl::showDescriptionEvent, this, &DevicePanel::updateCalibDescription);
  connect(resetCalibBtn, &ButtonControl::clicked, [&]() {
    if (ConfirmationDialog::confirm(tr("Are you sure you want to reset calibration?"), tr("Reset"), this)) {
      params.remove("CalibrationParams");
      params.remove("LiveTorqueParameters");
    }
  });
  addItem(resetCalibBtn);

  auto resetMapboxTokenBtn = new ButtonControl(tr("Reset Access Tokens for Map Services"), tr("RESET"), tr("Reset self-service access tokens for Mapbox, Amap, and Google Maps."));
  connect(resetMapboxTokenBtn, &ButtonControl::clicked, [=]() {
    if (ConfirmationDialog::confirm(tr("Are you sure you want to reset access tokens for all map services?"), tr("Reset"), this)) {
      std::vector<std::string> tokens = {
        "CustomMapboxTokenPk",
        "CustomMapboxTokenSk",
        "AmapKey1",
        "AmapKey2",
        "GmapKey"
      };
      for (const auto& token : tokens) {
        params.remove(token);
      }
    }
  });
  addItem(resetMapboxTokenBtn);

  auto resetParamsBtn = new ButtonControl(tr("Reset sunnypilot Settings"), tr("RESET"), "");
  connect(resetParamsBtn, &ButtonControl::clicked, [=]() {
    if (ConfirmationDialog::confirm(tr("Are you sure you want to reset all sunnypilot settings?"), tr("Reset"), this)) {
      std::system("sudo rm -rf /data/params/d/*");
      Hardware::reboot();
    }
  });
  addItem(resetParamsBtn);

  auto retrainingBtn = new ButtonControl(tr("Review Training Guide"), tr("REVIEW"), tr("Review the rules, features, and limitations of sunnypilot"));
  connect(retrainingBtn, &ButtonControl::clicked, [=]() {
    if (ConfirmationDialog::confirm(tr("Are you sure you want to review the training guide?"), tr("Review"), this)) {
      emit reviewTrainingGuide();
    }
  });
  addItem(retrainingBtn);

  if (Hardware::TICI()) {
    auto regulatoryBtn = new ButtonControl(tr("Regulatory"), tr("VIEW"), "");
    connect(regulatoryBtn, &ButtonControl::clicked, [=]() {
      const std::string txt = util::read_file("../assets/offroad/fcc.html");
      ConfirmationDialog::rich(QString::fromStdString(txt), this);
    });
    addItem(regulatoryBtn);
  }

  auto translateBtn = new ButtonControl(tr("Change Language"), tr("CHANGE"), "");
  connect(translateBtn, &ButtonControl::clicked, [=]() {
    QMap<QString, QString> langs = getSupportedLanguages();
    QString selection = MultiOptionDialog::getSelection(tr("Select a language"), langs.keys(), langs.key(uiState()->language), this);
    if (!selection.isEmpty()) {
      // put language setting, exit Qt UI, and trigger fast restart
      params.put("LanguageSetting", langs[selection].toStdString());
      qApp->exit(18);
      watchdog_kick(0);
    }
  });
  addItem(translateBtn);

  QObject::connect(uiState(), &UIState::primeTypeChanged, [this] (PrimeType type) {
    pair_device->setVisible(type == PrimeType::UNPAIRED);
  });
  QObject::connect(uiState(), &UIState::offroadTransition, [=](bool offroad) {
    for (auto btn : findChildren<ButtonControl *>()) {
      if ((btn != pair_device) && (btn != errorBtn)) {
        btn->setEnabled(offroad);
      }
    }
  });

  // power buttons
  QHBoxLayout *power_layout = new QHBoxLayout();
  power_layout->setSpacing(30);

  QPushButton *reboot_btn = new QPushButton(tr("Reboot"));
  reboot_btn->setObjectName("reboot_btn");
  power_layout->addWidget(reboot_btn);
  QObject::connect(reboot_btn, &QPushButton::clicked, this, &DevicePanel::reboot);

  QPushButton *poweroff_btn = new QPushButton(tr("Power Off"));
  poweroff_btn->setObjectName("poweroff_btn");
  power_layout->addWidget(poweroff_btn);
  QObject::connect(poweroff_btn, &QPushButton::clicked, this, &DevicePanel::poweroff);

  if (!Hardware::PC()) {
    connect(uiState(), &UIState::offroadTransition, poweroff_btn, &QPushButton::setVisible);
  }

  offroad_btn = new QPushButton(tr("Toggle Onroad/Offroad"));
  offroad_btn->setObjectName("offroad_btn");
  QObject::connect(offroad_btn, &QPushButton::clicked, this, &DevicePanel::forceoffroad);

  QVBoxLayout *buttons_layout = new QVBoxLayout();
  buttons_layout->setSpacing(24);
  buttons_layout->addLayout(power_layout);
  buttons_layout->addWidget(offroad_btn);

  setStyleSheet(R"(
    #reboot_btn { height: 120px; border-radius: 15px; background-color: #393939; }
    #reboot_btn:pressed { background-color: #4a4a4a; }
    #poweroff_btn { height: 120px; border-radius: 15px; background-color: #E22C2C; }
    #poweroff_btn:pressed { background-color: #FF2424; }
  )");
  addItem(buttons_layout);

  updateLabels();
}

void DevicePanel::onPinFileChanged(const QString &file_path) {
  if (file_path == "/data/params/d/FleetManagerPin") {
    refreshPin();
  } else if (file_path == "/data/otp/otp.conf") {
    refreshPin();
  }
}

void DevicePanel::refreshPin() {
  QFile f("/data/otp/otp.conf");
  QFile require("/data/params/d/FleetManagerPin");
  if (!require.exists()) {
    setSpacing(50);
    fleetManagerPin->setTitle(pin_title + tr("OFF"));
  } else if (f.open(QIODevice::ReadOnly | QIODevice::Text)) {
    pin = f.readAll();
    f.close();
    setSpacing(50);
    fleetManagerPin->setTitle(pin_title + pin);
  }
}

void DevicePanel::updateCalibDescription() {
  QString desc =
      tr("sunnypilot requires the device to be mounted within 4° left or right and "
         "within 5° up or 9° down. sunnypilot is continuously calibrating, resetting is rarely required.");
  std::string calib_bytes = params.get("CalibrationParams");
  if (!calib_bytes.empty()) {
    try {
      AlignedBuffer aligned_buf;
      capnp::FlatArrayMessageReader cmsg(aligned_buf.align(calib_bytes.data(), calib_bytes.size()));
      auto calib = cmsg.getRoot<cereal::Event>().getLiveCalibration();
      if (calib.getCalStatus() != cereal::LiveCalibrationData::Status::UNCALIBRATED) {
        double pitch = calib.getRpyCalib()[1] * (180 / M_PI);
        double yaw = calib.getRpyCalib()[2] * (180 / M_PI);
        desc += tr(" Your device is pointed %1° %2 and %3° %4.")
                    .arg(QString::number(std::abs(pitch), 'g', 1), pitch > 0 ? tr("down") : tr("up"),
                         QString::number(std::abs(yaw), 'g', 1), yaw > 0 ? tr("left") : tr("right"));
      }
    } catch (kj::Exception) {
      qInfo() << "invalid CalibrationParams";
    }
  }
  qobject_cast<ButtonControl *>(sender())->setDescription(desc);
}

void DevicePanel::reboot() {
  if (!uiState()->engaged()) {
    if (ConfirmationDialog::confirm(tr("Are you sure you want to reboot?"), tr("Reboot"), this)) {
      // Check engaged again in case it changed while the dialog was open
      if (!uiState()->engaged()) {
        params.putBool("DoReboot", true);
      }
    }
  } else {
    ConfirmationDialog::alert(tr("Disengage to Reboot"), this);
  }
}

void DevicePanel::poweroff() {
  if (!uiState()->engaged()) {
    if (ConfirmationDialog::confirm(tr("Are you sure you want to power off?"), tr("Power Off"), this)) {
      // Check engaged again in case it changed while the dialog was open
      if (!uiState()->engaged()) {
        params.putBool("DoShutdown", true);
      }
    }
  } else {
    ConfirmationDialog::alert(tr("Disengage to Power Off"), this);
  }
}

<<<<<<< HEAD
void DevicePanel::forceoffroad() {
  if (!uiState()->engaged()) {
    if (params.getBool("ForceOffroad")) {
      if (ConfirmationDialog::confirm(tr("Are you sure you want to unforce offroad?"), tr("Unforce"), this)) {
        // Check engaged again in case it changed while the dialog was open
        if (!uiState()->engaged()) {
          params.remove("ForceOffroad");
        }
      }
    } else {
      if (ConfirmationDialog::confirm(tr("Are you sure you want to force offroad?"), tr("Force"), this)) {
        // Check engaged again in case it changed while the dialog was open
        if (!uiState()->engaged()) {
          params.putBool("ForceOffroad", true);
        }
      }
    }
  } else {
    ConfirmationDialog::alert(tr("Disengage to Force Offroad"), this);
  }

  updateLabels();
}

void DevicePanel::showEvent(QShowEvent *event) {
  updateLabels();
}

void DevicePanel::updateLabels() {
  if (!isVisible()) {
    return;
  }

  bool force_offroad_param = params.getBool("ForceOffroad");
  QString offroad_btn_style = force_offroad_param ? "#393939" : "#E22C2C";
  QString offroad_btn_pressed_style = force_offroad_param ? "#4a4a4a" : "#FF2424";
  QString btn_common_style = QString("QPushButton { height: 120px; border-radius: 15px; background-color: %1; }"
                                     "QPushButton:pressed { background-color: %2; }")
                             .arg(offroad_btn_style,
                                  offroad_btn_pressed_style);

  offroad_btn->setText(force_offroad_param ? tr("Unforce Offroad") : tr("Force Offroad"));
  offroad_btn->setStyleSheet(btn_common_style + offroad_btn_style + offroad_btn_pressed_style);
=======
void DevicePanel::showEvent(QShowEvent *event) {
  pair_device->setVisible(uiState()->primeType() == PrimeType::UNPAIRED);
  ListWidget::showEvent(event);
>>>>>>> 2efdba4d
}

void SettingsWindow::showEvent(QShowEvent *event) {
  setCurrentPanel(0);
}

void SettingsWindow::setCurrentPanel(int index, const QString &param) {
  panel_widget->setCurrentIndex(index);
  nav_btns->buttons()[index]->setChecked(true);
  if (!param.isEmpty()) {
    emit expandToggleDescription(param);
  }
}

SettingsWindow::SettingsWindow(QWidget *parent) : QFrame(parent) {

  // setup two main layouts
  sidebar_widget = new QWidget;
  QVBoxLayout *sidebar_layout = new QVBoxLayout(sidebar_widget);
  panel_widget = new QStackedWidget();

  // setup layout for close button
  QVBoxLayout *close_btn_layout = new QVBoxLayout;
  close_btn_layout->setContentsMargins(0, 0, 0, 20);

  // close button
  QPushButton *close_btn = new QPushButton(tr("×"));
  close_btn->setStyleSheet(R"(
    QPushButton {
      font-size: 140px;
      padding-bottom: 20px;
      border-radius: 76px;
      background-color: #292929;
      font-weight: 400;
    }
    QPushButton:pressed {
      background-color: #3B3B3B;
    }
  )");
  close_btn->setFixedSize(152, 152);
  close_btn_layout->addWidget(close_btn, 0, Qt::AlignLeft);
  QObject::connect(close_btn, &QPushButton::clicked, this, &SettingsWindow::closeSettings);

  // setup buttons widget
  QWidget *buttons_widget = new QWidget;
  QVBoxLayout *buttons_layout = new QVBoxLayout(buttons_widget);
  buttons_layout->setMargin(0);
  buttons_layout->addSpacing(10);

  // setup panels
  DevicePanel *device = new DevicePanel(this);
  QObject::connect(device, &DevicePanel::reviewTrainingGuide, this, &SettingsWindow::reviewTrainingGuide);
  QObject::connect(device, &DevicePanel::showDriverView, this, &SettingsWindow::showDriverView);

  TogglesPanel *toggles = new TogglesPanel(this);
  QObject::connect(this, &SettingsWindow::expandToggleDescription, toggles, &TogglesPanel::expandToggleDescription);

  QList<PanelInfo> panels = {
    PanelInfo("   " + tr("Device"), device, "../assets/navigation/icon_home.svg"),
    PanelInfo("   " + tr("Network"), new Networking(this), "../assets/offroad/icon_network.png"),
    PanelInfo("   " + tr("sunnylink"), new SunnylinkPanel(this), "../assets/offroad/icon_wifi_strength_full.svg"),
    PanelInfo("   " + tr("Toggles"), toggles, "../assets/offroad/icon_toggle.png"),
    PanelInfo("   " + tr("Software"), new SoftwarePanelSP(this), "../assets/offroad/icon_software.png"),
    PanelInfo("   " + tr("sunnypilot"), new SunnypilotPanel(this), "../assets/offroad/icon_openpilot.png"),
    PanelInfo("   " + tr("OSM"), new OsmPanel(this), "../assets/offroad/icon_map.png"),
    PanelInfo("   " + tr("Monitoring"), new MonitoringPanel(this), "../assets/offroad/icon_monitoring.png"),
    PanelInfo("   " + tr("Visuals"), new VisualsPanel(this), "../assets/offroad/icon_visuals.png"),
    PanelInfo("   " + tr("Display"), new DisplayPanel(this), "../assets/offroad/icon_display.png"),
    PanelInfo("   " + tr("Trips"), new TripsPanel(this), "../assets/offroad/icon_trips.png"),
    PanelInfo("   " + tr("Vehicle"), new VehiclePanel(this), "../assets/offroad/icon_vehicle.png"),
  };

  nav_btns = new QButtonGroup(this);
  for (auto &[name, panel, icon] : panels) {
    QPushButton *btn = new QPushButton(name);
    btn->setCheckable(true);
    btn->setChecked(nav_btns->buttons().size() == 0);
    btn->setIcon(QIcon(QPixmap(icon)));
    btn->setIconSize(QSize(70, 70));
    btn->setStyleSheet(R"(
      QPushButton {
        border-radius: 20px;
        width: 400px;
        height: 98px;
        color: #bdbdbd;
        border: none;
        background: none;
        font-size: 50px;
        font-weight: 500;
        text-align: left;
        padding-left: 22px;
      }
      QPushButton:checked {
        background-color: #696868;
        color: white;
      }
      QPushButton:pressed {
        color: #ADADAD;
      }
    )");
    btn->setSizePolicy(QSizePolicy::Preferred, QSizePolicy::Expanding);
    nav_btns->addButton(btn);
    buttons_layout->addWidget(btn, 0, Qt::AlignLeft | Qt::AlignBottom);

    const int lr_margin = (name != ("   " + tr("Network")) || (name != ("   " + tr("sunnypilot")))) ? 50 : 0;  // Network and sunnypilot panel handles its own margins
    panel->setContentsMargins(lr_margin, 25, lr_margin, 25);

    ScrollView *panel_frame = new ScrollView(panel, this);
    panel_widget->addWidget(panel_frame);

    QObject::connect(btn, &QPushButton::clicked, [=, w = panel_frame]() {
      btn->setChecked(true);
      panel_widget->setCurrentWidget(w);
    });
  }
  sidebar_layout->setContentsMargins(50, 50, 25, 50);

  // main settings layout, sidebar + main panel
  QHBoxLayout *main_layout = new QHBoxLayout(this);

  // add layout for close button
  sidebar_layout->addLayout(close_btn_layout);

  // add layout for buttons scrolling
  ScrollView *buttons_scrollview  = new ScrollView(buttons_widget, this);
  sidebar_layout->addWidget(buttons_scrollview);

  sidebar_widget->setFixedWidth(500);
  main_layout->addWidget(sidebar_widget);
  main_layout->addWidget(panel_widget);

  setStyleSheet(R"(
    * {
      color: white;
      font-size: 50px;
    }
    SettingsWindow {
      background-color: black;
    }
    QStackedWidget, ScrollView {
      background-color: black;
      border-radius: 30px;
    }
  )");
}<|MERGE_RESOLUTION|>--- conflicted
+++ resolved
@@ -512,7 +512,6 @@
   }
 }
 
-<<<<<<< HEAD
 void DevicePanel::forceoffroad() {
   if (!uiState()->engaged()) {
     if (params.getBool("ForceOffroad")) {
@@ -538,6 +537,8 @@
 }
 
 void DevicePanel::showEvent(QShowEvent *event) {
+  pair_device->setVisible(uiState()->primeType() == PrimeType::UNPAIRED);
+  ListWidget::showEvent(event);
   updateLabels();
 }
 
@@ -556,11 +557,6 @@
 
   offroad_btn->setText(force_offroad_param ? tr("Unforce Offroad") : tr("Force Offroad"));
   offroad_btn->setStyleSheet(btn_common_style + offroad_btn_style + offroad_btn_pressed_style);
-=======
-void DevicePanel::showEvent(QShowEvent *event) {
-  pair_device->setVisible(uiState()->primeType() == PrimeType::UNPAIRED);
-  ListWidget::showEvent(event);
->>>>>>> 2efdba4d
 }
 
 void SettingsWindow::showEvent(QShowEvent *event) {
