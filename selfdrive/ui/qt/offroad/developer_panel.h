#pragma once

#ifdef SUNNYPILOT
#include "selfdrive/ui/sunnypilot/qt/offroad/settings/settings.h"
#else
#include "selfdrive/ui/qt/offroad/settings.h"
#endif

class DeveloperPanel : public ListWidget {
  Q_OBJECT
public:
  explicit DeveloperPanel(SettingsWindow *parent);
  void showEvent(QShowEvent *event) override;

private:
  Params params;
  ParamControl* joystickToggle;
  ParamControl* longManeuverToggle;
<<<<<<< HEAD
  ParamControl* hyundaiRadarTracksToggle;
=======
  ParamControl* alphaLongToggle;

>>>>>>> 770c59eb
  bool is_release;
  bool offroad;

private slots:
  void updateToggles(bool _offroad);
};<|MERGE_RESOLUTION|>--- conflicted
+++ resolved
@@ -16,12 +16,9 @@
   Params params;
   ParamControl* joystickToggle;
   ParamControl* longManeuverToggle;
-<<<<<<< HEAD
+  ParamControl* alphaLongToggle;
   ParamControl* hyundaiRadarTracksToggle;
-=======
-  ParamControl* alphaLongToggle;
 
->>>>>>> 770c59eb
   bool is_release;
   bool offroad;
 
