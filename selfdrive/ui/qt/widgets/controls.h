--- conflicted
+++ resolved
@@ -151,37 +151,7 @@
   Q_OBJECT
 
 public:
-<<<<<<< HEAD
-  ParamControl(const QString &param, const QString &title, const QString &desc, const QString &icon, QWidget *parent = nullptr) : ToggleControl(title, desc, icon, false, parent) {
-    key = param.toStdString();
-    QObject::connect(this, &ParamControl::toggleFlipped, [=](bool state) {
-      QString content("<body><h2 style=\"text-align: center;\">" + title + "</h2><br>"
-                      "<p style=\"text-align: center; margin: 0 128px; font-size: 50px;\">" + getDescription() + "</p></body>");
-      ConfirmationDialog dialog(content, tr("Enable"), tr("Cancel"), true, this);
-
-      bool confirmed = store_confirm && params.getBool(key + "Confirmed");
-      if (!confirm || confirmed || !state || dialog.exec()) {
-        if (store_confirm && state) params.putBool(key + "Confirmed", true);
-        params.putBool(key, state);
-        setIcon(state);
-      } else {
-        toggle.togglePosition();
-      }
-    });
-
-    hlayout->removeWidget(&toggle);
-    hlayout->insertWidget(0, &toggle);
-
-    hlayout->removeWidget(this->icon_label);
-    this->icon_pixmap = QPixmap(icon).scaledToWidth(20, Qt::SmoothTransformation);
-    this->icon_label->setPixmap(this->icon_pixmap);
-    this->icon_label->setSizePolicy(QSizePolicy(QSizePolicy::Fixed, QSizePolicy::Fixed));
-    hlayout->insertWidget(1, this->icon_label);
-  }
-
-=======
   ParamControl(const QString &param, const QString &title, const QString &desc, const QString &icon, QWidget *parent = nullptr);
->>>>>>> daae551e
   void setConfirmation(bool _confirm, bool _store_confirm) {
     confirm = _confirm;
     store_confirm = _store_confirm;
