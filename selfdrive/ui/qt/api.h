--- conflicted
+++ resolved
@@ -28,15 +28,9 @@
 
   explicit HttpRequest(QObject* parent, bool create_jwt = true, int timeout = 20000);
   virtual void sendRequest(const QString &requestURL, Method method);
-<<<<<<< HEAD
-  void sendRequest(const QString &requestURL) { sendRequest(requestURL, Method::GET); }
-  [[nodiscard]] bool active() const;
-  [[nodiscard]] bool timeout() const;
-=======
   void sendRequest(const QString &requestURL) { sendRequest(requestURL, Method::GET);}
   bool active() const;
   bool timeout() const;
->>>>>>> eb1b0d7d
 
 signals:
   void requestDone(const QString &response, bool success, QNetworkReply::NetworkError error);
@@ -47,13 +41,8 @@
   QTimer *networkTimer = nullptr;
   bool create_jwt;
   virtual QNetworkRequest prepareRequest(const QString& requestURL);
-<<<<<<< HEAD
-  [[nodiscard]] virtual QString GetJwtToken() const { return CommaApi::create_jwt(); }
-  [[nodiscard]] virtual QString GetUserAgent() const { return getUserAgent(); }
-=======
   virtual QString GetJwtToken() const { return CommaApi::create_jwt(); }
   virtual QString GetUserAgent() const { return getUserAgent(); }
->>>>>>> eb1b0d7d
 
 protected slots:
   void requestTimeout();
