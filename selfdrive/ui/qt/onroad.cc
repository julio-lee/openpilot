--- conflicted
+++ resolved
@@ -485,14 +485,17 @@
   // update engageability/experimental mode button
   experimental_btn->updateState(s);
 
-<<<<<<< HEAD
+  // update DM icon
+  auto dm_state = sm["driverMonitoringState"].getDriverMonitoringState();
+  setProperty("dmActive", dm_state.getIsActiveMode());
+  setProperty("rightHandDM", dm_state.getIsRHD());
+  // DM icon transition
+  dm_fade_state = std::clamp(dm_fade_state+0.2*(0.5-dmActive), 0.0, 1.0);
+
   const auto lp = sm["longitudinalPlan"].getLongitudinalPlan();
 
   // update DM icons at 2Hz
   if (sm.frame % (UI_FREQ / 2) == 0) {
-    setProperty("dmActive", sm["driverMonitoringState"].getDriverMonitoringState().getIsActiveMode());
-    setProperty("rightHandDM", sm["driverMonitoringState"].getDriverMonitoringState().getIsRHD());
-
     const auto vtcState = lp.getVisionTurnControllerState();
     const float vtc_speed = lp.getVisionTurnSpeed() * (s.scene.is_metric ? MS_TO_KPH : MS_TO_MPH);
     const auto lpSoruce = lp.getLongitudinalPlanSource();
@@ -564,9 +567,6 @@
   }
 
   setProperty("reversing", reverse_allowed);
-
-  // DM icon transition
-  dm_fade_state = fmax(0.0, fmin(1.0, dm_fade_state+0.2*(0.5-(float)(dmActive))));
 
   int e2eLStatus = 0;
   static bool chime_sent = false;
@@ -624,14 +624,6 @@
 
   setProperty("e2eStatus", chime_prompt);
   setProperty("e2eState", e2eLStatus);
-=======
-  // update DM icon
-  auto dm_state = sm["driverMonitoringState"].getDriverMonitoringState();
-  setProperty("dmActive", dm_state.getIsActiveMode());
-  setProperty("rightHandDM", dm_state.getIsRHD());
-  // DM icon transition
-  dm_fade_state = std::clamp(dm_fade_state+0.2*(0.5-dmActive), 0.0, 1.0);
->>>>>>> 54c4dbd4
 }
 
 void AnnotatedCameraWidget::drawHud(QPainter &p) {
