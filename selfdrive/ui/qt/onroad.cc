--- conflicted
+++ resolved
@@ -193,12 +193,8 @@
 void OnroadWindow::offroadTransition(bool offroad) {
 #ifdef ENABLE_MAPS
   if (!offroad) {
-<<<<<<< HEAD
     bool custom_mapbox = Params().getBool("CustomMapbox") && QString::fromStdString(Params().get("CustomMapboxTokenSk")) != "";
-    if (map == nullptr && (uiState()->prime_type || !MAPBOX_TOKEN.isEmpty() || custom_mapbox)) {
-=======
-    if (map == nullptr && (uiState()->primeType() || !MAPBOX_TOKEN.isEmpty())) {
->>>>>>> 6c2a58f2
+    if (map == nullptr && (uiState()->primeType() || !MAPBOX_TOKEN.isEmpty() || custom_mapbox)) {
       MapWindow * m = new MapWindow(get_mapbox_settings());
       map = m;
 
@@ -848,7 +844,6 @@
   p.setOpacity(opacity);
   p.drawPixmap(x - img.size().width() / 2, y - img.size().height() / 2, img);
   p.setOpacity(1.0);
-<<<<<<< HEAD
 }
 
 void AnnotatedCameraWidget::drawVisionTurnControllerUI(QPainter &p, int x, int y, int size, const QColor &color,
@@ -1334,8 +1329,6 @@
 
     rw += drawNewDevUiElement(p, rw, y, val_str, "ALT.", "m", valueColor);
   }
-=======
->>>>>>> 6c2a58f2
 }
 
 // ############################## DEV UI END ##############################
@@ -1403,7 +1396,6 @@
   }
 
   // paint path
-<<<<<<< HEAD
   QLinearGradient bg(0, height(), 0, height() / 4);
   float start_hue, end_hue;
   if (madsEnabled) {
@@ -1415,56 +1407,37 @@
       bg.setColorAt(0, whiteColor());
       bg.setColorAt(1, whiteColor(0));
     } else if (sm["controlsState"].getControlsState().getExperimentalMode()) {
-      const auto &acceleration = sm["modelV2"].getModelV2().getAcceleration();
-      float acceleration_future = 0;
-      if (acceleration.getZ().size() > 16) {
-        acceleration_future = acceleration.getX()[16];  // 2.5 seconds
+      // The first half of track_vertices are the points for the right side of the path
+      // and the indices match the positions of accel from uiPlan
+      const auto &acceleration = sm["uiPlan"].getUiPlan().getAccel();
+      const int max_len = std::min<int>(scene.track_vertices.length() / 2, acceleration.size());
+
+      for (int i = 0; i < max_len; ++i) {
+        // Some points are out of frame
+        if (scene.track_vertices[i].y() < 0 || scene.track_vertices[i].y() > height()) continue;
+
+        // Flip so 0 is bottom of frame
+        float lin_grad_point = (height() - scene.track_vertices[i].y()) / height();
+
+        // speed up: 120, slow down: 0
+        float path_hue = fmax(fmin(60 + acceleration[i] * 35, 120), 0);
+        // FIXME: painter.drawPolygon can be slow if hue is not rounded
+        path_hue = int(path_hue * 100 + 0.5) / 100;
+
+        float saturation = fmin(fabs(acceleration[i] * 1.5), 1);
+        float lightness = util::map_val(saturation, 0.0f, 1.0f, 0.95f, 0.62f);  // lighter when grey
+        float alpha = util::map_val(lin_grad_point, 0.75f / 2.f, 0.75f, 0.4f, 0.0f);  // matches previous alpha fade
+        bg.setColorAt(lin_grad_point, QColor::fromHslF(path_hue / 360., saturation, lightness, alpha));
+
+        // Skip a point, unless next is last
+        i += (i + 2) < max_len ? 1 : 0;
       }
-      start_hue = 60;
-      // speed up: 120, slow down: 0
-      end_hue = fmax(fmin(start_hue + acceleration_future * 45, 148), 0);
-
-      // FIXME: painter.drawPolygon can be slow if hue is not rounded
-      end_hue = int(end_hue * 100 + 0.5) / 100;
-
-      bg.setColorAt(0.0, QColor::fromHslF(start_hue / 360., 0.97, 0.56, 0.7));
-      bg.setColorAt(0.5, QColor::fromHslF(end_hue / 360., 1.0, 0.68, 0.35));
-      bg.setColorAt(1.0, QColor::fromHslF(end_hue / 360., 1.0, 0.68, 0.0));
+
     } else {
-      bg.setColorAt(0.0, QColor::fromHslF(148 / 360., 0.94, 0.51, 0.7));
+      bg.setColorAt(0.0, QColor::fromHslF(148 / 360., 0.94, 0.51, 0.4));
       bg.setColorAt(0.5, QColor::fromHslF(112 / 360., 1.0, 0.68, 0.35));
       bg.setColorAt(1.0, QColor::fromHslF(112 / 360., 1.0, 0.68, 0.0));
     }
-=======
-  QLinearGradient bg(0, height(), 0, 0);
-  if (sm["controlsState"].getControlsState().getExperimentalMode()) {
-    // The first half of track_vertices are the points for the right side of the path
-    // and the indices match the positions of accel from uiPlan
-    const auto &acceleration = sm["uiPlan"].getUiPlan().getAccel();
-    const int max_len = std::min<int>(scene.track_vertices.length() / 2, acceleration.size());
-
-    for (int i = 0; i < max_len; ++i) {
-      // Some points are out of frame
-      if (scene.track_vertices[i].y() < 0 || scene.track_vertices[i].y() > height()) continue;
-
-      // Flip so 0 is bottom of frame
-      float lin_grad_point = (height() - scene.track_vertices[i].y()) / height();
-
-      // speed up: 120, slow down: 0
-      float path_hue = fmax(fmin(60 + acceleration[i] * 35, 120), 0);
-      // FIXME: painter.drawPolygon can be slow if hue is not rounded
-      path_hue = int(path_hue * 100 + 0.5) / 100;
-
-      float saturation = fmin(fabs(acceleration[i] * 1.5), 1);
-      float lightness = util::map_val(saturation, 0.0f, 1.0f, 0.95f, 0.62f);  // lighter when grey
-      float alpha = util::map_val(lin_grad_point, 0.75f / 2.f, 0.75f, 0.4f, 0.0f);  // matches previous alpha fade
-      bg.setColorAt(lin_grad_point, QColor::fromHslF(path_hue / 360., saturation, lightness, alpha));
-
-      // Skip a point, unless next is last
-      i += (i + 2) < max_len ? 1 : 0;
-    }
-
->>>>>>> 6c2a58f2
   } else {
     bg.setColorAt(0.0, whiteColor(102));
     bg.setColorAt(0.5, whiteColor(89));
