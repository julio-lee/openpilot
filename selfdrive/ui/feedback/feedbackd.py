--- conflicted
+++ resolved
@@ -22,13 +22,9 @@
     sm.update()
     should_send_bookmark = False
 
-<<<<<<< HEAD
+    # TODO: https://github.com/commaai/openpilot/issues/36015
     # only allow the LKAS button to record feedback when MADS is disabled
-    if sm.updated['carState'] and sm['carState'].canValid and not sm['selfdriveStateSP'].mads.available:
-=======
-    # TODO: https://github.com/commaai/openpilot/issues/36015
-    if False and sm.updated['carState'] and sm['carState'].canValid:
->>>>>>> dd7de180
+    if False and sm.updated['carState'] and sm['carState'].canValid and not sm['selfdriveStateSP'].mads.available:
       for be in sm['carState'].buttonEvents:
         if be.type == ButtonType.lkas:
           if be.pressed:
