--- conflicted
+++ resolved
@@ -2,49 +2,7 @@
 import json
 Import('env', 'qt_env', 'arch', 'common', 'messaging', 'visionipc', 'transformations')
 
-<<<<<<< HEAD
-base_libs = [common, messaging, visionipc, transformations,
-             'm', 'OpenCL', 'ssl', 'crypto', 'pthread'] + qt_env["LIBS"]
-
-if arch == 'larch64':
-  base_libs.append('EGL')
-
-if arch == "Darwin":
-  del base_libs[base_libs.index('OpenCL')]
-  qt_env['FRAMEWORKS'] += ['OpenCL']
-
-sp_widgets_src = []
-sp_qt_src = []
-sp_qt_util = []
-if not GetOption('stock_ui'):
-  SConscript(['sunnypilot/SConscript'])
-  Import('sp_widgets_src', 'sp_qt_src', 'sp_qt_util')
-
-# FIXME: remove this once we're on 5.15 (24.04)
-qt_env['CXXFLAGS'] += ["-Wno-deprecated-declarations"]
-
-qt_util = qt_env.Library("qt_util", ["#selfdrive/ui/qt/api.cc", "#selfdrive/ui/qt/util.cc"] + sp_qt_util, LIBS=base_libs)
-widgets_src = ["qt/widgets/input.cc", "qt/widgets/wifi.cc", "qt/prime_state.cc",
-               "qt/widgets/ssh_keys.cc", "qt/widgets/toggle.cc", "qt/widgets/controls.cc",
-               "qt/widgets/offroad_alerts.cc", "qt/widgets/prime.cc", "qt/widgets/keyboard.cc",
-               "qt/widgets/scrollview.cc", "qt/widgets/cameraview.cc", "#third_party/qrcode/QrCode.cc",
-               "qt/request_repeater.cc", "qt/qt_window.cc", "qt/network/networking.cc", "qt/network/wifi_manager.cc"] + sp_widgets_src
-
-widgets = qt_env.Library("qt_widgets", widgets_src, LIBS=base_libs)
-Export('widgets')
-qt_libs = [widgets, qt_util] + base_libs
-
-qt_src = ["main.cc", "ui.cc", "qt/sidebar.cc", "qt/body.cc",
-          "qt/window.cc", "qt/home.cc", "qt/offroad/settings.cc", "qt/offroad/offroad_home.cc",
-          "qt/offroad/software_settings.cc", "qt/offroad/developer_panel.cc", "qt/offroad/onboarding.cc",
-          "qt/offroad/driverview.cc", "qt/offroad/experimental_mode.cc", "qt/offroad/firehose.cc",
-          "qt/onroad/onroad_home.cc", "qt/onroad/annotated_camera.cc", "qt/onroad/model.cc",
-          "qt/onroad/buttons.cc", "qt/onroad/alerts.cc", "qt/onroad/driver_monitoring.cc", "qt/onroad/hud.cc"] + sp_qt_src
-
-# build translation files
-=======
 # compile gettext .po -> .mo translations
->>>>>>> 378212e5
 with open(File("translations/languages.json").abspath) as f:
   languages = json.loads(f.read())
 
@@ -68,26 +26,33 @@
     del base_libs[base_libs.index('OpenCL')]
     qt_env['FRAMEWORKS'] += ['OpenCL']
 
+  sp_widgets_src = []
+  sp_qt_src = []
+  sp_qt_util = []
+  if not GetOption('stock_ui'):
+    SConscript(['sunnypilot/SConscript'])
+    Import('sp_widgets_src', 'sp_qt_src', 'sp_qt_util')
+  
   # FIXME: remove this once we're on 5.15 (24.04)
   qt_env['CXXFLAGS'] += ["-Wno-deprecated-declarations"]
 
-  qt_util = qt_env.Library("qt_util", ["#selfdrive/ui/qt/api.cc", "#selfdrive/ui/qt/util.cc"], LIBS=base_libs)
+  qt_util = qt_env.Library("qt_util", ["#selfdrive/ui/qt/api.cc", "#selfdrive/ui/qt/util.cc"] + sp_qt_util, LIBS=base_libs)
   widgets_src = ["qt/widgets/input.cc", "qt/widgets/wifi.cc", "qt/prime_state.cc",
                  "qt/widgets/ssh_keys.cc", "qt/widgets/toggle.cc", "qt/widgets/controls.cc",
                  "qt/widgets/offroad_alerts.cc", "qt/widgets/prime.cc", "qt/widgets/keyboard.cc",
                  "qt/widgets/scrollview.cc", "qt/widgets/cameraview.cc", "#third_party/qrcode/QrCode.cc",
-                 "qt/request_repeater.cc", "qt/qt_window.cc", "qt/network/networking.cc", "qt/network/wifi_manager.cc"]
+                 "qt/request_repeater.cc", "qt/qt_window.cc", "qt/network/networking.cc", "qt/network/wifi_manager.cc"] + sp_widgets_src
 
   widgets = qt_env.Library("qt_widgets", widgets_src, LIBS=base_libs)
   Export('widgets')
   qt_libs = [widgets, qt_util] + base_libs
 
   qt_src = ["main.cc", "ui.cc", "qt/sidebar.cc", "qt/body.cc",
-            "qt/window.cc", "qt/home.cc", "qt/offroad/settings.cc",
+            "qt/window.cc", "qt/home.cc", "qt/offroad/settings.cc", "qt/offroad/offroad_home.cc",
             "qt/offroad/software_settings.cc", "qt/offroad/developer_panel.cc", "qt/offroad/onboarding.cc",
             "qt/offroad/driverview.cc", "qt/offroad/experimental_mode.cc", "qt/offroad/firehose.cc",
             "qt/onroad/onroad_home.cc", "qt/onroad/annotated_camera.cc", "qt/onroad/model.cc",
-            "qt/onroad/buttons.cc", "qt/onroad/alerts.cc", "qt/onroad/driver_monitoring.cc", "qt/onroad/hud.cc"]
+            "qt/onroad/buttons.cc", "qt/onroad/alerts.cc", "qt/onroad/driver_monitoring.cc", "qt/onroad/hud.cc"] + sp_qt_src
 
   # build translation files
   translation_sources = [f"#selfdrive/ui/translations/{l}.ts" for l in languages.values()]
