--- conflicted
+++ resolved
@@ -120,7 +120,6 @@
     updateToggles(offroad);
   });
 
-<<<<<<< HEAD
 #pragma region hkg angle tuning
   list->addItem(vertical_space());
   list->addItem(horizontal_line());
@@ -151,11 +150,6 @@
   list->addItem(angleTuningSettingsButton);
 #pragma endregion
 
-  toggleOffroadOnly = {
-    madsToggle, nnlcToggle,
-  };
-=======
->>>>>>> 9b92cdd2
   QObject::connect(uiState(), &UIState::offroadTransition, this, &LateralPanel::updateToggles);
 
   sunnypilotScroller = new ScrollViewSP(list, this);
