/**
 * Copyright (c) 2021-, Haibin Wen, sunnypilot, and a number of other contributors.
 *
 * This file is part of sunnypilot and is licensed under the MIT License.
 * See the LICENSE.md file in the root directory for more details.
 */

#include "selfdrive/ui/sunnypilot/qt/offroad/settings/display/onroad_screen_brightness.h"

OnroadScreenBrightnessControl::OnroadScreenBrightnessControl(const QString &param, const QString &title,
                                                             const QString &description, const QString &icon,
                                                             QWidget *parent)
  : ExpandableToggleRow(param, title, description, icon, parent) {
  auto *mainFrame = new QFrame(this);
  auto *mainFrameLayout = new QVBoxLayout();
  mainFrame->setLayout(mainFrameLayout);
  mainFrameLayout->setSpacing(30);
  mainFrameLayout->setContentsMargins(0, 0, 0, 0);

  onroadScreenOffTimer = new OptionControlSP(
    "OnroadScreenOffTimer",
    "Onroad Brightness Delay",
    "",
    "",
    {0, 11}, 1, true, &onroadScreenOffTimerOptions);

  onroadScreenBrightness = new OptionControlSP(
    "OnroadScreenOffBrightness",
    "Onroad Brightness",
    "",
    "",
<<<<<<< HEAD
    {0, 100}, 5, true);
=======
    {0, 90}, 10, true);
>>>>>>> 025a930c

  connect(onroadScreenOffTimer, &OptionControlSP::updateLabels, this, &OnroadScreenBrightnessControl::refresh);
  connect(onroadScreenBrightness, &OptionControlSP::updateLabels, this, &OnroadScreenBrightnessControl::refresh);
  mainFrameLayout->addWidget(onroadScreenBrightness);
  mainFrameLayout->addWidget(onroadScreenOffTimer);

  addItem(mainFrame);

  refresh();
}

void OnroadScreenBrightnessControl::refresh() {
  // Driving Screen Off Timer
  int valTimer = std::atoi(params.get("OnroadScreenOffTimer").c_str());
  std::string labelTimer = (valTimer < 60 ? std::to_string(valTimer) + "s" : std::to_string(valTimer / 60) + "m");
  onroadScreenOffTimer->setLabel(QString::fromStdString(labelTimer));

  // Driving Screen Off Brightness
  std::string valBrightness = params.get("OnroadScreenOffBrightness");
  std::string labelBrightness = (valBrightness == "0" ? " Screen Off" : valBrightness + "%");
  onroadScreenBrightness->setLabel(QString::fromStdString(labelBrightness));
}<|MERGE_RESOLUTION|>--- conflicted
+++ resolved
@@ -29,11 +29,7 @@
     "Onroad Brightness",
     "",
     "",
-<<<<<<< HEAD
-    {0, 100}, 5, true);
-=======
-    {0, 90}, 10, true);
->>>>>>> 025a930c
+    {0, 95}, 5, true);
 
   connect(onroadScreenOffTimer, &OptionControlSP::updateLabels, this, &OnroadScreenBrightnessControl::refresh);
   connect(onroadScreenBrightness, &OptionControlSP::updateLabels, this, &OnroadScreenBrightnessControl::refresh);
