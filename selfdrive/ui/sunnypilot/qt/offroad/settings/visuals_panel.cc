--- conflicted
+++ resolved
@@ -79,17 +79,17 @@
       false,
     },
     {
-<<<<<<< HEAD
+      "TrueVEgoUI",
+      tr("Speedometer: Always Display True Speed"),
+      tr("Always display the true vehicle current speed from wheel speed sensors."),
+      "",
+      false,
+    },
+    {
       "VisualRadarTracks",
       tr("Show Radar Tracks"),
       tr("Shows what the cars radar sees."),
       "../assets/offroad/icon_monitoring.png",
-=======
-      "TrueVEgoUI",
-      tr("Speedometer: Always Display True Speed"),
-      tr("Always display the true vehicle current speed from wheel speed sensors."),
-      "",
->>>>>>> ae21d40a
       false,
     },
   };
