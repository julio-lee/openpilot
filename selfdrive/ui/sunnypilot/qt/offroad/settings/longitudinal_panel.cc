/**
 * Copyright (c) 2021-, Haibin Wen, sunnypilot, and a number of other contributors.
 *
 * This file is part of sunnypilot and is licensed under the MIT License.
 * See the LICENSE.md file in the root directory for more details.
 */

#include "selfdrive/ui/sunnypilot/qt/offroad/settings/longitudinal_panel.h"

LongitudinalPanel::LongitudinalPanel(QWidget *parent) : QWidget(parent) {
<<<<<<< HEAD
  setStyleSheet(R"(
    #back_btn {
      font-size: 50px;
      margin: 0px;
      padding: 15px;
      border-width: 0;
      border-radius: 30px;
      color: #dddddd;
      background-color: #393939;
    }
    #back_btn:pressed {
      background-color:  #4a4a4a;
    }
  )");

=======
>>>>>>> cdf990c1
  main_layout = new QStackedLayout(this);
  ListWidget *list = new ListWidget(this, false);

  cruisePanelScreen = new QWidget(this);
  QVBoxLayout *vlayout = new QVBoxLayout(cruisePanelScreen);
  vlayout->setContentsMargins(0, 0, 0, 0);

  cruisePanelScroller = new ScrollViewSP(list, this);
  vlayout->addWidget(cruisePanelScroller);

<<<<<<< HEAD
  slcControl = new SpeedLimitControl(
    "SpeedLimitControl",
    tr("Speed Limit Control (SLC)"),
    tr("When you engage ACC, you will be prompted to set the cruising speed to the speed limit of the road adjusted by the Offset and Source Policy specified, or the current driving speed. "
      "The maximum cruising speed will always be the MAX set speed."),
    "",
    this);
  list->addItem(slcControl);

  connect(slcControl, &SpeedLimitControl::slcSettingsButtonClicked, [=]() {
    cruisePanelScroller->setLastScrollPosition();
    main_layout->setCurrentWidget(slcScreen);
  });

  slcScreen = new SpeedLimitControlSubpanel(this);
  connect(slcScreen, &SpeedLimitControlSubpanel::backPress, [=]() {
    cruisePanelScroller->restoreScrollPosition();
    main_layout->setCurrentWidget(cruisePanelScreen);
  });

  main_layout->addWidget(cruisePanelScreen);
  main_layout->addWidget(slcScreen);
  main_layout->setCurrentWidget(cruisePanelScreen);
=======
  customAccIncrement = new CustomAccIncrement("CustomAccIncrementsEnabled", tr("Custom ACC Speed Increments"), "", "", this);
  list->addItem(customAccIncrement);

  QObject::connect(uiState(), &UIState::offroadTransition, this, &LongitudinalPanel::refresh);

  main_layout->addWidget(cruisePanelScreen);
  main_layout->setCurrentWidget(cruisePanelScreen);
  refresh(offroad);
>>>>>>> cdf990c1
}

void LongitudinalPanel::showEvent(QShowEvent *event) {
  main_layout->setCurrentWidget(cruisePanelScreen);
<<<<<<< HEAD
=======
  refresh(offroad);
}

void LongitudinalPanel::refresh(bool _offroad) {
  auto cp_bytes = params.get("CarParamsPersistent");
  if (!cp_bytes.empty()) {
    AlignedBuffer aligned_buf;
    capnp::FlatArrayMessageReader cmsg(aligned_buf.align(cp_bytes.data(), cp_bytes.size()));
    cereal::CarParams::Reader CP = cmsg.getRoot<cereal::CarParams>();

    has_longitudinal_control = hasLongitudinalControl(CP);
    is_pcm_cruise = CP.getPcmCruise();
  } else {
    has_longitudinal_control = false;
    is_pcm_cruise = false;
  }

  QString accEnabledDescription = tr("Enable custom Short & Long press increments for cruise speed increase/decrease.");
  QString accNoLongDescription = tr("This feature can only be used with openpilot longitudinal control enabled.");
  QString accPcmCruiseDisabledDescription = tr("This feature is not supported on this platform due to vehicle limitations.");
  QString onroadOnlyDescription = tr("Start the vehicle to check vehicle compatibility.");

  if (offroad) {
    customAccIncrement->setDescription(onroadOnlyDescription);
    customAccIncrement->showDescription();
  } else {
    if (has_longitudinal_control) {
      if (is_pcm_cruise) {
        customAccIncrement->setDescription(accPcmCruiseDisabledDescription);
        customAccIncrement->showDescription();
      } else {
        customAccIncrement->setDescription(accEnabledDescription);
      }
    } else {
      params.remove("CustomAccIncrementsEnabled");
      customAccIncrement->toggleFlipped(false);
      customAccIncrement->setDescription(accNoLongDescription);
      customAccIncrement->showDescription();
    }
  }

  // enable toggle when long is available and is not PCM cruise
  customAccIncrement->setEnabled(has_longitudinal_control && !is_pcm_cruise && !offroad);
  customAccIncrement->refresh();

  offroad = _offroad;
>>>>>>> cdf990c1
}<|MERGE_RESOLUTION|>--- conflicted
+++ resolved
@@ -8,7 +8,6 @@
 #include "selfdrive/ui/sunnypilot/qt/offroad/settings/longitudinal_panel.h"
 
 LongitudinalPanel::LongitudinalPanel(QWidget *parent) : QWidget(parent) {
-<<<<<<< HEAD
   setStyleSheet(R"(
     #back_btn {
       font-size: 50px;
@@ -24,8 +23,6 @@
     }
   )");
 
-=======
->>>>>>> cdf990c1
   main_layout = new QStackedLayout(this);
   ListWidget *list = new ListWidget(this, false);
 
@@ -36,7 +33,11 @@
   cruisePanelScroller = new ScrollViewSP(list, this);
   vlayout->addWidget(cruisePanelScroller);
 
-<<<<<<< HEAD
+  customAccIncrement = new CustomAccIncrement("CustomAccIncrementsEnabled", tr("Custom ACC Speed Increments"), "", "", this);
+  list->addItem(customAccIncrement);
+
+  QObject::connect(uiState(), &UIState::offroadTransition, this, &LongitudinalPanel::refresh);
+
   slcControl = new SpeedLimitControl(
     "SpeedLimitControl",
     tr("Speed Limit Control (SLC)"),
@@ -60,22 +61,11 @@
   main_layout->addWidget(cruisePanelScreen);
   main_layout->addWidget(slcScreen);
   main_layout->setCurrentWidget(cruisePanelScreen);
-=======
-  customAccIncrement = new CustomAccIncrement("CustomAccIncrementsEnabled", tr("Custom ACC Speed Increments"), "", "", this);
-  list->addItem(customAccIncrement);
-
-  QObject::connect(uiState(), &UIState::offroadTransition, this, &LongitudinalPanel::refresh);
-
-  main_layout->addWidget(cruisePanelScreen);
-  main_layout->setCurrentWidget(cruisePanelScreen);
   refresh(offroad);
->>>>>>> cdf990c1
 }
 
 void LongitudinalPanel::showEvent(QShowEvent *event) {
   main_layout->setCurrentWidget(cruisePanelScreen);
-<<<<<<< HEAD
-=======
   refresh(offroad);
 }
 
@@ -122,5 +112,4 @@
   customAccIncrement->refresh();
 
   offroad = _offroad;
->>>>>>> cdf990c1
 }