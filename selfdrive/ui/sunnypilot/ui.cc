--- conflicted
+++ resolved
@@ -29,11 +29,7 @@
     "wideRoadCameraState", "managerState", "selfdriveState", "longitudinalPlan",
     "modelManagerSP", "selfdriveStateSP", "longitudinalPlanSP", "backupManagerSP",
     "carControl", "gpsLocationExternal", "gpsLocation", "liveTorqueParameters",
-<<<<<<< HEAD
-    "carStateSP", "liveParameters"
-=======
     "carStateSP", "liveParameters", "liveMapDataSP"
->>>>>>> d6317ffd
   });
 
   // update timer
@@ -47,10 +43,7 @@
     ui_update_params_sp(this);
   });
   param_watcher->addParam("DevUIInfo");
-<<<<<<< HEAD
-=======
   param_watcher->addParam("StandstillTimer");
->>>>>>> d6317ffd
 }
 
 // This method overrides completely the update method from the parent class intentionally.
@@ -68,8 +61,6 @@
 void ui_update_params_sp(UIStateSP *s) {
   auto params = Params();
   s->scene.dev_ui_info = std::atoi(params.get("DevUIInfo").c_str());
-<<<<<<< HEAD
-=======
   s->scene.standstill_timer = params.getBool("StandstillTimer");
   s->scene.speed_limit_mode = std::atoi(params.get("SpeedLimitMode").c_str());
   s->scene.road_name = params.getBool("RoadNameToggle");
@@ -91,7 +82,6 @@
   } else {
     scene.onroadScreenOffTimer = -1;
   }
->>>>>>> d6317ffd
 }
 
 DeviceSP::DeviceSP(QObject *parent) : Device(parent) {
