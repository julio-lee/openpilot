#include "selfdrive/ui/ui.h"

#include <algorithm>
#include <cassert>
#include <cmath>

#include <QtConcurrent>

#include "common/transformations/orientation.hpp"
#include "common/params.h"
#include "common/swaglog.h"
#include "common/util.h"
#include "common/watchdog.h"
#include "qt/network/sunnylink/models/role_model.h"
#include "system/hardware/hw.h"

#define BACKLIGHT_DT 0.05
#define BACKLIGHT_TS 10.00

// Projects a point in car to space to the corresponding point in full frame
// image space.
static bool calib_frame_to_full_frame(const UIState *s, float in_x, float in_y, float in_z, QPointF *out) {
  const float margin = 1000.0f;
  const QRectF clip_region{-margin, -margin, s->fb_w + 2 * margin, s->fb_h + 2 * margin};

  const vec3 pt = (vec3){{in_x, in_y, in_z}};
  const vec3 Ep = matvecmul3(s->scene.wide_cam ? s->scene.view_from_wide_calib : s->scene.view_from_calib, pt);
  const vec3 KEp = matvecmul3(s->scene.wide_cam ? ECAM_INTRINSIC_MATRIX : FCAM_INTRINSIC_MATRIX, Ep);

  // Project.
  QPointF point = s->car_space_transform.map(QPointF{KEp.v[0] / KEp.v[2], KEp.v[1] / KEp.v[2]});
  if (clip_region.contains(point)) {
    *out = point;
    return true;
  }
  return false;
}

int get_path_length_idx(const cereal::XYZTData::Reader &line, const float path_height) {
  const auto line_x = line.getX();
  int max_idx = 0;
  for (int i = 1; i < line_x.size() && line_x[i] <= path_height; ++i) {
    max_idx = i;
  }
  return max_idx;
}

void update_leads(UIState *s, const cereal::RadarState::Reader &radar_state, const cereal::XYZTData::Reader &line) {
  for (int i = 0; i < 2; ++i) {
    auto lead_data = (i == 0) ? radar_state.getLeadOne() : radar_state.getLeadTwo();
    if (lead_data.getStatus()) {
      float z = line.getZ()[get_path_length_idx(line, lead_data.getDRel())];
      calib_frame_to_full_frame(s, lead_data.getDRel(), -lead_data.getYRel(), z + 1.22, &s->scene.lead_vertices[i]);
    }
  }
}

void update_line_data(const UIState *s, const cereal::XYZTData::Reader &line,
                      float y_off, float z_off_left, float z_off_right, QPolygonF *pvd, int max_idx, bool allow_invert=true) {
  const auto line_x = line.getX(), line_y = line.getY(), line_z = line.getZ();
  QPointF left, right;
  pvd->clear();
  for (int i = 0; i <= max_idx; i++) {
    // highly negative x positions  are drawn above the frame and cause flickering, clip to zy plane of camera
    if (line_x[i] < 0) continue;
<<<<<<< HEAD
    QPointF left, right;
    bool l = calib_frame_to_full_frame(s, line_x[i], line_y[i] - y_off, line_z[i] + z_off_left, &left);
    bool r = calib_frame_to_full_frame(s, line_x[i], line_y[i] + y_off, line_z[i] + z_off_right, &right);
=======

    bool l = calib_frame_to_full_frame(s, line_x[i], line_y[i] - y_off, line_z[i] + z_off, &left);
    bool r = calib_frame_to_full_frame(s, line_x[i], line_y[i] + y_off, line_z[i] + z_off, &right);
>>>>>>> 1a508f55
    if (l && r) {
      // For wider lines the drawn polygon will "invert" when going over a hill and cause artifacts
      if (!allow_invert && pvd->size() && left.y() > pvd->back().y()) {
        continue;
      }
      pvd->push_back(left);
      pvd->push_front(right);
    }
  }
}

void update_model(UIState *s,
                  const cereal::ModelDataV2::Reader &model,
                  const cereal::UiPlan::Reader &plan) {
  UIScene &scene = s->scene;
  auto plan_position = plan.getPosition();
  if (plan_position.getX().size() < model.getPosition().getX().size()) {
    plan_position = model.getPosition();
  }
  float max_distance = std::clamp(*(plan_position.getX().end() - 1),
                                  MIN_DRAW_DISTANCE, MAX_DRAW_DISTANCE);

  // update lane lines
  const auto lane_lines = model.getLaneLines();
  const auto lane_line_probs = model.getLaneLineProbs();
  int max_idx = get_path_length_idx(lane_lines[0], max_distance);
  for (int i = 0; i < std::size(scene.lane_line_vertices); i++) {
    scene.lane_line_probs[i] = lane_line_probs[i];
    update_line_data(s, lane_lines[i], 0.025 * scene.lane_line_probs[i], 0, 0, &scene.lane_line_vertices[i], max_idx);
  }

  // lane barriers for blind spot
  int max_distance_barrier =  40;
  int max_idx_barrier = std::min(max_idx, get_path_length_idx(lane_lines[0], max_distance_barrier));
  update_line_data(s, lane_lines[1], 0, -0.05, -0.6, &scene.lane_barrier_vertices[0], max_idx_barrier, false);
  update_line_data(s, lane_lines[2], 0, -0.05, -0.6, &scene.lane_barrier_vertices[1], max_idx_barrier, false);

  // update road edges
  const auto road_edges = model.getRoadEdges();
  const auto road_edge_stds = model.getRoadEdgeStds();
  for (int i = 0; i < std::size(scene.road_edge_vertices); i++) {
    scene.road_edge_stds[i] = road_edge_stds[i];
    update_line_data(s, road_edges[i], 0.025, 0, 0, &scene.road_edge_vertices[i], max_idx);
  }

  // update path
  auto lead_one = (*s->sm)["radarState"].getRadarState().getLeadOne();
  if (lead_one.getStatus()) {
    const float lead_d = lead_one.getDRel() * 2.;
    max_distance = std::clamp((float)(lead_d - fmin(lead_d * 0.35, 10.)), 0.0f, max_distance);
  }
  max_idx = get_path_length_idx(plan_position, max_distance);
  update_line_data(s, plan_position, 0.9 - scene.mads_path_range * scene.mads_path_scale, 1.22, 1.22, &scene.track_vertices, max_idx, false);
  update_line_data(s, plan_position, 1.0 - scene.mads_path_range * scene.mads_path_scale - 0.1 * scene.mads_path_scale, 1.22, 1.22, &scene.track_edge_vertices, max_idx, false);
}

void update_dmonitoring(UIState *s, const cereal::DriverStateV2::Reader &driverstate, float dm_fade_state, bool is_rhd) {
  UIScene &scene = s->scene;
  const auto driver_orient = is_rhd ? driverstate.getRightDriverData().getFaceOrientation() : driverstate.getLeftDriverData().getFaceOrientation();
  for (int i = 0; i < std::size(scene.driver_pose_vals); i++) {
    float v_this = (i == 0 ? (driver_orient[i] < 0 ? 0.7 : 0.9) : 0.4) * driver_orient[i];
    scene.driver_pose_diff[i] = fabs(scene.driver_pose_vals[i] - v_this);
    scene.driver_pose_vals[i] = 0.8 * v_this + (1 - 0.8) * scene.driver_pose_vals[i];
    scene.driver_pose_sins[i] = sinf(scene.driver_pose_vals[i]*(1.0-dm_fade_state));
    scene.driver_pose_coss[i] = cosf(scene.driver_pose_vals[i]*(1.0-dm_fade_state));
  }

  auto [sin_y, sin_x, sin_z] = scene.driver_pose_sins;
  auto [cos_y, cos_x, cos_z] = scene.driver_pose_coss;

  const mat3 r_xyz = (mat3){{
    cos_x * cos_z,
    cos_x * sin_z,
    -sin_x,

    -sin_y * sin_x * cos_z - cos_y * sin_z,
    -sin_y * sin_x * sin_z + cos_y * cos_z,
    -sin_y * cos_x,

    cos_y * sin_x * cos_z - sin_y * sin_z,
    cos_y * sin_x * sin_z + sin_y * cos_z,
    cos_y * cos_x,
  }};

  // transform vertices
  for (int kpi = 0; kpi < std::size(default_face_kpts_3d); kpi++) {
    vec3 kpt_this = matvecmul3(r_xyz, default_face_kpts_3d[kpi]);
    scene.face_kpts_draw[kpi] = (vec3){{kpt_this.v[0], kpt_this.v[1], (float)(kpt_this.v[2] * (1.0-dm_fade_state) + 8 * dm_fade_state)}};
  }
}

static void update_sockets(UIState *s) {
  s->sm->update(0);
}

static void update_state(UIState *s) {
  SubMaster &sm = *(s->sm);
  UIScene &scene = s->scene;
  auto params = Params();

  if (sm.updated("liveCalibration")) {
    auto live_calib = sm["liveCalibration"].getLiveCalibration();
    auto rpy_list = live_calib.getRpyCalib();
    auto wfde_list = live_calib.getWideFromDeviceEuler();
    Eigen::Vector3d rpy;
    Eigen::Vector3d wfde;
    if (rpy_list.size() == 3) rpy << rpy_list[0], rpy_list[1], rpy_list[2];
    if (wfde_list.size() == 3) wfde << wfde_list[0], wfde_list[1], wfde_list[2];
    Eigen::Matrix3d device_from_calib = euler2rot(rpy);
    Eigen::Matrix3d wide_from_device = euler2rot(wfde);
    Eigen::Matrix3d view_from_device;
    view_from_device << 0, 1, 0,
                        0, 0, 1,
                        1, 0, 0;
    Eigen::Matrix3d view_from_calib = view_from_device * device_from_calib;
    Eigen::Matrix3d view_from_wide_calib = view_from_device * wide_from_device * device_from_calib;
    for (int i = 0; i < 3; i++) {
      for (int j = 0; j < 3; j++) {
        scene.view_from_calib.v[i*3 + j] = view_from_calib(i, j);
        scene.view_from_wide_calib.v[i*3 + j] = view_from_wide_calib(i, j);
      }
    }
    scene.calibration_valid = live_calib.getCalStatus() == cereal::LiveCalibrationData::Status::CALIBRATED;
    scene.calibration_wide_valid = wfde_list.size() == 3;
  }
  if (sm.updated("pandaStates")) {
    auto pandaStates = sm["pandaStates"].getPandaStates();
    if (pandaStates.size() > 0) {
      scene.pandaType = pandaStates[0].getPandaType();

      if (scene.pandaType != cereal::PandaState::PandaType::UNKNOWN) {
        scene.ignition = false;
        for (const auto& pandaState : pandaStates) {
          scene.ignition |= pandaState.getIgnitionLine() || pandaState.getIgnitionCan();
        }
      }
    }
  } else if ((s->sm->frame - s->sm->rcv_frame("pandaStates")) > 5*UI_FREQ) {
    scene.pandaType = cereal::PandaState::PandaType::UNKNOWN;
  }
  if (sm.updated("carParams")) {
    scene.longitudinal_control = sm["carParams"].getCarParams().getOpenpilotLongitudinalControl();
  }
  if (sm.updated("wideRoadCameraState")) {
    auto cam_state = sm["wideRoadCameraState"].getWideRoadCameraState();
    float scale = (cam_state.getSensor() == cereal::FrameData::ImageSensor::AR0231) ? 6.0f : 1.0f;
    scene.light_sensor = std::max(100.0f - scale * cam_state.getExposureValPercent(), 0.0f);
  } else if (!sm.allAliveAndValid({"wideRoadCameraState"})) {
    scene.light_sensor = -1;
  }
  scene.started = sm["deviceState"].getDeviceState().getStarted() && scene.ignition && !params.getBool("ForceOffroad");

  scene.world_objects_visible = scene.world_objects_visible ||
                                (scene.started &&
                                 sm.rcv_frame("liveCalibration") > scene.started_frame &&
                                 sm.rcv_frame("modelV2") > scene.started_frame &&
                                 sm.rcv_frame("uiPlan") > scene.started_frame);
  // TODO: SP - Set this dynamically on init with manual toggle or driving model selection
  if (sm.updated("lateralPlanSPDEPRECATED")) {
    scene.dynamic_lane_profile_status = sm["lateralPlanSPDEPRECATED"].getLateralPlanSPDEPRECATED().getDynamicLaneProfileStatus();
  }
  if (sm.updated("controlsState")) {
    scene.controlsState = sm["controlsState"].getControlsState();
  }
  if (sm.updated("longitudinalPlanSP")) {
    for (int i = 0; i < std::size(scene.e2eX); i++) {
      scene.e2eX[i] = sm["longitudinalPlanSP"].getLongitudinalPlanSP().getE2eX()[i];
    }
  }
}

void ui_update_params(UIState *s) {
  auto params = Params();
  s->scene.is_metric = params.getBool("IsMetric");
  s->scene.map_on_left = params.getBool("NavSettingLeftSide");

  s->scene.visual_brake_lights = params.getBool("BrakeLights");
  s->scene.onroadScreenOff = std::atoi(params.get("OnroadScreenOff").c_str());
  s->scene.onroadScreenOffBrightness = std::atoi(params.get("OnroadScreenOffBrightness").c_str());
  s->scene.onroadScreenOffEvent = params.getBool("OnroadScreenOffEvent");
  s->scene.stand_still_timer = params.getBool("StandStillTimer");
  s->scene.show_debug_ui = params.getBool("ShowDebugUI");
  s->scene.hide_vego_ui = params.getBool("HideVEgoUi");
  s->scene.true_vego_ui = params.getBool("TrueVEgoUi");
  s->scene.chevron_data = std::atoi(params.get("ChevronInfo").c_str());
  s->scene.dev_ui_info = std::atoi(params.get("DevUIInfo").c_str());
  s->scene.button_auto_hide = params.getBool("ButtonAutoHide");
  s->scene.reverse_dm_cam = params.getBool("ReverseDmCam");
  s->scene.e2e_long_alert_light = params.getBool("EndToEndLongAlertLight");
  s->scene.e2e_long_alert_lead = params.getBool("EndToEndLongAlertLead");
  s->scene.e2e_long_alert_ui = params.getBool("EndToEndLongAlertUI");
  s->scene.map_3d_buildings = params.getBool("Map3DBuildings");
  s->scene.live_torque_toggle = params.getBool("LiveTorque");
  s->scene.torqued_override = params.getBool("TorquedOverride");
  s->scene.speed_limit_control_engage_type = std::atoi(params.get("SpeedLimitEngageType").c_str());
  s->scene.mapbox_fullscreen = params.getBool("MapboxFullScreen");
  s->scene.speed_limit_warning_flash = params.getBool("SpeedLimitWarningFlash");
  s->scene.speed_limit_warning_type = std::atoi(params.get("SpeedLimitWarningType").c_str());
  s->scene.speed_limit_warning_value_offset = std::atoi(params.get("SpeedLimitWarningValueOffset").c_str());
  s->scene.custom_driving_model = params.getBool("CustomDrivingModel");
  s->scene.driving_model_gen = std::atoi(params.get("DrivingModelGeneration").c_str());
  s->scene.speed_limit_control_enabled = params.getBool("EnableSlc");
  s->scene.feature_status_toggle = params.getBool("FeatureStatus");
  s->scene.onroad_settings_toggle = params.getBool("OnroadSettings");

  // Handle Onroad Screen Off params
  if (s->scene.onroadScreenOff > 0) {
    s->scene.osoTimer = s->scene.onroadScreenOff * 60 * UI_FREQ;
  } else if (s->scene.onroadScreenOff == 0) {
    s->scene.osoTimer = 30 * UI_FREQ;
  } else if (s->scene.onroadScreenOff == -1) {
    s->scene.osoTimer = 15 * UI_FREQ;
  } else {
    s->scene.osoTimer = -1;
  }
}

void UIState::updateStatus() {
  auto params = Params();
  if (scene.started && sm->updated("controlsState")) {
    auto controls_state = (*sm)["controlsState"].getControlsState();
    auto car_control = (*sm)["carControl"].getCarControl();
    auto car_state = (*sm)["carState"].getCarState();
    auto mads_enabled = car_state.getMadsEnabled();
    auto state = controls_state.getState();
    if (state == cereal::ControlsState::OpenpilotState::PRE_ENABLED || state == cereal::ControlsState::OpenpilotState::OVERRIDING) {
      status = STATUS_OVERRIDE;
    } else {
      status = car_state.getMadsEnabled() ? car_control.getLongActive() ? STATUS_ENGAGED : STATUS_MADS : STATUS_DISENGAGED;
    }

    if (mads_enabled != last_mads_enabled) {
      mads_path_state = true;
    }
    last_mads_enabled = mads_enabled;
    if (mads_path_state) {
      if (mads_enabled) {
        mads_path_count = fmax(mads_path_count - 1, 0);
        if (mads_path_count == 0) {
          mads_path_state = false;
        }
      } else {
        mads_path_count = fmin(mads_path_count + 1, mads_path_timestep);
        if (mads_path_count == mads_path_timestep) {
          mads_path_state = false;
        }
      }
    }
    scene.mads_path_scale = mads_path_count * (1 / mads_path_timestep);
  }

  // Handle onroad/offroad transition
  if (scene.started != started_prev || sm->frame == 1) {
    if (scene.started) {
      status = STATUS_DISENGAGED;
      scene.started_frame = sm->frame;
    }
    started_prev = scene.started;
    scene.world_objects_visible = false;
    emit offroadTransition(!scene.started);
  }

  if (scene.started) {
    // Auto hide UI button state machine
    {
      if (scene.button_auto_hide) {
        if (scene.touch_to_wake) {
          scene.sleep_btn = 30 * UI_FREQ;
        } else if (scene.sleep_btn > 0) {
          scene.sleep_btn--;
        } else if (scene.sleep_btn == -1) {
          scene.sleep_btn = 30 * UI_FREQ;
        }
        // Check if the sleep button should be fading in
        if (scene.sleep_btn_fading_in) {
          // Increase the opacity of the sleep button by a small amount
          if (scene.sleep_btn_opacity < 20) {
            scene.sleep_btn_opacity+= 10;
          }
          if (scene.sleep_btn_opacity >= 20) {
            // If the opacity has reached its maximum value, stop fading in
            scene.sleep_btn_fading_in = false;
            scene.sleep_btn_opacity = 20;
          }
        } else if (scene.sleep_btn == 0) {
          // Fade out the sleep button as before
          if (scene.sleep_btn_opacity > 0) {
            scene.sleep_btn_opacity-= 2;
          }
        } else {
          // Set the opacity of the sleep button to its maximum value
          scene.sleep_btn_opacity = 20;
        }
      } else {
        scene.sleep_btn_opacity = 20;
      }
    }

    // Onroad Screen Off Brightness + Timer + Global Brightness
    {
      if (scene.onroadScreenOff != -2 && scene.touched2) {
        scene.sleep_time = scene.osoTimer;
      } else if (scene.onroadScreenOff != -2 &&
                 ((scene.controlsState.getAlertSize() != cereal::ControlsState::AlertSize::NONE) &&
                  ((scene.controlsState.getAlertStatus() == cereal::ControlsState::AlertStatus::NORMAL && scene.onroadScreenOffEvent) ||
                   (scene.controlsState.getAlertStatus() != cereal::ControlsState::AlertStatus::NORMAL)))) {
        scene.sleep_time = scene.osoTimer;
      } else if (scene.sleep_time > 0 && scene.onroadScreenOff != -2) {
        scene.sleep_time--;
      } else if (scene.sleep_time == -1 && scene.onroadScreenOff != -2) {
        scene.sleep_time = scene.osoTimer;
      }
    }
  }

  if (sm->frame % UI_FREQ == 0) { // Update every 1 Hz
    scene.sidebar_temp_options = std::atoi(params.get("SidebarTemperatureOptions").c_str());
  }

  scene.brightness = std::atoi(params.get("BrightnessControl").c_str());
}

UIState::UIState(QObject *parent) : QObject(parent) {
  sm = std::make_unique<SubMaster, const std::initializer_list<const char *>>({
    "modelV2", "controlsState", "liveCalibration", "radarState", "deviceState",
    "pandaStates", "carParams", "driverMonitoringState", "carState", "liveLocationKalman", "driverStateV2",
<<<<<<< HEAD
    "wideRoadCameraState", "managerState", "navInstruction", "navRoute", "uiPlan", "longitudinalPlanSP", "liveMapDataSP",
    "carControl", "lateralPlanSPDEPRECATED", "gpsLocation", "gpsLocationExternal", "liveParameters", "liveTorqueParameters", "controlsStateSP"
=======
    "wideRoadCameraState", "managerState", "navInstruction", "navRoute", "uiPlan", "clocks",
>>>>>>> 1a508f55
  });

  Params params;
  language = QString::fromStdString(params.get("LanguageSetting"));
  auto prime_value = params.get("PrimeType");
  if (!prime_value.empty()) {
    prime_type = static_cast<PrimeType>(std::atoi(prime_value.c_str()));
  }

  // update timer
  timer = new QTimer(this);
  QObject::connect(timer, &QTimer::timeout, this, &UIState::update);
  timer->start(1000 / UI_FREQ);
}

void UIState::update() {
  update_sockets(this);
  update_state(this);
  updateStatus();

  if (sm->frame % UI_FREQ == 0) {
    watchdog_kick(nanos_since_boot());
  }
  emit uiUpdate(*this);
}

void UIState::setPrimeType(PrimeType type) {
  if (type != prime_type) {
    bool prev_prime = hasPrime();

    prime_type = type;
    Params().put("PrimeType", std::to_string(prime_type));
    emit primeTypeChanged(prime_type);

    bool prime = hasPrime();
    if (prev_prime != prime) {
      emit primeChanged(prime);
    }
  }
}

void UIState::setSunnylinkRoles(const std::vector<RoleModel>& roles) {
  sunnylinkRoles = roles;
  emit sunnylinkRolesChanged(roles);
}

void UIState::setSunnylinkDeviceUsers(const std::vector<UserModel>& users) {
  sunnylinkUsers = users;
  emit sunnylinkDeviceUsersChanged(users);
}

Device::Device(QObject *parent) : brightness_filter(BACKLIGHT_OFFROAD, BACKLIGHT_TS, BACKLIGHT_DT), QObject(parent) {
  setAwake(true);
  resetInteractiveTimeout();

  QObject::connect(uiState(), &UIState::uiUpdate, this, &Device::update);
}

void Device::update(const UIState &s) {
  updateBrightness(s);
  updateWakefulness(s);
}

void Device::setAwake(bool on) {
  if (on != awake) {
    awake = on;
    Hardware::set_display_power(awake);
    LOGD("setting display power %d", awake);
    emit displayPowerChanged(awake);
  }
}

void Device::resetInteractiveTimeout(int timeout) {
  if (timeout == -1) {
    timeout = (ignition_on ? 10 : 30);
  }
  interactive_timeout = timeout * UI_FREQ;
}

void Device::updateBrightness(const UIState &s) {
  float clipped_brightness = offroad_brightness;
  if (s.scene.started && s.scene.light_sensor > 0) {
    clipped_brightness = s.scene.light_sensor;

    // CIE 1931 - https://www.photonstophotos.net/GeneralTopics/Exposure/Psychometric_Lightness_and_Gamma.htm
    if (clipped_brightness <= 8) {
      clipped_brightness = (clipped_brightness / 903.3);
    } else {
      clipped_brightness = std::pow((clipped_brightness + 16.0) / 116.0, 3.0);
    }

    // Scale back to 10% to 100%
    clipped_brightness = std::clamp(100.0f * clipped_brightness, 10.0f, 100.0f);
  }

  int brightness = brightness_filter.update(clipped_brightness);
  if (!awake) {
    brightness = 0;
  } else if (s.scene.started && s.scene.sleep_time == 0 && s.scene.onroadScreenOff != -2) {
    brightness = s.scene.onroadScreenOffBrightness * 0.01 * brightness;
  } else if (s.scene.brightness) {
    brightness = s.scene.brightness * 0.99;
  }

  if (brightness != last_brightness) {
    if (!brightness_future.isRunning()) {
      brightness_future = QtConcurrent::run(Hardware::set_brightness, brightness);
      last_brightness = brightness;
    }
  }
}

void Device::updateWakefulness(const UIState &s) {
  bool ignition_just_turned_off = !s.scene.ignition && ignition_on;
  ignition_on = s.scene.ignition;

  if (ignition_just_turned_off) {
    resetInteractiveTimeout();
  } else if (interactive_timeout > 0 && --interactive_timeout == 0) {
    emit interactiveTimeout();
  }

  setAwake(s.scene.ignition || interactive_timeout > 0);
}

UIState *uiState() {
  static UIState ui_state;
  return &ui_state;
}

Device *device() {
  static Device _device;
  return &_device;
}<|MERGE_RESOLUTION|>--- conflicted
+++ resolved
@@ -63,15 +63,9 @@
   for (int i = 0; i <= max_idx; i++) {
     // highly negative x positions  are drawn above the frame and cause flickering, clip to zy plane of camera
     if (line_x[i] < 0) continue;
-<<<<<<< HEAD
-    QPointF left, right;
+
     bool l = calib_frame_to_full_frame(s, line_x[i], line_y[i] - y_off, line_z[i] + z_off_left, &left);
     bool r = calib_frame_to_full_frame(s, line_x[i], line_y[i] + y_off, line_z[i] + z_off_right, &right);
-=======
-
-    bool l = calib_frame_to_full_frame(s, line_x[i], line_y[i] - y_off, line_z[i] + z_off, &left);
-    bool r = calib_frame_to_full_frame(s, line_x[i], line_y[i] + y_off, line_z[i] + z_off, &right);
->>>>>>> 1a508f55
     if (l && r) {
       // For wider lines the drawn polygon will "invert" when going over a hill and cause artifacts
       if (!allow_invert && pvd->size() && left.y() > pvd->back().y()) {
@@ -398,12 +392,8 @@
   sm = std::make_unique<SubMaster, const std::initializer_list<const char *>>({
     "modelV2", "controlsState", "liveCalibration", "radarState", "deviceState",
     "pandaStates", "carParams", "driverMonitoringState", "carState", "liveLocationKalman", "driverStateV2",
-<<<<<<< HEAD
-    "wideRoadCameraState", "managerState", "navInstruction", "navRoute", "uiPlan", "longitudinalPlanSP", "liveMapDataSP",
+    "wideRoadCameraState", "managerState", "navInstruction", "navRoute", "uiPlan", "clocks", "longitudinalPlanSP", "liveMapDataSP",
     "carControl", "lateralPlanSPDEPRECATED", "gpsLocation", "gpsLocationExternal", "liveParameters", "liveTorqueParameters", "controlsStateSP"
-=======
-    "wideRoadCameraState", "managerState", "navInstruction", "navRoute", "uiPlan", "clocks",
->>>>>>> 1a508f55
   });
 
   Params params;
