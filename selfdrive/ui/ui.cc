#include "selfdrive/ui/ui.h"

#include <cassert>
#include <cmath>

#include <QtConcurrent>

#include "common/transformations/orientation.hpp"
#include "common/params.h"
#include "common/swaglog.h"
#include "common/util.h"
#include "common/watchdog.h"
#include "system/hardware/hw.h"

#define BACKLIGHT_DT 0.05
#define BACKLIGHT_TS 10.00
#define BACKLIGHT_OFFROAD 50

// Projects a point in car to space to the corresponding point in full frame
// image space.
static bool calib_frame_to_full_frame(const UIState *s, float in_x, float in_y, float in_z, QPointF *out) {
  const float margin = 1000.0f;
  const QRectF clip_region{-margin, -margin, s->fb_w + 2 * margin, s->fb_h + 2 * margin};

  const vec3 pt = (vec3){{in_x, in_y, in_z}};
  const vec3 Ep = matvecmul3(s->scene.wide_cam ? s->scene.view_from_wide_calib : s->scene.view_from_calib, pt);
  const vec3 KEp = matvecmul3(s->scene.wide_cam ? ecam_intrinsic_matrix : fcam_intrinsic_matrix, Ep);

  // Project.
  QPointF point = s->car_space_transform.map(QPointF{KEp.v[0] / KEp.v[2], KEp.v[1] / KEp.v[2]});
  if (clip_region.contains(point)) {
    *out = point;
    return true;
  }
  return false;
}

int get_path_length_idx(const cereal::XYZTData::Reader &line, const float path_height) {
  const auto line_x = line.getX();
  int max_idx = 0;
  for (int i = 1; i < TRAJECTORY_SIZE && line_x[i] <= path_height; ++i) {
    max_idx = i;
  }
  return max_idx;
}

void update_leads(UIState *s, const cereal::RadarState::Reader &radar_state, const cereal::XYZTData::Reader &line) {
  for (int i = 0; i < 2; ++i) {
    auto lead_data = (i == 0) ? radar_state.getLeadOne() : radar_state.getLeadTwo();
    if (lead_data.getStatus()) {
      float z = line.getZ()[get_path_length_idx(line, lead_data.getDRel())];
      calib_frame_to_full_frame(s, lead_data.getDRel(), -lead_data.getYRel(), z + 1.22, &s->scene.lead_vertices[i]);
    }
  }
}

void update_line_data(const UIState *s, const cereal::XYZTData::Reader &line,
                      float y_off, float z_off_left, float z_off_right, QPolygonF *pvd, int max_idx, bool allow_invert=true) {
  const auto line_x = line.getX(), line_y = line.getY(), line_z = line.getZ();
  QPolygonF left_points, right_points;
  left_points.reserve(max_idx + 1);
  right_points.reserve(max_idx + 1);

  for (int i = 0; i <= max_idx; i++) {
    // highly negative x positions  are drawn above the frame and cause flickering, clip to zy plane of camera
    if (line_x[i] < 0) continue;
    QPointF left, right;
    bool l = calib_frame_to_full_frame(s, line_x[i], line_y[i] - y_off, line_z[i] + z_off_left, &left);
    bool r = calib_frame_to_full_frame(s, line_x[i], line_y[i] + y_off, line_z[i] + z_off_right, &right);
    if (l && r) {
      // For wider lines the drawn polygon will "invert" when going over a hill and cause artifacts
      if (!allow_invert && left_points.size() && left.y() > left_points.back().y()) {
        continue;
      }
      left_points.push_back(left);
      right_points.push_front(right);
    }
  }
  *pvd = left_points + right_points;
}

void update_model(UIState *s,
                  const cereal::ModelDataV2::Reader &model,
                  const cereal::UiPlan::Reader &plan) {
  UIScene &scene = s->scene;
  auto plan_position = plan.getPosition();
  if (plan_position.getX().size() < TRAJECTORY_SIZE){
    plan_position = model.getPosition();
  }
  float max_distance = std::clamp(plan_position.getX()[TRAJECTORY_SIZE - 1],
                                  MIN_DRAW_DISTANCE, MAX_DRAW_DISTANCE);

  // update lane lines
  const auto lane_lines = model.getLaneLines();
  const auto lane_line_probs = model.getLaneLineProbs();
  int max_idx = get_path_length_idx(lane_lines[0], max_distance);
  for (int i = 0; i < std::size(scene.lane_line_vertices); i++) {
    scene.lane_line_probs[i] = lane_line_probs[i];
    update_line_data(s, lane_lines[i], 0.025 * scene.lane_line_probs[i], 0, 0, &scene.lane_line_vertices[i], max_idx);
  }

  // lane barriers for blind spot
  int max_distance_barrier =  40;
  int max_idx_barrier = std::min(max_idx, get_path_length_idx(lane_lines[0], max_distance_barrier));
  update_line_data(s, lane_lines[1], 0, -0.05, -0.6, &scene.lane_barrier_vertices[0], max_idx_barrier, false);
  update_line_data(s, lane_lines[2], 0, -0.05, -0.6, &scene.lane_barrier_vertices[1], max_idx_barrier, false);

  // update road edges
  const auto road_edges = model.getRoadEdges();
  const auto road_edge_stds = model.getRoadEdgeStds();
  for (int i = 0; i < std::size(scene.road_edge_vertices); i++) {
    scene.road_edge_stds[i] = road_edge_stds[i];
    update_line_data(s, road_edges[i], 0.025, 0, 0, &scene.road_edge_vertices[i], max_idx);
  }

  // update path
  auto lead_one = (*s->sm)["radarState"].getRadarState().getLeadOne();
  if (lead_one.getStatus()) {
    const float lead_d = lead_one.getDRel() * 2.;
    max_distance = std::clamp((float)(lead_d - fmin(lead_d * 0.35, 10.)), 0.0f, max_distance);
  }
  max_idx = get_path_length_idx(plan_position, max_distance);
  update_line_data(s, plan_position, 0.9, 1.22, 1.22, &scene.track_vertices, max_idx, false);
  update_line_data(s, plan_position, 1.0, 1.22, 1.22, &scene.track_edge_vertices, max_idx, false);
}

void update_dmonitoring(UIState *s, const cereal::DriverStateV2::Reader &driverstate, float dm_fade_state, bool is_rhd) {
  UIScene &scene = s->scene;
  const auto driver_orient = is_rhd ? driverstate.getRightDriverData().getFaceOrientation() : driverstate.getLeftDriverData().getFaceOrientation();
  for (int i = 0; i < std::size(scene.driver_pose_vals); i++) {
    float v_this = (i == 0 ? (driver_orient[i] < 0 ? 0.7 : 0.9) : 0.4) * driver_orient[i];
    scene.driver_pose_diff[i] = fabs(scene.driver_pose_vals[i] - v_this);
    scene.driver_pose_vals[i] = 0.8 * v_this + (1 - 0.8) * scene.driver_pose_vals[i];
    scene.driver_pose_sins[i] = sinf(scene.driver_pose_vals[i]*(1.0-dm_fade_state));
    scene.driver_pose_coss[i] = cosf(scene.driver_pose_vals[i]*(1.0-dm_fade_state));
  }

  const mat3 r_xyz = (mat3){{
    scene.driver_pose_coss[1]*scene.driver_pose_coss[2],
    scene.driver_pose_coss[1]*scene.driver_pose_sins[2],
    -scene.driver_pose_sins[1],

    -scene.driver_pose_sins[0]*scene.driver_pose_sins[1]*scene.driver_pose_coss[2] - scene.driver_pose_coss[0]*scene.driver_pose_sins[2],
    -scene.driver_pose_sins[0]*scene.driver_pose_sins[1]*scene.driver_pose_sins[2] + scene.driver_pose_coss[0]*scene.driver_pose_coss[2],
    -scene.driver_pose_sins[0]*scene.driver_pose_coss[1],

    scene.driver_pose_coss[0]*scene.driver_pose_sins[1]*scene.driver_pose_coss[2] - scene.driver_pose_sins[0]*scene.driver_pose_sins[2],
    scene.driver_pose_coss[0]*scene.driver_pose_sins[1]*scene.driver_pose_sins[2] + scene.driver_pose_sins[0]*scene.driver_pose_coss[2],
    scene.driver_pose_coss[0]*scene.driver_pose_coss[1],
  }};

  // transform vertices
  for (int kpi = 0; kpi < std::size(default_face_kpts_3d); kpi++) {
    vec3 kpt_this = default_face_kpts_3d[kpi];
    kpt_this = matvecmul3(r_xyz, kpt_this);
    scene.face_kpts_draw[kpi] = (vec3){{(float)kpt_this.v[0], (float)kpt_this.v[1], (float)(kpt_this.v[2] * (1.0-dm_fade_state) + 8 * dm_fade_state)}};
  }
}

static void update_sockets(UIState *s) {
  s->sm->update(0);
}

static void update_state(UIState *s) {
  SubMaster &sm = *(s->sm);
  UIScene &scene = s->scene;

  if (sm.updated("liveCalibration")) {
    auto rpy_list = sm["liveCalibration"].getLiveCalibration().getRpyCalib();
    auto wfde_list = sm["liveCalibration"].getLiveCalibration().getWideFromDeviceEuler();
    Eigen::Vector3d rpy;
    Eigen::Vector3d wfde;
    if (rpy_list.size() == 3) rpy << rpy_list[0], rpy_list[1], rpy_list[2];
    if (wfde_list.size() == 3) wfde << wfde_list[0], wfde_list[1], wfde_list[2];
    Eigen::Matrix3d device_from_calib = euler2rot(rpy);
    Eigen::Matrix3d wide_from_device = euler2rot(wfde);
    Eigen::Matrix3d view_from_device;
    view_from_device << 0,1,0,
                        0,0,1,
                        1,0,0;
    Eigen::Matrix3d view_from_calib = view_from_device * device_from_calib;
    Eigen::Matrix3d view_from_wide_calib = view_from_device * wide_from_device * device_from_calib ;
    for (int i = 0; i < 3; i++) {
      for (int j = 0; j < 3; j++) {
        scene.view_from_calib.v[i*3 + j] = view_from_calib(i,j);
        scene.view_from_wide_calib.v[i*3 + j] = view_from_wide_calib(i,j);
      }
    }
    scene.calibration_valid = sm["liveCalibration"].getLiveCalibration().getCalStatus() == cereal::LiveCalibrationData::Status::CALIBRATED;
    scene.calibration_wide_valid = wfde_list.size() == 3;
  }
  if (sm.updated("pandaStates")) {
    auto pandaStates = sm["pandaStates"].getPandaStates();
    if (pandaStates.size() > 0) {
      scene.pandaType = pandaStates[0].getPandaType();

      if (scene.pandaType != cereal::PandaState::PandaType::UNKNOWN) {
        scene.ignition = false;
        for (const auto& pandaState : pandaStates) {
          scene.ignition |= pandaState.getIgnitionLine() || pandaState.getIgnitionCan();
        }
      }
    }
  } else if ((s->sm->frame - s->sm->rcv_frame("pandaStates")) > 5*UI_FREQ) {
    scene.pandaType = cereal::PandaState::PandaType::UNKNOWN;
  }
  if (sm.updated("carParams")) {
    scene.longitudinal_control = sm["carParams"].getCarParams().getOpenpilotLongitudinalControl();
  }
  if (sm.updated("wideRoadCameraState")) {
    float scale = (sm["wideRoadCameraState"].getWideRoadCameraState().getSensor() == cereal::FrameData::ImageSensor::AR0231) ? 6.0f : 1.0f;
    scene.light_sensor = std::max(100.0f - scale * sm["wideRoadCameraState"].getWideRoadCameraState().getExposureValPercent(), 0.0f);
  }
  scene.started = sm["deviceState"].getDeviceState().getStarted() && scene.ignition;
  if (sm.updated("lateralPlan")) {
    scene.dynamic_lane_profile = sm["lateralPlan"].getLateralPlan().getDynamicLaneProfile();
    scene.dynamic_lane_profile_status = sm["lateralPlan"].getLateralPlan().getDynamicLaneProfileStatus();
  }
  if (sm.updated("carState")) {
    scene.gac_tr = sm["carState"].getCarState().getGapAdjustCruiseTr();
  }
  if (sm.updated("controlsState")) {
    scene.controlsState = sm["controlsState"].getControlsState();
  }
}

void ui_update_params(UIState *s) {
  auto params = Params();
  s->scene.is_metric = params.getBool("IsMetric");
  s->scene.map_on_left = params.getBool("NavSettingLeftSide");
  s->scene.dynamic_lane_profile_toggle = params.getBool("DynamicLaneProfileToggle");
  s->scene.visual_brake_lights = params.getBool("BrakeLights");
  s->scene.onroadScreenOff = std::atoi(params.get("OnroadScreenOff").c_str());
  s->scene.onroadScreenOffBrightness = std::atoi(params.get("OnroadScreenOffBrightness").c_str());
  s->scene.brightness = std::atoi(params.get("BrightnessControl").c_str());
  s->scene.stand_still_timer = params.getBool("StandStillTimer");
  s->scene.speed_limit_control_enabled = params.getBool("SpeedLimitControl");
  s->scene.speed_limit_perc_offset = params.getBool("SpeedLimitPercOffset");
  s->scene.show_debug_ui = params.getBool("ShowDebugUI");
  s->scene.debug_snapshot_enabled = params.getBool("EnableDebugSnapshot");
  s->scene.speed_limit_style = std::atoi(params.get("SpeedLimitStyle").c_str());
  s->scene.hide_vego_ui = params.getBool("HideVEgoUi");
  s->scene.true_vego_ui = params.getBool("TrueVEgoUi");
  s->scene.chevron_data = std::atoi(params.get("ChevronInfo").c_str());
  s->scene.gac = params.getBool("GapAdjustCruise");
  s->scene.gac_mode = std::atoi(params.get("GapAdjustCruiseMode").c_str());
  s->scene.gac_min = std::atoi(params.get("GapAdjustCruiseMin").c_str());
  s->scene.gac_max = std::atoi(params.get("GapAdjustCruiseMax").c_str());
  s->scene.dev_ui_enabled = params.getBool("DevUI");
  s->scene.dev_ui_info = std::atoi(params.get("DevUIInfo").c_str());
  s->scene.button_auto_hide = params.getBool("ButtonAutoHide");
  s->scene.reverse_dm_cam = params.getBool("ReverseDmCam");

  if (s->scene.onroadScreenOff > 0) {
    s->scene.osoTimer = s->scene.onroadScreenOff * 60 * UI_FREQ;
  } else if (s->scene.onroadScreenOff == 0) {
    s->scene.osoTimer = 30 * UI_FREQ;
  } else if (s->scene.onroadScreenOff == -1) {
    s->scene.osoTimer = 15 * UI_FREQ;
  } else {
    s->scene.osoTimer = -1;
  }
}

void UIState::updateStatus() {
  if (scene.started && sm->updated("controlsState")) {
    auto controls_state = (*sm)["controlsState"].getControlsState();
    auto car_control = (*sm)["carControl"].getCarControl();
    auto car_state = (*sm)["carState"].getCarState();
    auto alert_status = controls_state.getAlertStatus();
    auto state = controls_state.getState();
    if (alert_status == cereal::ControlsState::AlertStatus::USER_PROMPT) {
      status = STATUS_WARNING;
    } else if (alert_status == cereal::ControlsState::AlertStatus::CRITICAL) {
      status = STATUS_ALERT;
    } else if (state == cereal::ControlsState::OpenpilotState::PRE_ENABLED || state == cereal::ControlsState::OpenpilotState::OVERRIDING) {
      status = STATUS_OVERRIDE;
    } else {
      status = car_state.getMadsEnabled() ? car_control.getLongActive() ? STATUS_ENGAGED : STATUS_MADS : STATUS_DISENGAGED;
    }
  }

  // Handle onroad/offroad transition
  if (scene.started != started_prev || sm->frame == 1) {
    if (scene.started) {
      status = STATUS_DISENGAGED;
      scene.started_frame = sm->frame;
      scene.live_torque_toggle = Params().getBool("LiveTorque");
      scene.custom_torque_toggle = Params().getBool("CustomTorqueLateral");
    }
    started_prev = scene.started;
    emit offroadTransition(!scene.started);
  }
<<<<<<< HEAD

  // Handle prime type change
  if (prime_type != prime_type_prev) {
    prime_type_prev = prime_type;
    emit primeTypeChanged(prime_type);
    Params().put("PrimeType", std::to_string(prime_type));
  }

  if (scene.started) {
    if (scene.button_auto_hide) {
      if (scene.touch_to_wake) {
        scene.sleep_btn = 30 * UI_FREQ;
      } else if (scene.sleep_btn > 0) {
        scene.sleep_btn--;
      } else if (scene.sleep_btn == -1) {
        scene.sleep_btn = 30 * UI_FREQ;
      }
      // Check if the sleep button should be fading in
      if (scene.sleep_btn_fading_in) {
        // Increase the opacity of the sleep button by a small amount
        if (scene.sleep_btn_opacity < 20) {
          scene.sleep_btn_opacity+= 10;
        }
        if (scene.sleep_btn_opacity >= 20) {
          // If the opacity has reached its maximum value, stop fading in
          scene.sleep_btn_fading_in = false;
          scene.sleep_btn_opacity = 20;
        }
      } else if (scene.sleep_btn == 0) {
        // Fade out the sleep button as before
        if (scene.sleep_btn_opacity > 0) {
          scene.sleep_btn_opacity-= 2;
        }
      } else {
        // Set the opacity of the sleep button to its maximum value
        scene.sleep_btn_opacity = 20;
      }
    } else {
      scene.sleep_btn_opacity = 20;
    }

    if (scene.onroadScreenOff != -2 && scene.touched2) {
      scene.sleep_time = scene.osoTimer;
    } else if (scene.controlsState.getAlertSize() != cereal::ControlsState::AlertSize::NONE && scene.onroadScreenOff != -2) {
      scene.sleep_time = scene.osoTimer;
    } else if (scene.sleep_time > 0 && scene.onroadScreenOff != -2) {
      scene.sleep_time--;
    } else if (scene.sleep_time == -1 && scene.onroadScreenOff != -2) {
      scene.sleep_time = scene.osoTimer;
    }
  }
=======
>>>>>>> 6c2a58f2
}

UIState::UIState(QObject *parent) : QObject(parent) {
  sm = std::make_unique<SubMaster, const std::initializer_list<const char *>>({
    "modelV2", "controlsState", "liveCalibration", "radarState", "deviceState", "roadCameraState",
    "pandaStates", "carParams", "driverMonitoringState", "carState", "liveLocationKalman", "driverStateV2",
    "wideRoadCameraState", "managerState", "navInstruction", "navRoute", "uiPlan", "longitudinalPlan", "liveMapData",
    "carControl", "lateralPlan", "gpsLocationExternal", "liveParameters", "liveTorqueParameters",
  });

  Params params;
  prime_type = std::atoi(params.get("PrimeType").c_str());
  language = QString::fromStdString(params.get("LanguageSetting"));

  // update timer
  timer = new QTimer(this);
  QObject::connect(timer, &QTimer::timeout, this, &UIState::update);
  timer->start(1000 / UI_FREQ);
}

void UIState::update() {
  update_sockets(this);
  update_state(this);
  updateStatus();

  if (sm->frame % UI_FREQ == 0) {
    watchdog_kick(nanos_since_boot());
  }
  emit uiUpdate(*this);
}

void UIState::setPrimeType(int type) {
  if (type != prime_type) {
    prime_type = type;
    Params().put("PrimeType", std::to_string(prime_type));
    emit primeTypeChanged(prime_type);
  }
}

Device::Device(QObject *parent) : brightness_filter(BACKLIGHT_OFFROAD, BACKLIGHT_TS, BACKLIGHT_DT), QObject(parent) {
  setAwake(true);
  resetInteractiveTimout();

  QObject::connect(uiState(), &UIState::uiUpdate, this, &Device::update);
}

void Device::update(const UIState &s) {
  updateBrightness(s);
  updateWakefulness(s);

  // TODO: remove from UIState and use signals
  uiState()->awake = awake;
}

void Device::setAwake(bool on) {
  if (on != awake) {
    awake = on;
    Hardware::set_display_power(awake);
    LOGD("setting display power %d", awake);
    emit displayPowerChanged(awake);
  }
}

void Device::resetInteractiveTimout() {
  interactive_timeout = (ignition_on ? 10 : 30) * UI_FREQ;
}

void Device::updateBrightness(const UIState &s) {
  float clipped_brightness = BACKLIGHT_OFFROAD;
  if (s.scene.started) {
    clipped_brightness = s.scene.light_sensor;

    // CIE 1931 - https://www.photonstophotos.net/GeneralTopics/Exposure/Psychometric_Lightness_and_Gamma.htm
    if (clipped_brightness <= 8) {
      clipped_brightness = (clipped_brightness / 903.3);
    } else {
      clipped_brightness = std::pow((clipped_brightness + 16.0) / 116.0, 3.0);
    }

    // Scale back to 10% to 100%
    clipped_brightness = std::clamp(100.0f * clipped_brightness, 10.0f, 100.0f);
  }

  int brightness = brightness_filter.update(clipped_brightness);
  if (!awake) {
    brightness = 0;
  } else if (s.scene.started && s.scene.sleep_time == 0 && s.scene.onroadScreenOff != -2) {
    brightness = s.scene.onroadScreenOffBrightness * 0.01 * brightness;
  } else if (s.scene.brightness) {
    brightness = s.scene.brightness * 0.99;
  }

  if (brightness != last_brightness) {
    if (!brightness_future.isRunning()) {
      brightness_future = QtConcurrent::run(Hardware::set_brightness, brightness);
      last_brightness = brightness;
    }
  }
}

void Device::updateWakefulness(const UIState &s) {
  bool ignition_just_turned_off = !s.scene.ignition && ignition_on;
  ignition_on = s.scene.ignition;

  if (ignition_just_turned_off) {
    resetInteractiveTimout();
  } else if (interactive_timeout > 0 && --interactive_timeout == 0) {
    emit interactiveTimout();
  }

  setAwake(s.scene.ignition || interactive_timeout > 0);
}

UIState *uiState() {
  static UIState ui_state;
  return &ui_state;
}<|MERGE_RESOLUTION|>--- conflicted
+++ resolved
@@ -291,15 +291,6 @@
     started_prev = scene.started;
     emit offroadTransition(!scene.started);
   }
-<<<<<<< HEAD
-
-  // Handle prime type change
-  if (prime_type != prime_type_prev) {
-    prime_type_prev = prime_type;
-    emit primeTypeChanged(prime_type);
-    Params().put("PrimeType", std::to_string(prime_type));
-  }
-
   if (scene.started) {
     if (scene.button_auto_hide) {
       if (scene.touch_to_wake) {
@@ -343,8 +334,6 @@
       scene.sleep_time = scene.osoTimer;
     }
   }
-=======
->>>>>>> 6c2a58f2
 }
 
 UIState::UIState(QObject *parent) : QObject(parent) {
