--- conflicted
+++ resolved
@@ -321,7 +321,6 @@
     if prepare_only:
       cloudlog.error(f"skipping model eval. Dropped {vipc_dropped_frames} frames")
 
-<<<<<<< HEAD
     if custom_model and model_gen == 1:
       _inputs = {
         'driving_style': driving_style
@@ -331,10 +330,7 @@
         'lateral_control_params': lateral_control_params
       }
 
-    inputs:Dict[str, np.ndarray] = {
-=======
     inputs:dict[str, np.ndarray] = {
->>>>>>> 5d6f22d0
       'desire': vec_desire,
       'traffic_convention': traffic_convention,
       **_inputs,
