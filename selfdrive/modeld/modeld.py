--- conflicted
+++ resolved
@@ -80,9 +80,6 @@
     if vipc is not None:
       self.frame_id, self.timestamp_sof, self.timestamp_eof = vipc.frame_id, vipc.timestamp_sof, vipc.timestamp_eof
 
-<<<<<<< HEAD
-class ModelState(ModelStateBase):
-=======
 class InputQueues:
   def __init__ (self, model_fps, env_fps, n_frames_input):
     assert env_fps % model_fps == 0
@@ -141,8 +138,7 @@
           out[k] = self.q[k][:, idxs]
       return out
 
-class ModelState:
->>>>>>> c9dbf976
+class ModelState(ModelStateBase):
   frames: dict[str, DrivingModelFrame]
   inputs: dict[str, np.ndarray]
   output: np.ndarray
