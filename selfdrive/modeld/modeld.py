#!/usr/bin/env python3
import os
import time
import pickle
import numpy as np
import cereal.messaging as messaging
from cereal import car, log
from pathlib import Path
from typing import Dict, Optional
from setproctitle import setproctitle
from cereal.messaging import PubMaster, SubMaster
from cereal.visionipc import VisionIpcClient, VisionStreamType, VisionBuf
from openpilot.common.swaglog import cloudlog
from openpilot.common.params import Params
from openpilot.common.realtime import DT_MDL
from openpilot.common.numpy_fast import interp
from openpilot.common.filter_simple import FirstOrderFilter
from openpilot.common.realtime import config_realtime_process
from openpilot.common.transformations.model import get_warp_matrix
from openpilot.selfdrive import sentry
from openpilot.selfdrive.car.car_helpers import get_demo_car_params
from openpilot.selfdrive.controls.lib.desire_helper import DesireHelper
from openpilot.selfdrive.modeld.runners import ModelRunner, Runtime
from openpilot.selfdrive.modeld.parse_model_outputs import Parser
from openpilot.selfdrive.modeld.fill_model_msg import fill_model_msg, fill_pose_msg, PublishState
from openpilot.selfdrive.modeld.constants import ModelConstants
from openpilot.selfdrive.modeld.models.commonmodel_pyx import ModelFrame, CLContext
from openpilot.selfdrive.sunnypilot import get_model_generation

PROCESS_NAME = "selfdrive.modeld.modeld"
SEND_RAW_PRED = os.getenv('SEND_RAW_PRED')

MODEL_PATHS = {
  ModelRunner.THNEED: Path(__file__).parent / 'models/supercombo.thneed',
  ModelRunner.ONNX: Path(__file__).parent / 'models/supercombo.onnx'}

METADATA_PATH = Path(__file__).parent / 'models/supercombo_metadata.pkl'

CUSTOM_MODEL_PATH = "/data/media/0/models"

LaneChangeState = log.LaneChangeState


class FrameMeta:
  frame_id: int = 0
  timestamp_sof: int = 0
  timestamp_eof: int = 0

  def __init__(self, vipc=None):
    if vipc is not None:
      self.frame_id, self.timestamp_sof, self.timestamp_eof = vipc.frame_id, vipc.timestamp_sof, vipc.timestamp_eof

class ModelState:
  frame: ModelFrame
  wide_frame: ModelFrame
  inputs: Dict[str, np.ndarray]
  output: np.ndarray
  prev_desire: np.ndarray  # for tracking the rising edge of the pulse
  model: ModelRunner

  def __init__(self, context: CLContext):
    self.param_s = Params()
    self.custom_model, self.model_gen = get_model_generation(self.param_s)
    self.frame = ModelFrame(context)
    self.wide_frame = ModelFrame(context)
    self.prev_desire = np.zeros(ModelConstants.DESIRE_LEN, dtype=np.float32)
    _inputs = {
      'lateral_control_params': np.zeros(ModelConstants.LATERAL_CONTROL_PARAMS_LEN, dtype=np.float32),
      'prev_desired_curv': np.zeros(ModelConstants.PREV_DESIRED_CURV_LEN * (ModelConstants.HISTORY_BUFFER_LEN+1), dtype=np.float32),
    }
    if self.custom_model and self.model_gen != 0:
      if self.model_gen == 1:
        _inputs = {
          'lat_planner_state': np.zeros(ModelConstants.LAT_PLANNER_STATE_LEN, dtype=np.float32),
        }
      if self.model_gen == 2:
        _inputs = {
          'lateral_control_params': np.zeros(ModelConstants.LATERAL_CONTROL_PARAMS_LEN, dtype=np.float32),
          'prev_desired_curvs': np.zeros(ModelConstants.PREV_DESIRED_CURVS_LEN, dtype=np.float32),
        }

    self.inputs = {
      'desire': np.zeros(ModelConstants.DESIRE_LEN * (ModelConstants.HISTORY_BUFFER_LEN+1), dtype=np.float32),
      'traffic_convention': np.zeros(ModelConstants.TRAFFIC_CONVENTION_LEN, dtype=np.float32),
      **_inputs,
      'nav_features': np.zeros(ModelConstants.NAV_FEATURE_LEN, dtype=np.float32),
      'nav_instructions': np.zeros(ModelConstants.NAV_INSTRUCTION_LEN, dtype=np.float32),
      'features_buffer': np.zeros(ModelConstants.HISTORY_BUFFER_LEN * ModelConstants.FEATURE_LEN, dtype=np.float32),
    }

    if self.custom_model and self.model_gen != 0:
      _model_name = self.param_s.get("DrivingModelText", encoding="utf8")
      _model_paths = {ModelRunner.THNEED: f"{CUSTOM_MODEL_PATH}/supercombo-{_model_name}.thneed"}
      _metadata_name = self.param_s.get("DrivingModelMetadataText", encoding="utf8")
      _metadata_path = f"{CUSTOM_MODEL_PATH}/supercombo_metadata_{_metadata_name}.pkl" if _model_name else METADATA_PATH
    else:
      _model_paths = MODEL_PATHS
      _metadata_path = METADATA_PATH

    with open(_metadata_path, 'rb') as f:
      model_metadata = pickle.load(f)

    self.output_slices = model_metadata['output_slices']
    net_output_size = model_metadata['output_shapes']['outputs'][1]
    self.output = np.zeros(net_output_size, dtype=np.float32)
    self.parser = Parser()

    self.model = ModelRunner(_model_paths, self.output, Runtime.GPU, False, context)
    self.model.addInput("input_imgs", None)
    self.model.addInput("big_input_imgs", None)
    for k,v in self.inputs.items():
      self.model.addInput(k, v)

  def slice_outputs(self, model_outputs: np.ndarray) -> Dict[str, np.ndarray]:
    parsed_model_outputs = {k: model_outputs[np.newaxis, v] for k,v in self.output_slices.items()}
    if SEND_RAW_PRED:
      parsed_model_outputs['raw_pred'] = model_outputs.copy()
    return parsed_model_outputs

  def run(self, buf: VisionBuf, wbuf: VisionBuf, transform: np.ndarray, transform_wide: np.ndarray,
                inputs: Dict[str, np.ndarray], prepare_only: bool) -> Optional[Dict[str, np.ndarray]]:
    # Model decides when action is completed, so desire input is just a pulse triggered on rising edge
    inputs['desire'][0] = 0
    self.inputs['desire'][:-ModelConstants.DESIRE_LEN] = self.inputs['desire'][ModelConstants.DESIRE_LEN:]
    self.inputs['desire'][-ModelConstants.DESIRE_LEN:] = np.where(inputs['desire'] - self.prev_desire > .99, inputs['desire'], 0)
    self.prev_desire[:] = inputs['desire']

    self.inputs['traffic_convention'][:] = inputs['traffic_convention']
    if not (self.custom_model and self.model_gen == 1):
      self.inputs['lateral_control_params'][:] = inputs['lateral_control_params']
    self.inputs['nav_features'][:] = inputs['nav_features']
    self.inputs['nav_instructions'][:] = inputs['nav_instructions']

    # if getCLBuffer is not None, frame will be None
    self.model.setInputBuffer("input_imgs", self.frame.prepare(buf, transform.flatten(), self.model.getCLBuffer("input_imgs")))
    if wbuf is not None:
      self.model.setInputBuffer("big_input_imgs", self.wide_frame.prepare(wbuf, transform_wide.flatten(), self.model.getCLBuffer("big_input_imgs")))

    if prepare_only:
      return None

    self.model.execute()
    outputs = self.parser.parse_outputs(self.slice_outputs(self.output))

    self.inputs['features_buffer'][:-ModelConstants.FEATURE_LEN] = self.inputs['features_buffer'][ModelConstants.FEATURE_LEN:]
    self.inputs['features_buffer'][-ModelConstants.FEATURE_LEN:] = outputs['hidden_state'][0, :]
    if self.custom_model and self.model_gen != 0:
      if self.model_gen == 1:
        self.inputs['lat_planner_state'][2] = interp(DT_MDL, ModelConstants.T_IDXS, outputs['lat_planner_solution'][0, :, 2])
        self.inputs['lat_planner_state'][3] = interp(DT_MDL, ModelConstants.T_IDXS, outputs['lat_planner_solution'][0, :, 3])
      elif self.model_gen == 2:
        self.inputs['prev_desired_curvs'][:-1] = self.inputs['prev_desired_curvs'][1:]
        self.inputs['prev_desired_curvs'][-1] = outputs['desired_curvature'][0, 0]
    else:
      self.inputs['prev_desired_curv'][:-ModelConstants.PREV_DESIRED_CURV_LEN] = self.inputs['prev_desired_curv'][ModelConstants.PREV_DESIRED_CURV_LEN:]
      self.inputs['prev_desired_curv'][-ModelConstants.PREV_DESIRED_CURV_LEN:] = outputs['desired_curvature'][0, :]
    return outputs


def main(demo=False):
  cloudlog.warning("modeld init")

  sentry.set_tag("daemon", PROCESS_NAME)
  cloudlog.bind(daemon=PROCESS_NAME)
  setproctitle(PROCESS_NAME)
  config_realtime_process(7, 54)

  cloudlog.warning("setting up CL context")
  cl_context = CLContext()
  cloudlog.warning("CL context ready; loading model")
  model = ModelState(cl_context)
  cloudlog.warning("models loaded, modeld starting")

  # visionipc clients
  while True:
    available_streams = VisionIpcClient.available_streams("camerad", block=False)
    if available_streams:
      use_extra_client = VisionStreamType.VISION_STREAM_WIDE_ROAD in available_streams and VisionStreamType.VISION_STREAM_ROAD in available_streams
      main_wide_camera = VisionStreamType.VISION_STREAM_ROAD not in available_streams
      break
    time.sleep(.1)

  vipc_client_main_stream = VisionStreamType.VISION_STREAM_WIDE_ROAD if main_wide_camera else VisionStreamType.VISION_STREAM_ROAD
  vipc_client_main = VisionIpcClient("camerad", vipc_client_main_stream, True, cl_context)
  vipc_client_extra = VisionIpcClient("camerad", VisionStreamType.VISION_STREAM_WIDE_ROAD, False, cl_context)
  cloudlog.warning(f"vision stream set up, main_wide_camera: {main_wide_camera}, use_extra_client: {use_extra_client}")

  while not vipc_client_main.connect(False):
    time.sleep(0.1)
  while use_extra_client and not vipc_client_extra.connect(False):
    time.sleep(0.1)

  cloudlog.warning(f"connected main cam with buffer size: {vipc_client_main.buffer_len} ({vipc_client_main.width} x {vipc_client_main.height})")
  if use_extra_client:
    cloudlog.warning(f"connected extra cam with buffer size: {vipc_client_extra.buffer_len} ({vipc_client_extra.width} x {vipc_client_extra.height})")

  # messaging
  pm = PubMaster(["modelV2", "modelV2SP", "cameraOdometry"])
  sm = SubMaster(["carState", "roadCameraState", "liveCalibration", "driverMonitoringState", "navModel", "navInstruction", "carControl", "lateralPlanDEPRECATED", "lateralPlanSPDEPRECATED"])

  publish_state = PublishState()
  params = Params()
<<<<<<< HEAD
  custom_model, model_gen = get_model_generation(params)
  if not (custom_model and model_gen == 1):
    with car.CarParams.from_bytes(params.get("CarParams", block=True)) as msg:
      steer_delay = msg.steerActuatorDelay + .2
    #steer_delay = 0.4
=======
>>>>>>> b8773a10

  # setup filter to track dropped frames
  frame_dropped_filter = FirstOrderFilter(0., 10., 1. / ModelConstants.MODEL_FREQ)
  frame_id = 0
  last_vipc_frame_id = 0
  run_count = 0

  model_transform_main = np.zeros((3, 3), dtype=np.float32)
  model_transform_extra = np.zeros((3, 3), dtype=np.float32)
  live_calib_seen = False
  if custom_model and model_gen == 1:
    driving_style = np.array([1, 0, 0, 0, 0, 1, 0, 0, 0, 0, 0, 0], dtype=np.float32)
  nav_features = np.zeros(ModelConstants.NAV_FEATURE_LEN, dtype=np.float32)
  nav_instructions = np.zeros(ModelConstants.NAV_INSTRUCTION_LEN, dtype=np.float32)
  buf_main, buf_extra = None, None
  meta_main = FrameMeta()
  meta_extra = FrameMeta()


  if demo:
    CP = get_demo_car_params()
  else:
    with car.CarParams.from_bytes(params.get("CarParams", block=True)) as msg:
      CP = msg
  cloudlog.info("modeld got CarParams: %s", CP.carName)

  # TODO this needs more thought, use .2s extra for now to estimate other delays
  steer_delay = CP.steerActuatorDelay + .2

  DH = DesireHelper()

  while True:
    # Keep receiving frames until we are at least 1 frame ahead of previous extra frame
    while meta_main.timestamp_sof < meta_extra.timestamp_sof + 25000000:
      buf_main = vipc_client_main.recv()
      meta_main = FrameMeta(vipc_client_main)
      if buf_main is None:
        break

    if buf_main is None:
      cloudlog.error("vipc_client_main no frame")
      continue

    if use_extra_client:
      # Keep receiving extra frames until frame id matches main camera
      while True:
        buf_extra = vipc_client_extra.recv()
        meta_extra = FrameMeta(vipc_client_extra)
        if buf_extra is None or meta_main.timestamp_sof < meta_extra.timestamp_sof + 25000000:
          break

      if buf_extra is None:
        cloudlog.error("vipc_client_extra no frame")
        continue

      if abs(meta_main.timestamp_sof - meta_extra.timestamp_sof) > 10000000:
        cloudlog.error("frames out of sync! main: {} ({:.5f}), extra: {} ({:.5f})".format(
          meta_main.frame_id, meta_main.timestamp_sof / 1e9,
          meta_extra.frame_id, meta_extra.timestamp_sof / 1e9))

    else:
      # Use single camera
      buf_extra = buf_main
      meta_extra = meta_main

    sm.update(0)
<<<<<<< HEAD
    desire = sm["lateralPlanDEPRECATED"].desire.raw if custom_model and model_gen == 1 else DH.desire
    v_ego = sm["carState"].vEgo
    is_rhd = sm["driverMonitoringState"].isRHD
    frame_id = sm["roadCameraState"].frameId
    if not (custom_model and model_gen == 1):
      # TODO add lag
      lateral_control_params = np.array([sm["carState"].vEgo, steer_delay], dtype=np.float32)
=======
    desire = DH.desire
    is_rhd = sm["driverMonitoringState"].isRHD
    frame_id = sm["roadCameraState"].frameId
    lateral_control_params = np.array([sm["carState"].vEgo, steer_delay], dtype=np.float32)
>>>>>>> b8773a10
    if sm.updated["liveCalibration"]:
      device_from_calib_euler = np.array(sm["liveCalibration"].rpyCalib, dtype=np.float32)
      model_transform_main = get_warp_matrix(device_from_calib_euler, main_wide_camera, False).astype(np.float32)
      model_transform_extra = get_warp_matrix(device_from_calib_euler, True, True).astype(np.float32)
      live_calib_seen = True

    traffic_convention = np.zeros(2)
    traffic_convention[int(is_rhd)] = 1

    vec_desire = np.zeros(ModelConstants.DESIRE_LEN, dtype=np.float32)
    if desire >= 0 and desire < ModelConstants.DESIRE_LEN:
      vec_desire[desire] = 1

    # Enable/disable nav features
    timestamp_llk = sm["navModel"].locationMonoTime
    nav_valid = sm.valid["navModel"] # and (nanos_since_boot() - timestamp_llk < 1e9)
    nav_enabled = nav_valid

    if not nav_enabled:
      nav_features[:] = 0
      nav_instructions[:] = 0

    if nav_enabled and sm.updated["navModel"]:
      nav_features = np.array(sm["navModel"].features)

    if nav_enabled and sm.updated["navInstruction"]:
      nav_instructions[:] = 0
      for maneuver in sm["navInstruction"].allManeuvers:
        distance_idx = 25 + int(maneuver.distance / 20)
        direction_idx = 0
        if maneuver.modifier in ("left", "slight left", "sharp left"):
          direction_idx = 1
        if maneuver.modifier in ("right", "slight right", "sharp right"):
          direction_idx = 2
        if 0 <= distance_idx < 50:
          nav_instructions[distance_idx*3 + direction_idx] = 1

    # tracked dropped frames
    vipc_dropped_frames = max(0, meta_main.frame_id - last_vipc_frame_id - 1)
    frames_dropped = frame_dropped_filter.update(min(vipc_dropped_frames, 10))
    if run_count < 10: # let frame drops warm up
      frame_dropped_filter.x = 0.
      frames_dropped = 0.
    run_count = run_count + 1

    frame_drop_ratio = frames_dropped / (1 + frames_dropped)
    prepare_only = vipc_dropped_frames > 0
    if prepare_only:
      cloudlog.error(f"skipping model eval. Dropped {vipc_dropped_frames} frames")

    if custom_model and model_gen == 1:
      _inputs = {
        'driving_style': driving_style
      }
    else:
      _inputs = {
        'lateral_control_params': lateral_control_params
      }

    inputs:Dict[str, np.ndarray] = {
      'desire': vec_desire,
      'traffic_convention': traffic_convention,
      **_inputs,
      'nav_features': nav_features,
      'nav_instructions': nav_instructions}

    mt1 = time.perf_counter()
    model_output = model.run(buf_main, buf_extra, model_transform_main, model_transform_extra, inputs, prepare_only)
    mt2 = time.perf_counter()
    model_execution_time = mt2 - mt1

    lat_plan_sp = sm['lateralPlanSPDEPRECATED']

    if model_output is not None:
      modelv2_send = messaging.new_message('modelV2')
      posenet_send = messaging.new_message('cameraOdometry')
      fill_model_msg(modelv2_send, model_output, publish_state, meta_main.frame_id, meta_extra.frame_id, frame_id, frame_drop_ratio,
<<<<<<< HEAD
                      meta_main.timestamp_eof, timestamp_llk, model_execution_time, nav_enabled, v_ego, steer_delay, live_calib_seen, custom_model and model_gen == 1)

      if not (custom_model and model_gen == 1):
        desire_state = modelv2_send.modelV2.meta.desireState
        l_lane_change_prob = desire_state[log.Desire.laneChangeLeft]
        r_lane_change_prob = desire_state[log.Desire.laneChangeRight]
        lane_change_prob = l_lane_change_prob + r_lane_change_prob
        DH.update(sm['carState'], sm['carControl'].latActive, lane_change_prob, lat_plan_sp=lat_plan_sp)
        modelv2_send.modelV2.meta.laneChangeState = DH.lane_change_state
        modelv2_send.modelV2.meta.laneChangeDirection = DH.lane_change_direction
=======
                      meta_main.timestamp_eof, timestamp_llk, model_execution_time, nav_enabled, live_calib_seen)

      desire_state = modelv2_send.modelV2.meta.desireState
      l_lane_change_prob = desire_state[log.Desire.laneChangeLeft]
      r_lane_change_prob = desire_state[log.Desire.laneChangeRight]
      lane_change_prob = l_lane_change_prob + r_lane_change_prob
      DH.update(sm['carState'], sm['carControl'].latActive, lane_change_prob)
      modelv2_send.modelV2.meta.laneChangeState = DH.lane_change_state
      modelv2_send.modelV2.meta.laneChangeDirection = DH.lane_change_direction
      modelv2_sp_send.valid = True
      modelv2_sp_send.modelV2SP.laneChangePrev = DH.prev_lane_change
>>>>>>> b8773a10

      fill_pose_msg(posenet_send, model_output, meta_main.frame_id, vipc_dropped_frames, meta_main.timestamp_eof, live_calib_seen)
      pm.send('modelV2', modelv2_send)
      pm.send('cameraOdometry', posenet_send)

      modelv2_sp_send = messaging.new_message('modelV2SP')
      modelv2_sp_send.valid = True
      if not (custom_model and model_gen == 1):
        modelv2_sp_send.modelV2SP.laneChangePrev = DH.prev_lane_change
        modelv2_sp_send.modelV2SP.laneChangeEdgeBlock = lat_plan_sp.laneChangeEdgeBlockDEPRECATED
      pm.send('modelV2SP', modelv2_sp_send)

    last_vipc_frame_id = meta_main.frame_id


if __name__ == "__main__":
  try:
    import argparse
    parser = argparse.ArgumentParser()
    parser.add_argument('--demo', action='store_true', help='A boolean for demo mode.')
    args = parser.parse_args()
    main(demo=args.demo)
  except KeyboardInterrupt:
    cloudlog.warning(f"child {PROCESS_NAME} got SIGINT")
  except Exception:
    sentry.capture_exception()
    raise<|MERGE_RESOLUTION|>--- conflicted
+++ resolved
@@ -200,14 +200,7 @@
 
   publish_state = PublishState()
   params = Params()
-<<<<<<< HEAD
   custom_model, model_gen = get_model_generation(params)
-  if not (custom_model and model_gen == 1):
-    with car.CarParams.from_bytes(params.get("CarParams", block=True)) as msg:
-      steer_delay = msg.steerActuatorDelay + .2
-    #steer_delay = 0.4
-=======
->>>>>>> b8773a10
 
   # setup filter to track dropped frames
   frame_dropped_filter = FirstOrderFilter(0., 10., 1. / ModelConstants.MODEL_FREQ)
@@ -274,20 +267,11 @@
       meta_extra = meta_main
 
     sm.update(0)
-<<<<<<< HEAD
     desire = sm["lateralPlanDEPRECATED"].desire.raw if custom_model and model_gen == 1 else DH.desire
-    v_ego = sm["carState"].vEgo
     is_rhd = sm["driverMonitoringState"].isRHD
     frame_id = sm["roadCameraState"].frameId
     if not (custom_model and model_gen == 1):
-      # TODO add lag
       lateral_control_params = np.array([sm["carState"].vEgo, steer_delay], dtype=np.float32)
-=======
-    desire = DH.desire
-    is_rhd = sm["driverMonitoringState"].isRHD
-    frame_id = sm["roadCameraState"].frameId
-    lateral_control_params = np.array([sm["carState"].vEgo, steer_delay], dtype=np.float32)
->>>>>>> b8773a10
     if sm.updated["liveCalibration"]:
       device_from_calib_euler = np.array(sm["liveCalibration"].rpyCalib, dtype=np.float32)
       model_transform_main = get_warp_matrix(device_from_calib_euler, main_wide_camera, False).astype(np.float32)
@@ -365,8 +349,7 @@
       modelv2_send = messaging.new_message('modelV2')
       posenet_send = messaging.new_message('cameraOdometry')
       fill_model_msg(modelv2_send, model_output, publish_state, meta_main.frame_id, meta_extra.frame_id, frame_id, frame_drop_ratio,
-<<<<<<< HEAD
-                      meta_main.timestamp_eof, timestamp_llk, model_execution_time, nav_enabled, v_ego, steer_delay, live_calib_seen, custom_model and model_gen == 1)
+                      meta_main.timestamp_eof, timestamp_llk, model_execution_time, nav_enabled, live_calib_seen, custom_model and model_gen == 1)
 
       if not (custom_model and model_gen == 1):
         desire_state = modelv2_send.modelV2.meta.desireState
@@ -376,19 +359,6 @@
         DH.update(sm['carState'], sm['carControl'].latActive, lane_change_prob, lat_plan_sp=lat_plan_sp)
         modelv2_send.modelV2.meta.laneChangeState = DH.lane_change_state
         modelv2_send.modelV2.meta.laneChangeDirection = DH.lane_change_direction
-=======
-                      meta_main.timestamp_eof, timestamp_llk, model_execution_time, nav_enabled, live_calib_seen)
-
-      desire_state = modelv2_send.modelV2.meta.desireState
-      l_lane_change_prob = desire_state[log.Desire.laneChangeLeft]
-      r_lane_change_prob = desire_state[log.Desire.laneChangeRight]
-      lane_change_prob = l_lane_change_prob + r_lane_change_prob
-      DH.update(sm['carState'], sm['carControl'].latActive, lane_change_prob)
-      modelv2_send.modelV2.meta.laneChangeState = DH.lane_change_state
-      modelv2_send.modelV2.meta.laneChangeDirection = DH.lane_change_direction
-      modelv2_sp_send.valid = True
-      modelv2_sp_send.modelV2SP.laneChangePrev = DH.prev_lane_change
->>>>>>> b8773a10
 
       fill_pose_msg(posenet_send, model_output, meta_main.frame_id, vipc_dropped_frames, meta_main.timestamp_eof, live_calib_seen)
       pm.send('modelV2', modelv2_send)
