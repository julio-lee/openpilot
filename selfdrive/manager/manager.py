--- conflicted
+++ resolved
@@ -119,20 +119,10 @@
     if params.get(k) is None:
       params.put(k, v)
 
-<<<<<<< HEAD
   # parameters set by Environment Variables
   if os.getenv("HANDSMONITORING") is not None:
     params.put_bool("HandsOnWheelMonitoring", bool(int(os.getenv("HANDSMONITORING", "0"))))
 
-  # is this dashcam?
-  if os.getenv("PASSIVE") is not None:
-    params.put_bool("Passive", bool(int(os.getenv("PASSIVE", "0"))))
-
-  if params.get("Passive") is None:
-    raise Exception("Passive must be set to continue")
-
-=======
->>>>>>> be15b316
   # Create folders needed for msgq
   try:
     os.mkdir("/dev/shm")
