--- conflicted
+++ resolved
@@ -146,14 +146,10 @@
     self.ignored_processes = {'mapd', }
 
     # Determine startup event
-<<<<<<< HEAD
     is_remote = build_metadata.openpilot.comma_remote or build_metadata.openpilot.sunnypilot_remote
     self.startup_event = EventName.startup if is_remote and build_metadata.tested_channel else EventName.startupMaster
-=======
-    self.startup_event = EventName.startup if build_metadata.openpilot.comma_remote and build_metadata.tested_channel else EventName.startupMaster
     if HARDWARE.get_device_type() == 'mici':
       self.startup_event = None
->>>>>>> a49c6880
     if not car_recognized:
       self.startup_event = EventName.startupNoCar
     elif car_recognized and self.CP.passive:
