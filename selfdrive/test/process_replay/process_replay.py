--- conflicted
+++ resolved
@@ -363,12 +363,8 @@
       with car.CarParams.from_bytes(cached_params_raw) as _cached_params:
         cached_params = _cached_params
 
-<<<<<<< HEAD
-    _CI = get_car(*can_callbacks, lambda obd: None, Params().get_bool("AlphaLongitudinalEnabled"), cached_params=cached_params)
+    _CI = get_car(*can_callbacks, lambda obd: None, Params().get_bool("AlphaLongitudinalEnabled"), False, cached_params=cached_params)
     CP, CP_SP = _CI.CP, _CI.CP_SP
-=======
-    CP = get_car(*can_callbacks, lambda obd: None, Params().get_bool("AlphaLongitudinalEnabled"), False, cached_params=cached_params).CP
->>>>>>> 04115b64
 
   params.put("CarParams", CP.to_bytes())
   params.put("CarParamsSP", convert_to_capnp(CP_SP).to_bytes())
