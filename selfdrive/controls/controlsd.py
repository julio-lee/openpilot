--- conflicted
+++ resolved
@@ -8,7 +8,7 @@
 
 import cereal.messaging as messaging
 
-from cereal import car, log
+from cereal import car, log, custom
 from cereal.visionipc import VisionIpcClient, VisionStreamType
 
 
@@ -19,15 +19,9 @@
 from openpilot.common.realtime import config_realtime_process, Priority, Ratekeeper, DT_CTRL
 from openpilot.common.swaglog import cloudlog
 
-<<<<<<< HEAD
 from openpilot.selfdrive.athena.registration import is_registered_device
-from openpilot.selfdrive.boardd.boardd import can_list_to_can_capnp
-from openpilot.selfdrive.car.car_helpers import get_car, get_startup_event, get_one_can
-from openpilot.selfdrive.car.interfaces import CarInterfaceBase
-=======
 from openpilot.selfdrive.car.car_helpers import get_startup_event
 from openpilot.selfdrive.car.card import CarD
->>>>>>> 3adbebd7
 from openpilot.selfdrive.controls.lib.alertmanager import AlertManager, set_offroad_alert
 from openpilot.selfdrive.controls.lib.drive_helpers import VCruiseHelper, clip_curvature, get_lag_adjusted_curvature
 from openpilot.selfdrive.controls.lib.events import Events, ET
@@ -68,6 +62,8 @@
 ACTIVE_STATES = (State.enabled, State.softDisabling, State.overriding)
 ENABLED_STATES = (State.preEnabled, *ACTIVE_STATES)
 
+PERSONALITY_MAPPING = {0: 0, 1: 1, 2: 2, 3: 2}
+
 
 class Controls:
   def __init__(self, CI=None):
@@ -75,87 +71,9 @@
 
     self.params = Params()
 
-<<<<<<< HEAD
-    if CI is None:
-      # wait for one pandaState and one CAN packet
-      print("Waiting for CAN messages...")
-      get_one_can(self.can_sock)
-
-      num_pandas = len(messaging.recv_one_retry(self.sm.sock['pandaStates']).pandaStates)
-      experimental_long_allowed = self.params.get_bool("ExperimentalLongitudinalEnabled")
-      self.CI, self.CP = get_car(self.can_sock, self.pm.sock['sendcan'], experimental_long_allowed, num_pandas)
-    else:
-      self.CI, self.CP = CI, CI.CP
-
-    # set alternative experiences from parameters
-    disengage_on_accelerator = self.params.get_bool("DisengageOnAccelerator")
-    enable_mads = self.params.get_bool("EnableMads")
-    mads_disengage_lateral_on_brake = self.params.get_bool("DisengageLateralOnBrake")
-    mads_dlob = enable_mads and mads_disengage_lateral_on_brake
-    mads_ndlob = enable_mads and not mads_disengage_lateral_on_brake
-    self.CP.alternativeExperience = 0
-    if not disengage_on_accelerator:
-      self.CP.alternativeExperience |= ALTERNATIVE_EXPERIENCE.DISABLE_DISENGAGE_ON_GAS
-    if mads_dlob:
-      self.CP.alternativeExperience |= ALTERNATIVE_EXPERIENCE.ENABLE_MADS
-    elif mads_ndlob:
-      self.CP.alternativeExperience |= ALTERNATIVE_EXPERIENCE.MADS_DISABLE_DISENGAGE_LATERAL_ON_BRAKE
-
-    if self.CP.customStockLongAvailable and self.CP.pcmCruise and self.params.get_bool("CustomStockLong"):
-      self.CP.pcmCruiseSpeed = False
-
-    car_recognized = self.CP.carName != 'mock'
-    openpilot_enabled_toggle = self.params.get_bool("OpenpilotEnabledToggle")
-
-    controller_available = self.CI.CC is not None and openpilot_enabled_toggle and not self.CP.dashcamOnly
-
-    self.CP.passive = not car_recognized or not controller_available or self.CP.dashcamOnly
-    if self.CP.passive:
-      safety_config = car.CarParams.SafetyConfig.new_message()
-      safety_config.safetyModel = car.CarParams.SafetyModel.noOutput
-      self.CP.safetyConfigs = [safety_config]
-
-    # Write previous route's CarParams
-    prev_cp = self.params.get("CarParamsPersistent")
-    if prev_cp is not None:
-      self.params.put("CarParamsPrevRoute", prev_cp)
-
-    # Write CarParams for radard
-    cp_bytes = self.CP.to_bytes()
-    self.params.put("CarParams", cp_bytes)
-    self.params.put_nonblocking("CarParamsCache", cp_bytes)
-    self.params.put_nonblocking("CarParamsPersistent", cp_bytes)
-
-  def initialize(self):
-    """Initialize CarInterface, once controls are ready"""
-    self.CI.init(self.CP, self.can_sock, self.pm.sock['sendcan'])
-
-  def state_update(self, CC: car.CarControl):
-    """carState update loop, driven by can"""
-
-    # TODO: This should not depend on carControl
-
-    # Update carState from CAN
-    can_strs = messaging.drain_sock_raw(self.can_sock, wait_for_one=True)
-    self.CS = self.CI.update(CC, can_strs)
-
-    self.sm.update(0)
-
-    can_rcv_valid = len(can_strs) > 0
-
-    # Check for CAN timeout
-    if not can_rcv_valid:
-      self.can_rcv_timeout_counter += 1
-      self.can_rcv_cum_timeout_counter += 1
-    else:
-      self.can_rcv_timeout_counter = 0
-
-    self.can_rcv_timeout = self.can_rcv_timeout_counter >= 5
-=======
     with car.CarParams.from_bytes(self.params.get("CarParams", block=True)) as msg:
       # TODO: this shouldn't need to be a builder
       self.CP = msg.as_builder()
->>>>>>> 3adbebd7
 
     self.CI = self.card.CI
 
@@ -170,17 +88,12 @@
     self.camera_packets = ["roadCameraState", "driverCameraState", "wideRoadCameraState"]
 
     self.log_sock = messaging.sub_sock('androidLog')
-
-<<<<<<< HEAD
-    self.params = Params()
 
     self.d_camera_hardware_missing = self.params.get_bool("DriverCameraHardwareMissing") and not is_registered_device()
     if self.d_camera_hardware_missing:
       IGNORE_PROCESSES.update({"dmonitoringd", "dmonitoringmodeld"})
       self.camera_packets.remove("driverCameraState")
 
-=======
->>>>>>> 3adbebd7
     ignore = self.sensor_packets + ['testJoystick']
     if SIMULATION:
       ignore += ['driverCameraState', 'managerState']
@@ -974,7 +887,7 @@
     controlsState.forceDecel = bool(force_decel)
     controlsState.canErrorCounter = self.card.can_rcv_cum_timeout_counter
     controlsState.experimentalMode = self.experimental_mode
-    controlsState.personality = self.personality
+    controlsState.personality = PERSONALITY_MAPPING.get(self.personality, log.LongitudinalPersonality.standard)
 
     lat_tuning = self.CP.lateralTuning.which()
     if self.joystick_mode:
@@ -988,23 +901,17 @@
 
     self.pm.send('controlsState', dat)
 
-<<<<<<< HEAD
     dat_sp = messaging.new_message('controlsStateSP')
     controlsStateSP = dat_sp.controlsStateSP
 
     controlsStateSP.lateralState = lat_tuning
+    controlsStateSP.personality = self.personality
 
     if self.enable_nnff and lat_tuning == 'torque':
       controlsStateSP.lateralControlState.torqueState = self.LaC.pid_long_sp
 
     self.pm.send('controlsStateSP', dat_sp)
 
-    car_events = self.events.to_msg()
-
-    self.card.state_publish(car_events)
-
-=======
->>>>>>> 3adbebd7
     # onroadEvents - logged every second or on change
     if (self.sm.frame % int(1. / DT_CTRL) == 0) or (self.events.names != self.events_prev):
       ce_send = messaging.new_message('onroadEvents', len(self.events))
@@ -1048,7 +955,7 @@
     try:
       return int(self.params.get('LongitudinalPersonality'))
     except (ValueError, TypeError):
-      return log.LongitudinalPersonality.standard
+      return custom.LongitudinalPersonalitySP.standard
 
   def params_thread(self, evt):
     while not evt.is_set():
