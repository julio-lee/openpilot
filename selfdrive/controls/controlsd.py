#!/usr/bin/env python3
import math
import threading
import time
from numbers import Number

from cereal import car, log
import cereal.messaging as messaging
from openpilot.common.constants import CV
from openpilot.common.params import Params
from openpilot.common.realtime import config_realtime_process, DT_CTRL, Priority, Ratekeeper
from openpilot.common.swaglog import cloudlog

from opendbc.car.car_helpers import interfaces
from opendbc.car.vehicle_model import VehicleModel
from openpilot.selfdrive.controls.lib.drive_helpers import clip_curvature
from openpilot.selfdrive.controls.lib.latcontrol import LatControl
from openpilot.selfdrive.controls.lib.latcontrol_pid import LatControlPID
from openpilot.selfdrive.controls.lib.latcontrol_angle import LatControlAngle, STEER_ANGLE_SATURATION_THRESHOLD
from openpilot.selfdrive.controls.lib.latcontrol_torque import LatControlTorque
from openpilot.selfdrive.controls.lib.longcontrol import LongControl
from openpilot.selfdrive.modeld.modeld import LAT_SMOOTH_SECONDS
from openpilot.selfdrive.locationd.helpers import PoseCalibrator, Pose

from openpilot.sunnypilot.livedelay.helpers import get_lat_delay
from openpilot.sunnypilot.modeld.modeld_base import ModelStateBase
from openpilot.sunnypilot.selfdrive.controls.controlsd_ext import ControlsExt

State = log.SelfdriveState.OpenpilotState
LaneChangeState = log.LaneChangeState
LaneChangeDirection = log.LaneChangeDirection

ACTUATOR_FIELDS = tuple(car.CarControl.Actuators.schema.fields.keys())


class Controls(ControlsExt, ModelStateBase):
  def __init__(self) -> None:
    self.params = Params()
    cloudlog.info("controlsd is waiting for CarParams")
    self.CP = messaging.log_from_bytes(self.params.get("CarParams", block=True), car.CarParams)
    cloudlog.info("controlsd got CarParams")

    # Initialize sunnypilot controlsd extension and base model state
    ControlsExt.__init__(self, self.CP, self.params)
    ModelStateBase.__init__(self)

    self.CI = interfaces[self.CP.carFingerprint](self.CP, self.CP_SP)

    self.sm = messaging.SubMaster(['liveDelay', 'liveParameters', 'liveTorqueParameters', 'modelV2', 'selfdriveState',
                                   'liveCalibration', 'livePose', 'longitudinalPlan', 'carState', 'carOutput',
                                   'driverMonitoringState', 'onroadEvents', 'driverAssistance', 'liveDelay'] + self.sm_services_ext,
                                  poll='selfdriveState')
    self.pm = messaging.PubMaster(['carControl', 'controlsState'] + self.pm_services_ext)

    self.steer_limited_by_safety = False
    self.curvature = 0.0
    self.desired_curvature = 0.0

    self.pose_calibrator = PoseCalibrator()
    self.calibrated_pose: Pose | None = None

    self.LoC = LongControl(self.CP, self.CP_SP)
    self.VM = VehicleModel(self.CP)
    self.LaC: LatControl
    if self.CP.steerControlType == car.CarParams.SteerControlType.angle:
<<<<<<< HEAD
      self.LaC = LatControlAngle(self.CP, self.CP_SP, self.CI)
    elif self.CP.lateralTuning.which() == 'pid':
      self.LaC = LatControlPID(self.CP, self.CP_SP, self.CI)
    elif self.CP.lateralTuning.which() == 'torque':
      self.LaC = LatControlTorque(self.CP, self.CP_SP, self.CI)
=======
      self.LaC = LatControlAngle(self.CP, self.CI, DT_CTRL)
    elif self.CP.lateralTuning.which() == 'pid':
      self.LaC = LatControlPID(self.CP, self.CI, DT_CTRL)
    elif self.CP.lateralTuning.which() == 'torque':
      self.LaC = LatControlTorque(self.CP, self.CI, DT_CTRL)
>>>>>>> 9c19ec84

  def update(self):
    self.sm.update(15)
    if self.sm.updated["liveCalibration"]:
      self.pose_calibrator.feed_live_calib(self.sm['liveCalibration'])
    if self.sm.updated["livePose"]:
      device_pose = Pose.from_live_pose(self.sm['livePose'])
      self.calibrated_pose = self.pose_calibrator.build_calibrated_pose(device_pose)

  def state_control(self):
    CS = self.sm['carState']

    # Update VehicleModel
    lp = self.sm['liveParameters']
    x = max(lp.stiffnessFactor, 0.1)
    sr = max(lp.steerRatio, 0.1)
    self.VM.update_params(x, sr)

    steer_angle_without_offset = math.radians(CS.steeringAngleDeg - lp.angleOffsetDeg)
    self.curvature = -self.VM.calc_curvature(steer_angle_without_offset, CS.vEgo, lp.roll)

    # Update Torque Params
    if self.CP.lateralTuning.which() == 'torque':
      torque_params = self.sm['liveTorqueParameters']
      if self.sm.all_checks(['liveTorqueParameters']) and torque_params.useParams:
        self.LaC.update_live_torque_params(torque_params.latAccelFactorFiltered, torque_params.latAccelOffsetFiltered,
                                           torque_params.frictionCoefficientFiltered)

        self.LaC.extension.update_limits()

      self.LaC.extension.update_model_v2(self.sm['modelV2'])

      self.LaC.extension.update_lateral_lag(self.lat_delay)

    long_plan = self.sm['longitudinalPlan']
    model_v2 = self.sm['modelV2']

    CC = car.CarControl.new_message()
    CC.enabled = self.sm['selfdriveState'].enabled

    # Check which actuators can be enabled
    standstill = abs(CS.vEgo) <= max(self.CP.minSteerSpeed, 0.3) or CS.standstill

    # Get which state to use for active lateral control
    _lat_active = self.get_lat_active(self.sm)

    CC.latActive = _lat_active and not CS.steerFaultTemporary and not CS.steerFaultPermanent and \
                   (not standstill or self.CP.steerAtStandstill)
    CC.longActive = CC.enabled and not any(e.overrideLongitudinal for e in self.sm['onroadEvents']) and \
                    (self.CP.openpilotLongitudinalControl or not self.CP_SP.pcmCruiseSpeed)

    actuators = CC.actuators
    actuators.longControlState = self.LoC.long_control_state

    # Enable blinkers while lane changing
    if model_v2.meta.laneChangeState != LaneChangeState.off:
      CC.leftBlinker = model_v2.meta.laneChangeDirection == LaneChangeDirection.left
      CC.rightBlinker = model_v2.meta.laneChangeDirection == LaneChangeDirection.right

    if not CC.latActive:
      self.LaC.reset()
    if not CC.longActive:
      self.LoC.reset()

    # accel PID loop
    pid_accel_limits = self.CI.get_pid_accel_limits(self.CP, self.CP_SP, CS.vEgo, CS.vCruise * CV.KPH_TO_MS)
    actuators.accel = float(self.LoC.update(CC.longActive, CS, long_plan.aTarget, long_plan.shouldStop, pid_accel_limits))

    # Steering PID loop and lateral MPC
    # Reset desired curvature to current to avoid violating the limits on engage
    new_desired_curvature = model_v2.action.desiredCurvature if CC.latActive else self.curvature
    self.desired_curvature, curvature_limited = clip_curvature(CS.vEgo, self.desired_curvature, new_desired_curvature, lp.roll)
    lat_delay = self.sm["liveDelay"].lateralDelay + LAT_SMOOTH_SECONDS

    actuators.curvature = self.desired_curvature
    steer, steeringAngleDeg, lac_log = self.LaC.update(CC.latActive, CS, self.VM, lp,
                                                       self.steer_limited_by_safety, self.desired_curvature,
<<<<<<< HEAD
                                                       self.calibrated_pose, curvature_limited)  # TODO what if not available
=======
                                                       curvature_limited, lat_delay)
>>>>>>> 9c19ec84
    actuators.torque = float(steer)
    actuators.steeringAngleDeg = float(steeringAngleDeg)
    # Ensure no NaNs/Infs
    for p in ACTUATOR_FIELDS:
      attr = getattr(actuators, p)
      if not isinstance(attr, Number):
        continue

      if not math.isfinite(attr):
        cloudlog.error(f"actuators.{p} not finite {actuators.to_dict()}")
        setattr(actuators, p, 0.0)

    return CC, lac_log

  def publish(self, CC, lac_log):
    CS = self.sm['carState']

    # Orientation and angle rates can be useful for carcontroller
    # Only calibrated (car) frame is relevant for the carcontroller
    CC.currentCurvature = self.curvature
    if self.calibrated_pose is not None:
      CC.orientationNED = self.calibrated_pose.orientation.xyz.tolist()
      CC.angularVelocity = self.calibrated_pose.angular_velocity.xyz.tolist()

    CC.cruiseControl.override = CC.enabled and not CC.longActive and (self.CP.openpilotLongitudinalControl or not self.CP_SP.pcmCruiseSpeed)
    CC.cruiseControl.cancel = CS.cruiseState.enabled and (not CC.enabled or not self.CP.pcmCruise)
    CC.cruiseControl.resume = CC.enabled and CS.cruiseState.standstill and not self.sm['longitudinalPlan'].shouldStop

    hudControl = CC.hudControl
    hudControl.setSpeed = float(CS.vCruiseCluster * CV.KPH_TO_MS)
    hudControl.speedVisible = CC.enabled
    hudControl.lanesVisible = CC.enabled
    hudControl.leadVisible = self.sm['longitudinalPlan'].hasLead
    hudControl.leadDistanceBars = self.sm['selfdriveState'].personality.raw + 1
    hudControl.visualAlert = self.sm['selfdriveState'].alertHudVisual

    hudControl.rightLaneVisible = True
    hudControl.leftLaneVisible = True
    if self.sm.valid['driverAssistance']:
      hudControl.leftLaneDepart = self.sm['driverAssistance'].leftLaneDeparture
      hudControl.rightLaneDepart = self.sm['driverAssistance'].rightLaneDeparture

    if self.sm['selfdriveState'].active:
      CO = self.sm['carOutput']
      if self.CP.steerControlType == car.CarParams.SteerControlType.angle:
        self.steer_limited_by_safety = abs(CC.actuators.steeringAngleDeg - CO.actuatorsOutput.steeringAngleDeg) > \
                                              STEER_ANGLE_SATURATION_THRESHOLD
      else:
        self.steer_limited_by_safety = abs(CC.actuators.torque - CO.actuatorsOutput.torque) > 1e-2

    # TODO: both controlsState and carControl valids should be set by
    #       sm.all_checks(), but this creates a circular dependency

    # controlsState
    dat = messaging.new_message('controlsState')
    dat.valid = CS.canValid
    cs = dat.controlsState

    cs.curvature = self.curvature
    cs.longitudinalPlanMonoTime = self.sm.logMonoTime['longitudinalPlan']
    cs.lateralPlanMonoTime = self.sm.logMonoTime['modelV2']
    cs.desiredCurvature = self.desired_curvature
    cs.longControlState = self.LoC.long_control_state
    cs.upAccelCmd = float(self.LoC.pid.p)
    cs.uiAccelCmd = float(self.LoC.pid.i)
    cs.ufAccelCmd = float(self.LoC.pid.f)
    cs.forceDecel = bool((self.sm['driverMonitoringState'].awarenessStatus < 0.) or
                         (self.sm['selfdriveState'].state == State.softDisabling))

    lat_tuning = self.CP.lateralTuning.which()
    if self.CP.steerControlType == car.CarParams.SteerControlType.angle:
      cs.lateralControlState.angleState = lac_log
    elif lat_tuning == 'pid':
      cs.lateralControlState.pidState = lac_log
    elif lat_tuning == 'torque':
      cs.lateralControlState.torqueState = lac_log

    self.pm.send('controlsState', dat)

    # carControl
    cc_send = messaging.new_message('carControl')
    cc_send.valid = CS.canValid
    cc_send.carControl = CC
    self.pm.send('carControl', cc_send)

  def params_thread(self, evt):
    while not evt.is_set():
      self.get_params_sp()

      if self.CP.lateralTuning.which() == 'torque':
        self.lat_delay = get_lat_delay(self.params, self.sm["liveDelay"].lateralDelay)

      time.sleep(0.1)

  def run(self):
    rk = Ratekeeper(100, print_delay_threshold=None)
    e = threading.Event()
    t = threading.Thread(target=self.params_thread, args=(e,))
    try:
      t.start()
      while True:
        self.update()
        CC, lac_log = self.state_control()
        self.publish(CC, lac_log)
        self.run_ext(self.sm, self.pm)
        rk.monitor_time()
    finally:
      e.set()
      t.join()


def main():
  config_realtime_process(4, Priority.CTRL_HIGH)
  controls = Controls()
  controls.run()


if __name__ == "__main__":
  main()<|MERGE_RESOLUTION|>--- conflicted
+++ resolved
@@ -63,19 +63,11 @@
     self.VM = VehicleModel(self.CP)
     self.LaC: LatControl
     if self.CP.steerControlType == car.CarParams.SteerControlType.angle:
-<<<<<<< HEAD
-      self.LaC = LatControlAngle(self.CP, self.CP_SP, self.CI)
+      self.LaC = LatControlAngle(self.CP, self.CP_SP, self.CI, DT_CTRL)
     elif self.CP.lateralTuning.which() == 'pid':
-      self.LaC = LatControlPID(self.CP, self.CP_SP, self.CI)
+      self.LaC = LatControlPID(self.CP, self.CP_SP, self.CI, DT_CTRL)
     elif self.CP.lateralTuning.which() == 'torque':
-      self.LaC = LatControlTorque(self.CP, self.CP_SP, self.CI)
-=======
-      self.LaC = LatControlAngle(self.CP, self.CI, DT_CTRL)
-    elif self.CP.lateralTuning.which() == 'pid':
-      self.LaC = LatControlPID(self.CP, self.CI, DT_CTRL)
-    elif self.CP.lateralTuning.which() == 'torque':
-      self.LaC = LatControlTorque(self.CP, self.CI, DT_CTRL)
->>>>>>> 9c19ec84
+      self.LaC = LatControlTorque(self.CP, self.CP_SP, self.CI, DT_CTRL)
 
   def update(self):
     self.sm.update(15)
@@ -153,11 +145,7 @@
     actuators.curvature = self.desired_curvature
     steer, steeringAngleDeg, lac_log = self.LaC.update(CC.latActive, CS, self.VM, lp,
                                                        self.steer_limited_by_safety, self.desired_curvature,
-<<<<<<< HEAD
-                                                       self.calibrated_pose, curvature_limited)  # TODO what if not available
-=======
-                                                       curvature_limited, lat_delay)
->>>>>>> 9c19ec84
+                                                       self.calibrated_pose, curvature_limited, lat_delay)
     actuators.torque = float(steer)
     actuators.steeringAngleDeg = float(steeringAngleDeg)
     # Ensure no NaNs/Infs
