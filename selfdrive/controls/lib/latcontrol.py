--- conflicted
+++ resolved
@@ -3,13 +3,8 @@
 
 
 class LatControl(ABC):
-<<<<<<< HEAD
-  def __init__(self, CP, CP_SP, CI):
-    self.sat_count_rate = 1.0 * DT_CTRL
-=======
-  def __init__(self, CP, CI, dt):
+  def __init__(self, CP, CP_SP, CI, dt):
     self.dt = dt
->>>>>>> 9c19ec84
     self.sat_limit = CP.steerLimitTimer
     self.sat_time = 0.
     self.sat_check_min_speed = 10.
