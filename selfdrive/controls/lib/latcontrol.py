--- conflicted
+++ resolved
@@ -1,15 +1,11 @@
 import numpy as np
 from abc import abstractmethod, ABC
+from openpilot.selfdrive.locationd.helpers import Pose
 
 
 class LatControl(ABC):
-<<<<<<< HEAD
-  def __init__(self, CP, CP_SP, CI):
-    self.sat_count_rate = 1.0 * DT_CTRL
-=======
-  def __init__(self, CP, CI, dt):
+  def __init__(self, CP, CP_SP, CI, dt):
     self.dt = dt
->>>>>>> 9c19ec84
     self.sat_limit = CP.steerLimitTimer
     self.sat_time = 0.
     self.sat_check_min_speed = 10.
@@ -18,7 +14,8 @@
     self.steer_max = 1.0
 
   @abstractmethod
-  def update(self, active: bool, CS, VM, params, steer_limited_by_safety: bool, desired_curvature: float, curvature_limited: bool, lat_delay: float):
+  def update(self, active: bool, CS, VM, params, steer_limited_by_safety: bool, desired_curvature: float, calibrated_pose: Pose,
+             curvature_limited: bool, lat_delay: float):
     pass
 
   def reset(self):
