--- conflicted
+++ resolved
@@ -33,13 +33,8 @@
 VERSION = 0
 
 class LatControlTorque(LatControl):
-<<<<<<< HEAD
-  def __init__(self, CP, CP_SP, CI):
-    super().__init__(CP, CP_SP, CI)
-=======
-  def __init__(self, CP, CI, dt):
-    super().__init__(CP, CI, dt)
->>>>>>> 9c19ec84
+  def __init__(self, CP, CP_SP, CI, dt):
+    super().__init__(CP, CP_SP, CI, dt)
     self.torque_params = CP.lateralTuning.torque.as_builder()
     self.torque_from_lateral_accel = CI.torque_from_lateral_accel()
     self.lateral_accel_from_torque = CI.lateral_accel_from_torque()
@@ -63,15 +58,11 @@
     self.pid.set_limits(self.lateral_accel_from_torque(self.steer_max, self.torque_params),
                         self.lateral_accel_from_torque(-self.steer_max, self.torque_params))
 
-<<<<<<< HEAD
-  def update(self, active, CS, VM, params, steer_limited_by_safety, desired_curvature, calibrated_pose, curvature_limited):
+  def update(self, active, CS, VM, params, steer_limited_by_safety, desired_curvature, calibrated_pose, curvature_limited, lat_delay):
     # Override torque params from extension
     if self.extension.update_override_torque_params(self.torque_params):
       self.update_limits()
 
-=======
-  def update(self, active, CS, VM, params, steer_limited_by_safety, desired_curvature, curvature_limited, lat_delay):
->>>>>>> 9c19ec84
     pid_log = log.ControlsState.LateralTorqueState.new_message()
     pid_log.version = VERSION
     if not active:
@@ -117,8 +108,8 @@
       # Lateral acceleration torque controller extension updates
       # Overrides pid_log.error and output_torque
       pid_log, output_torque = self.extension.update(CS, VM, self.pid, params, ff, pid_log, setpoint, measurement, calibrated_pose, roll_compensation,
-                                                     desired_lateral_accel, actual_lateral_accel, lateral_accel_deadzone, gravity_adjusted_lateral_accel,
-                                                     desired_curvature, actual_curvature, steer_limited_by_safety, output_torque)
+                                                     future_desired_lateral_accel, measurement, lateral_accel_deadzone, gravity_adjusted_future_lateral_accel,
+                                                     desired_curvature, measured_curvature, steer_limited_by_safety, output_torque)
 
       pid_log.active = True
       pid_log.p = float(self.pid.p)
