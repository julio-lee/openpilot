--- conflicted
+++ resolved
@@ -6,24 +6,15 @@
 
 
 class LatControlPID(LatControl):
-<<<<<<< HEAD
-  def __init__(self, CP, CP_SP, CI):
-    super().__init__(CP, CP_SP, CI)
-=======
-  def __init__(self, CP, CI, dt):
-    super().__init__(CP, CI, dt)
->>>>>>> 9c19ec84
+  def __init__(self, CP, CP_SP, CI, dt):
+    super().__init__(CP, CP_SP, CI, dt)
     self.pid = PIDController((CP.lateralTuning.pid.kpBP, CP.lateralTuning.pid.kpV),
                              (CP.lateralTuning.pid.kiBP, CP.lateralTuning.pid.kiV),
                              pos_limit=self.steer_max, neg_limit=-self.steer_max)
     self.ff_factor = CP.lateralTuning.pid.kf
     self.get_steer_feedforward = CI.get_steer_feedforward_function()
 
-<<<<<<< HEAD
-  def update(self, active, CS, VM, params, steer_limited_by_safety, desired_curvature, calibrated_pose, curvature_limited):
-=======
-  def update(self, active, CS, VM, params, steer_limited_by_safety, desired_curvature, curvature_limited, lat_delay):
->>>>>>> 9c19ec84
+  def update(self, active, CS, VM, params, steer_limited_by_safety, desired_curvature, calibrated_pose, curvature_limited, lat_delay):
     pid_log = log.ControlsState.LateralPIDState.new_message()
     pid_log.steeringAngleDeg = float(CS.steeringAngleDeg)
     pid_log.steeringRateDeg = float(CS.steeringRateDeg)
