--- conflicted
+++ resolved
@@ -496,16 +496,13 @@
     self.cluster_speed_hyst_gap = 0.0
     self.cluster_min_speed = 0.0  # min speed before dropping to 0
 
-<<<<<<< HEAD
     self.accEnabled = False
     self.madsEnabled = False
     self.disengageByBrake = False
     self.mads_enabled = False
     self.prev_mads_enabled = False
     self.control_initialized = False
-=======
     self.gap_dist_button = 0
->>>>>>> 79344540
 
     # Q = np.matrix([[0.0, 0.0], [0.0, 100.0]])
     # R = 0.3
