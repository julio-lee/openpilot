--- conflicted
+++ resolved
@@ -174,14 +174,10 @@
   return (sum(dat[:7])) % 256
 
 
-<<<<<<< HEAD
-def create_preglobal_steering_control(packer, apply_steer, frame, steer_step):
+def create_preglobal_steering_control(packer, apply_steer, steer_req, frame, steer_step):
 
   idx = (frame / steer_step) % 8
 
-=======
-def create_preglobal_steering_control(packer, apply_steer, steer_req):
->>>>>>> 8704c1ff
   values = {
     "COUNTER": idx,
     "LKAS_Command": apply_steer,
