--- conflicted
+++ resolved
@@ -1,11 +1,6 @@
-<<<<<<< HEAD
-from dataclasses import dataclass
-from enum import IntFlag
-from panda import Panda
-=======
 from dataclasses import dataclass, field
 from enum import Enum, IntFlag
->>>>>>> fa310d9e
+from panda import Panda
 from typing import Dict, List, Union
 
 from cereal import car
