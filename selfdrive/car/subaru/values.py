--- conflicted
+++ resolved
@@ -20,13 +20,8 @@
     self.STEER_DRIVER_MULTIPLIER = 50  # weight driver torque heavily
     self.STEER_DRIVER_FACTOR = 1       # from dbc
 
-<<<<<<< HEAD
-    if CP.carFingerprint in GLOBAL_GEN2:
-      self.STEER_MAX = 1400
-=======
     if CP.flags & SubaruFlags.GLOBAL_GEN2:
-      self.STEER_MAX = 1000
->>>>>>> d0761ddc
+      self.STEER_MAX = 1600
       self.STEER_DELTA_UP = 40
       self.STEER_DELTA_DOWN = 40
     elif CP.carFingerprint == CAR.SUBARU_IMPREZA_2020:
