from cereal import car
from openpilot.common.params import Params
from panda import Panda
from panda.python import uds
from openpilot.selfdrive.car.toyota.values import Ecu, CAR, DBC, ToyotaFlags, CarControllerParams, TSS2_CAR, RADAR_ACC_CAR, NO_DSU_CAR, \
                                        MIN_ACC_SPEED, EPS_SCALE, UNSUPPORTED_DSU_CAR, NO_STOP_TIMER_CAR, ANGLE_CONTROL_CAR
from openpilot.selfdrive.car import create_button_events, get_safety_config
from openpilot.selfdrive.car.disable_ecu import disable_ecu
from openpilot.selfdrive.car.interfaces import CarInterfaceBase

ButtonType = car.CarState.ButtonEvent.Type
EventName = car.CarEvent.EventName
SteerControlType = car.CarParams.SteerControlType


class CarInterface(CarInterfaceBase):
  @staticmethod
  def get_pid_accel_limits(CP, current_speed, cruise_speed):
    return CarControllerParams.ACCEL_MIN, CarControllerParams.ACCEL_MAX

  @staticmethod
  def _get_params(ret, candidate, fingerprint, car_fw, experimental_long, docs):
    ret.carName = "toyota"
    ret.safetyConfigs = [get_safety_config(car.CarParams.SafetyModel.toyota)]
    ret.safetyConfigs[0].safetyParam = EPS_SCALE[candidate]

    # BRAKE_MODULE is on a different address for these cars
    if DBC[candidate]["pt"] == "toyota_new_mc_pt_generated":
      ret.safetyConfigs[0].safetyParam |= Panda.FLAG_TOYOTA_ALT_BRAKE

    if candidate in ANGLE_CONTROL_CAR:
      ret.steerControlType = SteerControlType.angle
      ret.safetyConfigs[0].safetyParam |= Panda.FLAG_TOYOTA_LTA

      # LTA control can be more delayed and winds up more often
      ret.steerActuatorDelay = 0.18
      ret.steerLimitTimer = 0.8
    else:
      CarInterfaceBase.configure_torque_tune(candidate, ret.lateralTuning)

      ret.steerActuatorDelay = 0.12  # Default delay, Prius has larger delay
      ret.steerLimitTimer = 0.4

    ret.stoppingControl = False  # Toyota starts braking more when it thinks you want to stop

    stop_and_go = candidate in TSS2_CAR

    # Detect smartDSU, which intercepts ACC_CMD from the DSU (or radar) allowing openpilot to send it
    # 0x2AA is sent by a similar device which intercepts the radar instead of DSU on NO_DSU_CARs
    if 0x2FF in fingerprint[0] or (0x2AA in fingerprint[0] and candidate in NO_DSU_CAR):
      ret.flags |= ToyotaFlags.SMART_DSU.value

    if 0x2AA in fingerprint[0] and candidate in NO_DSU_CAR:
      ret.flags |= ToyotaFlags.RADAR_CAN_FILTER.value

    # In TSS2 cars, the camera does long control
    found_ecus = [fw.ecu for fw in car_fw]
    ret.enableDsu = len(found_ecus) > 0 and Ecu.dsu not in found_ecus and candidate not in (NO_DSU_CAR | UNSUPPORTED_DSU_CAR) \
                                        and not (ret.flags & ToyotaFlags.SMART_DSU)

    if candidate == CAR.TOYOTA_PRIUS:
      stop_and_go = True
      # Only give steer angle deadzone to for bad angle sensor prius
      for fw in car_fw:
        if fw.ecu == "eps" and not fw.fwVersion == b'8965B47060\x00\x00\x00\x00\x00\x00':
          ret.steerActuatorDelay = 0.25
          CarInterfaceBase.configure_torque_tune(candidate, ret.lateralTuning, steering_angle_deadzone_deg=0.2)

    elif candidate in (CAR.LEXUS_RX, CAR.LEXUS_RX_TSS2):
      stop_and_go = True
      ret.wheelSpeedFactor = 1.035

    elif candidate in (CAR.TOYOTA_AVALON, CAR.TOYOTA_AVALON_2019, CAR.TOYOTA_AVALON_TSS2):
      # starting from 2019, all Avalon variants have stop and go
      # https://engage.toyota.com/static/images/toyota_safety_sense/TSS_Applicability_Chart.pdf
      stop_and_go = candidate != CAR.TOYOTA_AVALON

    elif candidate in (CAR.TOYOTA_RAV4_TSS2, CAR.TOYOTA_RAV4_TSS2_2022, CAR.TOYOTA_RAV4_TSS2_2023):
      ret.lateralTuning.init('pid')
      ret.lateralTuning.pid.kiBP = [0.0]
      ret.lateralTuning.pid.kpBP = [0.0]
      ret.lateralTuning.pid.kpV = [0.6]
      ret.lateralTuning.pid.kiV = [0.1]
      ret.lateralTuning.pid.kf = 0.00007818594

      # 2019+ RAV4 TSS2 uses two different steering racks and specific tuning seems to be necessary.
      # See https://github.com/commaai/openpilot/pull/21429#issuecomment-873652891
      for fw in car_fw:
        if fw.ecu == "eps" and (fw.fwVersion.startswith(b'\x02') or fw.fwVersion in [b'8965B42181\x00\x00\x00\x00\x00\x00']):
          ret.lateralTuning.pid.kpV = [0.15]
          ret.lateralTuning.pid.kiV = [0.05]
          ret.lateralTuning.pid.kf = 0.00004
          break

    elif candidate in (CAR.TOYOTA_CHR, CAR.TOYOTA_CAMRY, CAR.TOYOTA_SIENNA, CAR.LEXUS_CTH, CAR.LEXUS_NX):
      # TODO: Some of these platforms are not advertised to have full range ACC, are they similar to SNG_WITHOUT_DSU cars?
      stop_and_go = True

    # TODO: these models can do stop and go, but unclear if it requires sDSU or unplugging DSU.
    #  For now, don't list stop and go functionality in the docs
    if ret.flags & ToyotaFlags.SNG_WITHOUT_DSU:
      stop_and_go = stop_and_go or bool(ret.flags & ToyotaFlags.SMART_DSU.value) or (ret.enableDsu and not docs)

    ret.centerToFront = ret.wheelbase * 0.44

    # TODO: Some TSS-P platforms have BSM, but are flipped based on region or driving direction.
    # Detect flipped signals and enable for C-HR and others
    ret.enableBsm = 0x3F6 in fingerprint[0] and candidate in TSS2_CAR

    # No radar dbc for cars without DSU which are not TSS 2.0
    # TODO: make an adas dbc file for dsu-less models
    ret.radarUnavailable = DBC[candidate]['radar'] is None or candidate in (NO_DSU_CAR - TSS2_CAR)

    # if the smartDSU is detected, openpilot can send ACC_CONTROL and the smartDSU will block it from the DSU or radar.
    # since we don't yet parse radar on TSS2/TSS-P radar-based ACC cars, gate longitudinal behind experimental toggle
    use_sdsu = bool(ret.flags & ToyotaFlags.SMART_DSU)
    if candidate in (RADAR_ACC_CAR | NO_DSU_CAR):
      ret.experimentalLongitudinalAvailable = use_sdsu or candidate in RADAR_ACC_CAR

      if not use_sdsu:
        # Disabling radar is only supported on TSS2 radar-ACC cars
        if experimental_long and candidate in RADAR_ACC_CAR:
          ret.flags |= ToyotaFlags.DISABLE_RADAR.value
      else:
        use_sdsu = use_sdsu and experimental_long

    # openpilot longitudinal enabled by default:
    #  - non-(TSS2 radar ACC cars) w/ smartDSU installed
    #  - cars w/ DSU disconnected
    #  - TSS2 cars with camera sending ACC_CONTROL where we can block it
    # openpilot longitudinal behind experimental long toggle:
    #  - TSS2 radar ACC cars w/ smartDSU installed
    #  - TSS2 radar ACC cars w/o smartDSU installed (disables radar)
    #  - TSS-P DSU-less cars w/ CAN filter installed (no radar parser yet)
    ret.openpilotLongitudinalControl = use_sdsu or ret.enableDsu or candidate in (TSS2_CAR - RADAR_ACC_CAR) or bool(ret.flags & ToyotaFlags.DISABLE_RADAR.value)
    ret.autoResumeSng = ret.openpilotLongitudinalControl and candidate in NO_STOP_TIMER_CAR
    ret.enableGasInterceptorDEPRECATED = 0x201 in fingerprint[0] and ret.openpilotLongitudinalControl

    if not ret.openpilotLongitudinalControl:
      ret.safetyConfigs[0].safetyParam |= Panda.FLAG_TOYOTA_STOCK_LONGITUDINAL

    if ret.enableGasInterceptorDEPRECATED:
      ret.safetyConfigs[0].safetyParam |= Panda.FLAG_TOYOTA_GAS_INTERCEPTOR

    # min speed to enable ACC. if car can do stop and go, then set enabling speed
    # to a negative value, so it won't matter.
    ret.minEnableSpeed = -1. if (stop_and_go or ret.enableGasInterceptorDEPRECATED) else MIN_ACC_SPEED

    sp_tss2_long_tune = Params().get_bool("ToyotaTSS2Long")

    tune = ret.longitudinalTuning
<<<<<<< HEAD
    tune.deadzoneBP = [0., 9.]
    tune.deadzoneV = [.0, .15]
    if candidate in TSS2_CAR or ret.enableGasInterceptorDEPRECATED:
      tune.kpBP = [0., 5., 20., 30.] if sp_tss2_long_tune else [0., 5., 20.]
      tune.kpV = [1.3, 1.0, 0.7, 0.1] if sp_tss2_long_tune else [1.3, 1.0, 0.7]
      tune.kiBP = [0.,   1.,    2.,    3.,   4.,   5.,    12.,  20.,  27., 40.] if sp_tss2_long_tune else [0., 5., 12., 20., 27.]
      tune.kiV = [.348, .3361, .3168, .2831, .2571, .226, .198, .17,  .10, .01] if sp_tss2_long_tune else [.35, .23, .20, .17, .1]
      if candidate in TSS2_CAR:
        ret.vEgoStopping = 0.15 if sp_tss2_long_tune else 0.25
        ret.vEgoStarting = 0.15 if sp_tss2_long_tune else 0.25
        ret.stopAccel = -0.4 if sp_tss2_long_tune else 0
        ret.stoppingDecelRate = 0.05 if sp_tss2_long_tune else 0.3  # reach stopping target smoothly
=======
    if candidate in TSS2_CAR:
      tune.kpV = [0.0]
      tune.kiV = [0.5]
      ret.vEgoStopping = 0.25
      ret.vEgoStarting = 0.25
      ret.stoppingDecelRate = 0.3  # reach stopping target smoothly
>>>>>>> b45caf40
    else:
      tune.kiBP = [0., 5., 35.]
      tune.kiV = [3.6, 2.4, 1.5]

    return ret

  @staticmethod
  def init(CP, logcan, sendcan):
    # disable radar if alpha longitudinal toggled on radar-ACC car without CAN filter/smartDSU
    if CP.flags & ToyotaFlags.DISABLE_RADAR.value:
      communication_control = bytes([uds.SERVICE_TYPE.COMMUNICATION_CONTROL, uds.CONTROL_TYPE.ENABLE_RX_DISABLE_TX, uds.MESSAGE_TYPE.NORMAL])
      disable_ecu(logcan, sendcan, bus=0, addr=0x750, sub_addr=0xf, com_cont_req=communication_control)

  # returns a car.CarState
  def _update(self, c):
    ret = self.CS.update(self.cp, self.cp_cam)

    if self.CP.carFingerprint in (TSS2_CAR - RADAR_ACC_CAR) or (self.CP.flags & ToyotaFlags.SMART_DSU and not self.CP.flags & ToyotaFlags.RADAR_CAN_FILTER):
      ret.buttonEvents = create_button_events(self.CS.distance_button, self.CS.prev_distance_button, {1: ButtonType.gapAdjustCruise})

    # events
    events = self.create_common_events(ret)

    # Lane Tracing Assist control is unavailable (EPS_STATUS->LTA_STATE=0) until
    # the more accurate angle sensor signal is initialized
    if self.CP.steerControlType == SteerControlType.angle and not self.CS.accurate_steer_angle_seen:
      events.add(EventName.vehicleSensorsInvalid)

    if self.CP.openpilotLongitudinalControl:
      if ret.cruiseState.standstill and not ret.brakePressed and not self.CP.enableGasInterceptorDEPRECATED:
        events.add(EventName.resumeRequired)
      if self.CS.low_speed_lockout:
        events.add(EventName.lowSpeedLockout)
      if ret.vEgo < self.CP.minEnableSpeed:
        events.add(EventName.belowEngageSpeed)
        if c.actuators.accel > 0.3:
          # some margin on the actuator to not false trigger cancellation while stopping
          events.add(EventName.speedTooLow)
        if ret.vEgo < 0.001:
          # while in standstill, send a user alert
          events.add(EventName.manualRestart)

    ret.events = events.to_msg()

    return ret<|MERGE_RESOLUTION|>--- conflicted
+++ resolved
@@ -149,27 +149,19 @@
     sp_tss2_long_tune = Params().get_bool("ToyotaTSS2Long")
 
     tune = ret.longitudinalTuning
-<<<<<<< HEAD
-    tune.deadzoneBP = [0., 9.]
-    tune.deadzoneV = [.0, .15]
     if candidate in TSS2_CAR or ret.enableGasInterceptorDEPRECATED:
-      tune.kpBP = [0., 5., 20., 30.] if sp_tss2_long_tune else [0., 5., 20.]
-      tune.kpV = [1.3, 1.0, 0.7, 0.1] if sp_tss2_long_tune else [1.3, 1.0, 0.7]
-      tune.kiBP = [0.,   1.,    2.,    3.,   4.,   5.,    12.,  20.,  27., 40.] if sp_tss2_long_tune else [0., 5., 12., 20., 27.]
-      tune.kiV = [.348, .3361, .3168, .2831, .2571, .226, .198, .17,  .10, .01] if sp_tss2_long_tune else [.35, .23, .20, .17, .1]
+      if sp_tss2_long_tune:
+        tune.kpBP = [0., 5., 20., 30.]
+        tune.kpV = [1.3, 1.0, 0.7, 0.1]
+        tune.kiBP = [0.,   1.,    2.,    3.,   4.,   5.,    12.,  20.,  27., 40.]
+        tune.kiV = [.348, .3361, .3168, .2831, .2571, .226, .198, .17,  .10, .01]
+      else:
+        tune.kpV = [0.0]
+        tune.kiV = [0.5]
       if candidate in TSS2_CAR:
-        ret.vEgoStopping = 0.15 if sp_tss2_long_tune else 0.25
-        ret.vEgoStarting = 0.15 if sp_tss2_long_tune else 0.25
-        ret.stopAccel = -0.4 if sp_tss2_long_tune else 0
-        ret.stoppingDecelRate = 0.05 if sp_tss2_long_tune else 0.3  # reach stopping target smoothly
-=======
-    if candidate in TSS2_CAR:
-      tune.kpV = [0.0]
-      tune.kiV = [0.5]
-      ret.vEgoStopping = 0.25
-      ret.vEgoStarting = 0.25
-      ret.stoppingDecelRate = 0.3  # reach stopping target smoothly
->>>>>>> b45caf40
+        ret.vEgoStopping = 0.25
+        ret.vEgoStarting = 0.25
+        ret.stoppingDecelRate = 0.3  # reach stopping target smoothly
     else:
       tune.kiBP = [0., 5., 35.]
       tune.kiV = [3.6, 2.4, 1.5]
