--- conflicted
+++ resolved
@@ -2,15 +2,9 @@
 from openpilot.common.conversions import Conversions as CV
 from opendbc.can.can_define import CANDefine
 from opendbc.can.parser import CANParser
-<<<<<<< HEAD
-from selfdrive.car.interfaces import CarStateBase
-from selfdrive.car.ford.fordcan import CanBus
-from selfdrive.car.ford.values import CANFD_CAR, CarControllerParams, DBC, BUTTON_STATES
-=======
 from openpilot.selfdrive.car.interfaces import CarStateBase
 from openpilot.selfdrive.car.ford.fordcan import CanBus
-from openpilot.selfdrive.car.ford.values import CANFD_CAR, CarControllerParams, DBC
->>>>>>> 27c485c6
+from openpilot.selfdrive.car.ford.values import CANFD_CAR, CarControllerParams, DBC, BUTTON_STATES
 
 GearShifter = car.CarState.GearShifter
 TransmissionType = car.CarParams.TransmissionType
@@ -135,76 +129,7 @@
 
   @staticmethod
   def get_can_parser(CP):
-<<<<<<< HEAD
-    signals = [
-      # sig_name, sig_address
-      ("TrnAinTq_D_Qf", "VehicleOperatingModes"),            # Used to detect hybrid or ICE platform variant
-
-      ("Veh_V_ActlBrk", "BrakeSysFeatures"),                 # ABS vehicle speed (kph)
-      ("VehYaw_W_Actl", "Yaw_Data_FD1"),                     # ABS vehicle yaw rate (rad/s)
-      ("VehStop_D_Stat", "DesiredTorqBrk"),                  # ABS vehicle stopped
-      ("PrkBrkStatus", "DesiredTorqBrk"),                    # ABS park brake status
-      ("ApedPos_Pc_ActlArb", "EngVehicleSpThrottle"),        # PCM throttle (pct)
-      ("BrkTot_Tq_Actl", "BrakeSnData_4"),                   # ABS brake torque (Nm)
-      ("BpedDrvAppl_D_Actl", "EngBrakeData"),                # PCM driver brake pedal pressed
-      ("Veh_V_DsplyCcSet", "EngBrakeData"),                  # PCM ACC set speed (mph)
-                                                             # The units might change with IPC settings?
-      ("CcStat_D_Actl", "EngBrakeData"),                     # PCM ACC status
-      ("AccStopMde_D_Rq", "EngBrakeData"),                   # PCM ACC standstill
-      ("AccEnbl_B_RqDrv", "Cluster_Info1_FD1"),              # PCM ACC enable
-      ("StePinComp_An_Est", "SteeringPinion_Data"),          # PSCM estimated steering angle (deg)
-      ("StePinCompAnEst_D_Qf", "SteeringPinion_Data"),       # PSCM estimated steering angle (quality flag)
-                                                             # Calculates steering angle (and offset) from pinion
-                                                             # angle and driving measurements.
-                                                             # StePinRelInit_An_Sns is the pinion angle, initialised
-                                                             # to zero at the beginning of the drive.
-      ("SteeringColumnTorque", "EPAS_INFO"),                 # PSCM steering column torque (Nm)
-      ("EPAS_Failure", "EPAS_INFO"),                         # PSCM EPAS status
-      ("TurnLghtSwtch_D_Stat", "Steering_Data_FD1"),         # SCCM Turn signal switch
-      ("TjaButtnOnOffPress", "Steering_Data_FD1"),           # SCCM ACC button, lane-centering/traffic jam assist toggle
-      ("DrStatDrv_B_Actl", "BodyInfo_3_FD1"),                # BCM Door open, driver
-      ("DrStatPsngr_B_Actl", "BodyInfo_3_FD1"),              # BCM Door open, passenger
-      ("DrStatRl_B_Actl", "BodyInfo_3_FD1"),                 # BCM Door open, rear left
-      ("DrStatRr_B_Actl", "BodyInfo_3_FD1"),                 # BCM Door open, rear right
-      ("FirstRowBuckleDriver", "RCMStatusMessage2_FD1"),     # RCM Seatbelt status, driver
-      ("HeadLghtHiFlash_D_Stat", "Steering_Data_FD1"),       # SCCM Passthrough the remaining buttons
-      ("WiprFront_D_Stat", "Steering_Data_FD1"),
-      ("LghtAmb_D_Sns", "Steering_Data_FD1"),
-      ("AccButtnGapDecPress", "Steering_Data_FD1"),
-      ("AccButtnGapIncPress", "Steering_Data_FD1"),
-      ("AslButtnOnOffCnclPress", "Steering_Data_FD1"),
-      ("AslButtnOnOffPress", "Steering_Data_FD1"),
-      ("LaSwtchPos_D_Stat", "Steering_Data_FD1"),
-      ("CcAslButtnCnclResPress", "Steering_Data_FD1"),
-      ("CcAslButtnDeny_B_Actl", "Steering_Data_FD1"),
-      ("CcAslButtnIndxDecPress", "Steering_Data_FD1"),
-      ("CcAslButtnIndxIncPress", "Steering_Data_FD1"),
-      ("CcAslButtnOffCnclPress", "Steering_Data_FD1"),
-      ("CcAslButtnOnOffCncl", "Steering_Data_FD1"),
-      ("CcAslButtnOnPress", "Steering_Data_FD1"),
-      ("CcAslButtnResDecPress", "Steering_Data_FD1"),
-      ("CcAslButtnResIncPress", "Steering_Data_FD1"),
-      ("CcAslButtnSetDecPress", "Steering_Data_FD1"),
-      ("CcAslButtnSetIncPress", "Steering_Data_FD1"),
-      ("CcAslButtnSetPress", "Steering_Data_FD1"),
-      ("CcButtnOffPress", "Steering_Data_FD1"),
-      ("CcButtnOnOffCnclPress", "Steering_Data_FD1"),
-      ("CcButtnOnOffPress", "Steering_Data_FD1"),
-      ("CcButtnOnPress", "Steering_Data_FD1"),
-      ("HeadLghtHiFlash_D_Actl", "Steering_Data_FD1"),
-      ("HeadLghtHiOn_B_StatAhb", "Steering_Data_FD1"),
-      ("AhbStat_B_Dsply", "Steering_Data_FD1"),
-      ("AccButtnGapTogglePress", "Steering_Data_FD1"),
-      ("WiprFrontSwtch_D_Stat", "Steering_Data_FD1"),
-      ("HeadLghtHiCtrl_D_RqAhb", "Steering_Data_FD1"),
-      ("CcAslButtnCnclPress", "Steering_Data_FD1"),
-      ("CcAsllButtnResPress", "Steering_Data_FD1"),
-    ]
-
-    checks = [
-=======
     messages = [
->>>>>>> 27c485c6
       # sig_address, frequency
       ("VehicleOperatingModes", 100),
       ("BrakeSysFeatures", 50),
