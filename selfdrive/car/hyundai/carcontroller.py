--- conflicted
+++ resolved
@@ -6,12 +6,8 @@
 from openpilot.selfdrive.car import apply_driver_steer_torque_limits, common_fault_avoidance
 from openpilot.selfdrive.car.hyundai import hyundaicanfd, hyundaican
 from openpilot.selfdrive.car.hyundai.hyundaicanfd import CanBus
-<<<<<<< HEAD
 from openpilot.selfdrive.car.hyundai.values import HyundaiFlags, HyundaiFlagsSP, Buttons, CarControllerParams, CANFD_CAR, CAR
-=======
-from openpilot.selfdrive.car.hyundai.values import HyundaiFlags, Buttons, CarControllerParams, CANFD_CAR, CAR
 from openpilot.selfdrive.car.interfaces import CarControllerBase
->>>>>>> 0362cfa7
 
 VisualAlert = car.CarControl.HUDControl.VisualAlert
 LongCtrlState = car.CarControl.Actuators.LongControlState
@@ -154,13 +150,8 @@
         jerk = 3.0 if actuators.longControlState == LongCtrlState.pid else 1.0
         use_fca = self.CP.flags & HyundaiFlags.USE_FCA.value
         can_sends.extend(hyundaican.create_acc_commands(self.packer, CC.enabled, accel, jerk, int(self.frame / 2),
-<<<<<<< HEAD
-                                                        hud_control.leadVisible, set_speed_in_units, stopping,
+                                                        hud_control, set_speed_in_units, stopping,
                                                         CC.cruiseControl.override, use_fca, CS, escc))
-=======
-                                                        hud_control, set_speed_in_units, stopping,
-                                                        CC.cruiseControl.override, use_fca))
->>>>>>> 0362cfa7
 
       # 20 Hz LFA MFA message
       if self.frame % 5 == 0 and self.CP.flags & HyundaiFlags.SEND_LFA.value:
