--- conflicted
+++ resolved
@@ -98,12 +98,8 @@
   }
   return packer.make_can_msg("LFAHDA_MFC", 0, values)
 
-<<<<<<< HEAD
-def create_acc_commands(packer, enabled, accel, upper_jerk, idx, lead_visible, set_speed, stopping, long_override, main_enabled):
-=======
-def create_acc_commands(packer, enabled, accel, upper_jerk, idx, lead_visible, set_speed, stopping, long_override,
+def create_acc_commands(packer, enabled, accel, upper_jerk, idx, lead_visible, set_speed, stopping, long_override, main_enabled,
                         CS, escc):
->>>>>>> 2830c020
   commands = []
 
   scc11_values = {
