import crcmod
from openpilot.selfdrive.car.hyundai.values import CAR, HyundaiFlags

hyundai_checksum = crcmod.mkCrcFun(0x11D, initCrc=0xFD, rev=False, xorOut=0xdf)

def create_lkas11(packer, frame, CP, apply_steer, steer_req,
                  torque_fault, lkas11, sys_warning, sys_state, enabled,
                  left_lane, right_lane,
                  left_lane_depart, right_lane_depart):
  values = {s: lkas11[s] for s in [
    "CF_Lkas_LdwsActivemode",
    "CF_Lkas_LdwsSysState",
    "CF_Lkas_SysWarning",
    "CF_Lkas_LdwsLHWarning",
    "CF_Lkas_LdwsRHWarning",
    "CF_Lkas_HbaLamp",
    "CF_Lkas_FcwBasReq",
    "CF_Lkas_HbaSysState",
    "CF_Lkas_FcwOpt",
    "CF_Lkas_HbaOpt",
    "CF_Lkas_FcwSysState",
    "CF_Lkas_FcwCollisionWarning",
    "CF_Lkas_FusionState",
    "CF_Lkas_FcwOpt_USM",
    "CF_Lkas_LdwsOpt_USM",
  ]}
  values["CF_Lkas_LdwsSysState"] = sys_state
  values["CF_Lkas_SysWarning"] = 3 if sys_warning else 0
  values["CF_Lkas_LdwsLHWarning"] = left_lane_depart
  values["CF_Lkas_LdwsRHWarning"] = right_lane_depart
  values["CR_Lkas_StrToqReq"] = apply_steer
  values["CF_Lkas_ActToi"] = steer_req
  values["CF_Lkas_ToiFlt"] = torque_fault  # seems to allow actuation on CR_Lkas_StrToqReq
  values["CF_Lkas_MsgCount"] = frame % 0x10

  if CP.carFingerprint in (CAR.HYUNDAI_SONATA, CAR.HYUNDAI_PALISADE, CAR.KIA_NIRO_EV, CAR.KIA_NIRO_HEV_2021, CAR.HYUNDAI_SANTA_FE,
                           CAR.HYUNDAI_IONIQ_EV_2020, CAR.HYUNDAI_IONIQ_PHEV, CAR.KIA_SELTOS, CAR.HYUNDAI_ELANTRA_2021, CAR.GENESIS_G70_2020,
                           CAR.HYUNDAI_ELANTRA_HEV_2021, CAR.HYUNDAI_SONATA_HYBRID, CAR.HYUNDAI_KONA_EV, CAR.HYUNDAI_KONA_HEV, CAR.HYUNDAI_KONA_EV_2022,
                           CAR.HYUNDAI_SANTA_FE_2022, CAR.KIA_K5_2021, CAR.HYUNDAI_IONIQ_HEV_2022, CAR.HYUNDAI_SANTA_FE_HEV_2022,
                           CAR.HYUNDAI_SANTA_FE_PHEV_2022, CAR.KIA_STINGER_2022, CAR.KIA_K5_HEV_2020, CAR.KIA_CEED,
                           CAR.HYUNDAI_AZERA_6TH_GEN, CAR.HYUNDAI_AZERA_HEV_6TH_GEN, CAR.HYUNDAI_CUSTIN_1ST_GEN):
    values["CF_Lkas_LdwsActivemode"] = int(left_lane) + (int(right_lane) << 1)
    values["CF_Lkas_LdwsOpt_USM"] = 2

    # FcwOpt_USM 5 = Orange blinking car + lanes
    # FcwOpt_USM 4 = Orange car + lanes
    # FcwOpt_USM 3 = Green blinking car + lanes
    # FcwOpt_USM 2 = Green car + lanes
    # FcwOpt_USM 1 = White car + lanes
    # FcwOpt_USM 0 = No car + lanes
    values["CF_Lkas_FcwOpt_USM"] = 2 if enabled else 1

    # SysWarning 4 = keep hands on wheel
    # SysWarning 5 = keep hands on wheel (red)
    # SysWarning 6 = keep hands on wheel (red) + beep
    # Note: the warning is hidden while the blinkers are on
    values["CF_Lkas_SysWarning"] = 4 if sys_warning else 0

  # Likely cars lacking the ability to show individual lane lines in the dash
  elif CP.carFingerprint in (CAR.KIA_OPTIMA_G4, CAR.KIA_OPTIMA_G4_FL):
    # SysWarning 4 = keep hands on wheel + beep
    values["CF_Lkas_SysWarning"] = 4 if sys_warning else 0

    # SysState 0 = no icons
    # SysState 1-2 = white car + lanes
    # SysState 3 = green car + lanes, green steering wheel
    # SysState 4 = green car + lanes
    values["CF_Lkas_LdwsSysState"] = 3 if enabled else 1
    values["CF_Lkas_LdwsOpt_USM"] = 2  # non-2 changes above SysState definition

    # these have no effect
    values["CF_Lkas_LdwsActivemode"] = 0
    values["CF_Lkas_FcwOpt_USM"] = 0

  elif CP.carFingerprint == CAR.HYUNDAI_GENESIS:
    # This field is actually LdwsActivemode
    # Genesis and Optima fault when forwarding while engaged
    values["CF_Lkas_LdwsActivemode"] = 2

  dat = packer.make_can_msg("LKAS11", 0, values)[2]

  if CP.flags & HyundaiFlags.CHECKSUM_CRC8:
    # CRC Checksum as seen on 2019 Hyundai Santa Fe
    dat = dat[:6] + dat[7:8]
    checksum = hyundai_checksum(dat)
  elif CP.flags & HyundaiFlags.CHECKSUM_6B:
    # Checksum of first 6 Bytes, as seen on 2018 Kia Sorento
    checksum = sum(dat[:6]) % 256
  else:
    # Checksum of first 6 Bytes and last Byte as seen on 2018 Kia Stinger
    checksum = (sum(dat[:6]) + dat[7]) % 256

  values["CF_Lkas_Chksum"] = checksum

  return packer.make_can_msg("LKAS11", 0, values)


def create_clu11(packer, frame, clu11, button, CP):
  values = {s: clu11[s] for s in [
    "CF_Clu_CruiseSwState",
    "CF_Clu_CruiseSwMain",
    "CF_Clu_SldMainSW",
    "CF_Clu_ParityBit1",
    "CF_Clu_VanzDecimal",
    "CF_Clu_Vanz",
    "CF_Clu_SPEED_UNIT",
    "CF_Clu_DetentOut",
    "CF_Clu_RheostatLevel",
    "CF_Clu_CluInfo",
    "CF_Clu_AmpInfo",
    "CF_Clu_AliveCnt1",
  ]}
  values["CF_Clu_CruiseSwState"] = button
  values["CF_Clu_AliveCnt1"] = frame % 0x10
  # send buttons to camera on camera-scc based cars
  bus = 2 if CP.flags & HyundaiFlags.CAMERA_SCC else 0
  return packer.make_can_msg("CLU11", bus, values)


def create_lfahda_mfc(packer, enabled, hda_set_speed=0):
  values = {
    "LFA_Icon_State": 2 if enabled else 0,
    "HDA_Active": 1 if hda_set_speed else 0,
    "HDA_Icon_State": 2 if hda_set_speed else 0,
    "HDA_VSetReq": hda_set_speed,
  }
  return packer.make_can_msg("LFAHDA_MFC", 0, values)

<<<<<<< HEAD
def create_acc_commands(packer, enabled, accel, upper_jerk, idx, lead_visible, set_speed, stopping, long_override, use_fca,
                        CS, escc):
=======
def create_acc_commands(packer, enabled, accel, upper_jerk, idx, hud_control, set_speed, stopping, long_override, use_fca):
>>>>>>> 0362cfa7
  commands = []

  scc11_values = {
    "MainMode_ACC": 1,
    "TauGapSet": hud_control.leadDistanceBars,
    "VSetDis": set_speed if enabled else 0,
    "AliveCounterACC": idx % 0x10,
    "ObjValid": 1, # close lead makes controls tighter
    "ACC_ObjStatus": 1, # close lead makes controls tighter
    "ACC_ObjLatPos": 0,
    "ACC_ObjRelSpd": 0,
    "ACC_ObjDist": 1, # close lead makes controls tighter
    }
  commands.append(packer.make_can_msg("SCC11", 0, scc11_values))

  scc12_values = {
    "ACCMode": 2 if enabled and long_override else 1 if enabled else 0,
    "StopReq": 1 if stopping else 0,
    "aReqRaw": accel,
    "aReqValue": accel,  # stock ramps up and down respecting jerk limit until it reaches aReqRaw
    "CR_VSM_Alive": idx % 0xF,

    "AEB_CmdAct": CS.escc_cmd_act,
    "CF_VSM_Warn": CS.escc_aeb_warning,
    "CF_VSM_DecCmdAct": CS.escc_aeb_dec_cmd_act,
    "CR_VSM_DecCmd": CS.escc_aeb_dec_cmd,
  }

  # show AEB disabled indicator on dash with SCC12 if not sending FCA messages.
  # these signals also prevent a TCS fault on non-FCA cars with alpha longitudinal
  if not use_fca:
    scc12_values["CF_VSM_ConfMode"] = 1
    scc12_values["AEB_Status"] = 1  # AEB disabled

  scc12_dat = packer.make_can_msg("SCC12", 0, scc12_values)[2]
  scc12_values["CR_VSM_ChkSum"] = 0x10 - sum(sum(divmod(i, 16)) for i in scc12_dat) % 0x10

  commands.append(packer.make_can_msg("SCC12", 0, scc12_values))

  scc14_values = {
    "ComfortBandUpper": 0.0, # stock usually is 0 but sometimes uses higher values
    "ComfortBandLower": 0.0, # stock usually is 0 but sometimes uses higher values
    "JerkUpperLimit": upper_jerk, # stock usually is 1.0 but sometimes uses higher values
    "JerkLowerLimit": 5.0, # stock usually is 0.5 but sometimes uses higher values
    "ACCMode": 2 if enabled and long_override else 1 if enabled else 4, # stock will always be 4 instead of 0 after first disengage
    "ObjGap": 2 if hud_control.leadVisible else 0, # 5: >30, m, 4: 25-30 m, 3: 20-25 m, 2: < 20 m, 0: no lead
  }
  commands.append(packer.make_can_msg("SCC14", 0, scc14_values))

  # Only send FCA11 on cars where it exists on the bus
  if use_fca:
    # note that some vehicles most likely have an alternate checksum/counter definition
    # https://github.com/commaai/opendbc/commit/9ddcdb22c4929baf310295e832668e6e7fcfa602
    fca11_values = {
      "CR_FCA_Alive": idx % 0xF,
      "PAINT1_Status": 0 if escc else 1,
      "FCA_DrvSetStatus": 0 if escc else 1,
      "FCA_Status": 0 if escc else 1,  # AEB disabled

      "FCA_CmdAct": CS.escc_cmd_act,
      "CF_VSM_Warn": CS.escc_aeb_warning,
      "CF_VSM_DecCmdAct": CS.escc_aeb_dec_cmd_act,
      "CR_VSM_DecCmd": CS.escc_aeb_dec_cmd,
    }
    fca11_dat = packer.make_can_msg("FCA11", 0, fca11_values)[2]
    fca11_values["CR_FCA_ChkSum"] = hyundai_checksum(fca11_dat[:7])
    commands.append(packer.make_can_msg("FCA11", 0, fca11_values))

  return commands

def create_acc_opt(packer, escc):
  commands = []

  scc13_values = {
    "SCCDrvModeRValue": 2,
    "SCC_Equip": 1,
    "Lead_Veh_Dep_Alert_USM": 2,
  }
  commands.append(packer.make_can_msg("SCC13", 0, scc13_values))

  # TODO: this needs to be detected and conditionally sent on unsupported long cars
  fca12_values = {
    "FCA_DrvSetState": 0 if escc else 2,
    "FCA_USM": 0 if escc else 1, # AEB disabled
  }
  commands.append(packer.make_can_msg("FCA12", 0, fca12_values))

  return commands

def create_frt_radar_opt(packer):
  frt_radar11_values = {
    "CF_FCA_Equip_Front_Radar": 1,
  }
  return packer.make_can_msg("FRT_RADAR11", 0, frt_radar11_values)<|MERGE_RESOLUTION|>--- conflicted
+++ resolved
@@ -126,12 +126,8 @@
   }
   return packer.make_can_msg("LFAHDA_MFC", 0, values)
 
-<<<<<<< HEAD
-def create_acc_commands(packer, enabled, accel, upper_jerk, idx, lead_visible, set_speed, stopping, long_override, use_fca,
+def create_acc_commands(packer, enabled, accel, upper_jerk, idx, hud_control, set_speed, stopping, long_override, use_fca,
                         CS, escc):
-=======
-def create_acc_commands(packer, enabled, accel, upper_jerk, idx, hud_control, set_speed, stopping, long_override, use_fca):
->>>>>>> 0362cfa7
   commands = []
 
   scc11_values = {
