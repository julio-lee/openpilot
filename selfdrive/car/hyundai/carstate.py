from collections import deque
import copy
import math

from cereal import car
from common.conversions import Conversions as CV
from opendbc.can.parser import CANParser
from opendbc.can.can_define import CANDefine
from selfdrive.car.hyundai.hyundaicanfd import CanBus
from selfdrive.car.hyundai.values import HyundaiFlags, CAR, DBC, CAN_GEARS, CAMERA_SCC_CAR, CANFD_CAR, EV_CAR, HYBRID_CAR, Buttons, CarControllerParams
from selfdrive.car.interfaces import CarStateBase

PREV_BUTTON_SAMPLES = 8
CLUSTER_SAMPLE_RATE = 20  # frames


class CarState(CarStateBase):
  def __init__(self, CP):
    super().__init__(CP)
    can_define = CANDefine(DBC[CP.carFingerprint]["pt"])

    self.cruise_buttons = deque([Buttons.NONE] * PREV_BUTTON_SAMPLES, maxlen=PREV_BUTTON_SAMPLES)
    self.main_buttons = deque([Buttons.NONE] * PREV_BUTTON_SAMPLES, maxlen=PREV_BUTTON_SAMPLES)

    self.gear_msg_canfd = "GEAR_ALT" if CP.flags & HyundaiFlags.CANFD_ALT_GEARS else \
                          "GEAR_ALT_2" if CP.flags & HyundaiFlags.CANFD_ALT_GEARS_2 else \
                          "GEAR_SHIFTER"
    if CP.carFingerprint in CANFD_CAR:
      self.shifter_values = can_define.dv[self.gear_msg_canfd]["GEAR"]
    elif self.CP.carFingerprint in CAN_GEARS["use_cluster_gears"]:
      self.shifter_values = can_define.dv["CLU15"]["CF_Clu_Gear"]
    elif self.CP.carFingerprint in CAN_GEARS["use_tcu_gears"]:
      self.shifter_values = can_define.dv["TCU12"]["CUR_GR"]
    else:  # preferred and elect gear methods use same definition
      self.shifter_values = can_define.dv["LVR12"]["CF_Lvr_Gear"]

    self.accelerator_msg_canfd = "ACCELERATOR" if CP.carFingerprint in EV_CAR else \
                                 "ACCELERATOR_ALT" if CP.carFingerprint in HYBRID_CAR else \
                                 "ACCELERATOR_BRAKE_ALT"
    self.cruise_btns_msg_canfd = "CRUISE_BUTTONS_ALT" if CP.flags & HyundaiFlags.CANFD_ALT_BUTTONS else \
                                 "CRUISE_BUTTONS"
    self.is_metric = False
    self.buttons_counter = 0

    self.cruise_info = {}

    # On some cars, CLU15->CF_Clu_VehicleSpeed can oscillate faster than the dash updates. Sample at 5 Hz
    self.cluster_speed = 0
    self.cluster_speed_counter = CLUSTER_SAMPLE_RATE

    self.params = CarControllerParams(CP)

  def update(self, cp, cp_cam):
    if self.CP.carFingerprint in CANFD_CAR:
      return self.update_canfd(cp, cp_cam)

    ret = car.CarState.new_message()
    cp_cruise = cp_cam if self.CP.carFingerprint in CAMERA_SCC_CAR else cp
    self.is_metric = cp.vl["CLU11"]["CF_Clu_SPEED_UNIT"] == 0
    speed_conv = CV.KPH_TO_MS if self.is_metric else CV.MPH_TO_MS

    ret.doorOpen = any([cp.vl["CGW1"]["CF_Gway_DrvDrSw"], cp.vl["CGW1"]["CF_Gway_AstDrSw"],
                        cp.vl["CGW2"]["CF_Gway_RLDrSw"], cp.vl["CGW2"]["CF_Gway_RRDrSw"]])

    ret.seatbeltUnlatched = cp.vl["CGW1"]["CF_Gway_DrvSeatBeltSw"] == 0

    ret.wheelSpeeds = self.get_wheel_speeds(
      cp.vl["WHL_SPD11"]["WHL_SPD_FL"],
      cp.vl["WHL_SPD11"]["WHL_SPD_FR"],
      cp.vl["WHL_SPD11"]["WHL_SPD_RL"],
      cp.vl["WHL_SPD11"]["WHL_SPD_RR"],
    )
    ret.vEgoRaw = (ret.wheelSpeeds.fl + ret.wheelSpeeds.fr + ret.wheelSpeeds.rl + ret.wheelSpeeds.rr) / 4.
    ret.vEgo, ret.aEgo = self.update_speed_kf(ret.vEgoRaw)
    ret.standstill = ret.vEgoRaw < 0.1

    self.cluster_speed_counter += 1
    if self.cluster_speed_counter > CLUSTER_SAMPLE_RATE:
      self.cluster_speed = cp.vl["CLU15"]["CF_Clu_VehicleSpeed"]
      self.cluster_speed_counter = 0

      # Mimic how dash converts to imperial.
      # Sorento is the only platform where CF_Clu_VehicleSpeed is already imperial when not is_metric
      # TODO: CGW_USM1->CF_Gway_DrLockSoundRValue may describe this
      if not self.is_metric and self.CP.carFingerprint not in (CAR.KIA_SORENTO,):
        self.cluster_speed = math.floor(self.cluster_speed * CV.KPH_TO_MPH + CV.KPH_TO_MPH)

    ret.vEgoCluster = self.cluster_speed * speed_conv

    ret.steeringAngleDeg = cp.vl["SAS11"]["SAS_Angle"]
    ret.steeringRateDeg = cp.vl["SAS11"]["SAS_Speed"]
    ret.yawRate = cp.vl["ESP12"]["YAW_RATE"]
    ret.leftBlinker, ret.rightBlinker = self.update_blinker_from_lamp(
      50, cp.vl["CGW1"]["CF_Gway_TurnSigLh"], cp.vl["CGW1"]["CF_Gway_TurnSigRh"])
    ret.steeringTorque = cp.vl["MDPS12"]["CR_Mdps_StrColTq"]
    ret.steeringTorqueEps = cp.vl["MDPS12"]["CR_Mdps_OutTq"]
    ret.steeringPressed = self.update_steering_pressed(abs(ret.steeringTorque) > self.params.STEER_THRESHOLD, 5)
    ret.steerFaultTemporary = cp.vl["MDPS12"]["CF_Mdps_ToiUnavail"] != 0 or cp.vl["MDPS12"]["CF_Mdps_ToiFlt"] != 0

    # cruise state
    if self.CP.openpilotLongitudinalControl:
      # These are not used for engage/disengage since openpilot keeps track of state using the buttons
      ret.cruiseState.available = cp.vl["TCS13"]["ACCEnable"] == 0
      ret.cruiseState.enabled = cp.vl["TCS13"]["ACC_REQ"] == 1
      ret.cruiseState.standstill = False
    else:
      ret.cruiseState.available = cp_cruise.vl["SCC11"]["MainMode_ACC"] == 1
      ret.cruiseState.enabled = cp_cruise.vl["SCC12"]["ACCMode"] != 0
      ret.cruiseState.standstill = cp_cruise.vl["SCC11"]["SCCInfoDisplay"] == 4.
      ret.cruiseState.speed = cp_cruise.vl["SCC11"]["VSetDis"] * speed_conv

    # TODO: Find brake pressure
    ret.brake = 0
    ret.brakePressed = cp.vl["TCS13"]["DriverBraking"] != 0
    ret.brakeHoldActive = cp.vl["TCS15"]["AVH_LAMP"] == 2  # 0 OFF, 1 ERROR, 2 ACTIVE, 3 READY
    ret.parkingBrake = cp.vl["TCS13"]["PBRAKE_ACT"] == 1
    ret.accFaulted = cp.vl["TCS13"]["ACCEnable"] != 0  # 0 ACC CONTROL ENABLED, 1-3 ACC CONTROL DISABLED

    if self.CP.carFingerprint in (HYBRID_CAR | EV_CAR):
      if self.CP.carFingerprint in HYBRID_CAR:
        ret.gas = cp.vl["E_EMS11"]["CR_Vcu_AccPedDep_Pos"] / 254.
      else:
        ret.gas = cp.vl["E_EMS11"]["Accel_Pedal_Pos"] / 254.
      ret.gasPressed = ret.gas > 0
    else:
      ret.gas = cp.vl["EMS12"]["PV_AV_CAN"] / 100.
      ret.gasPressed = bool(cp.vl["EMS16"]["CF_Ems_AclAct"])

    # Gear Selection via Cluster - For those Kia/Hyundai which are not fully discovered, we can use the Cluster Indicator for Gear Selection,
    # as this seems to be standard over all cars, but is not the preferred method.
    if self.CP.carFingerprint in CAN_GEARS["use_cluster_gears"]:
      gear = cp.vl["CLU15"]["CF_Clu_Gear"]
    elif self.CP.carFingerprint in CAN_GEARS["use_tcu_gears"]:
      gear = cp.vl["TCU12"]["CUR_GR"]
    elif self.CP.carFingerprint in CAN_GEARS["use_elect_gears"]:
      gear = cp.vl["ELECT_GEAR"]["Elect_Gear_Shifter"]
    else:
      gear = cp.vl["LVR12"]["CF_Lvr_Gear"]

    ret.gearShifter = self.parse_gear_shifter(self.shifter_values.get(gear))

    if not self.CP.openpilotLongitudinalControl:
      aeb_src = "FCA11" if self.CP.flags & HyundaiFlags.USE_FCA.value else "SCC12"
      aeb_sig = "FCA_CmdAct" if self.CP.flags & HyundaiFlags.USE_FCA.value else "AEB_CmdAct"
      aeb_warning = cp_cruise.vl[aeb_src]["CF_VSM_Warn"] != 0
      aeb_braking = cp_cruise.vl[aeb_src]["CF_VSM_DecCmdAct"] != 0 or cp_cruise.vl[aeb_src][aeb_sig] != 0
      ret.stockFcw = aeb_warning and not aeb_braking
      ret.stockAeb = aeb_warning and aeb_braking

    if self.CP.enableBsm:
      ret.leftBlindspot = cp.vl["LCA11"]["CF_Lca_IndLeft"] != 0
      ret.rightBlindspot = cp.vl["LCA11"]["CF_Lca_IndRight"] != 0

    # save the entire LKAS11 and CLU11
    self.lkas11 = copy.copy(cp_cam.vl["LKAS11"])
    self.clu11 = copy.copy(cp.vl["CLU11"])
    # only forward FCA messages for FCW/AEB when using openpilot longitudinal on Camera SCC cars
    if self.CP.openpilotLongitudinalControl and self.CP.carFingerprint in CAMERA_SCC_CAR:
      self.fca11 = copy.copy(cp_cruise.vl["FCA11"])
      self.fca12 = copy.copy(cp_cruise.vl["FCA12"])
    self.steer_state = cp.vl["MDPS12"]["CF_Mdps_ToiActive"]  # 0 NOT ACTIVE, 1 ACTIVE
    self.prev_cruise_buttons = self.cruise_buttons[-1]
    self.cruise_buttons.extend(cp.vl_all["CLU11"]["CF_Clu_CruiseSwState"])
    self.main_buttons.extend(cp.vl_all["CLU11"]["CF_Clu_CruiseSwMain"])

    return ret

  def update_canfd(self, cp, cp_cam):
    ret = car.CarState.new_message()

    self.is_metric = cp.vl["CRUISE_BUTTONS_ALT"]["DISTANCE_UNIT"] != 1
    speed_factor = CV.KPH_TO_MS if self.is_metric else CV.MPH_TO_MS

    if self.CP.carFingerprint in (EV_CAR | HYBRID_CAR):
      offset = 255. if self.CP.carFingerprint in EV_CAR else 1023.
      ret.gas = cp.vl[self.accelerator_msg_canfd]["ACCELERATOR_PEDAL"] / offset
      ret.gasPressed = ret.gas > 1e-5
    else:
      ret.gasPressed = bool(cp.vl[self.accelerator_msg_canfd]["ACCELERATOR_PEDAL_PRESSED"])

    ret.brakePressed = cp.vl["TCS"]["DriverBraking"] == 1

    ret.doorOpen = cp.vl["DOORS_SEATBELTS"]["DRIVER_DOOR"] == 1
    ret.seatbeltUnlatched = cp.vl["DOORS_SEATBELTS"]["DRIVER_SEATBELT"] == 0

    gear = cp.vl[self.gear_msg_canfd]["GEAR"]
    ret.gearShifter = self.parse_gear_shifter(self.shifter_values.get(gear))

    # TODO: figure out positions
    ret.wheelSpeeds = self.get_wheel_speeds(
      cp.vl["WHEEL_SPEEDS"]["WHEEL_SPEED_1"],
      cp.vl["WHEEL_SPEEDS"]["WHEEL_SPEED_2"],
      cp.vl["WHEEL_SPEEDS"]["WHEEL_SPEED_3"],
      cp.vl["WHEEL_SPEEDS"]["WHEEL_SPEED_4"],
    )
    ret.vEgoRaw = (ret.wheelSpeeds.fl + ret.wheelSpeeds.fr + ret.wheelSpeeds.rl + ret.wheelSpeeds.rr) / 4.
    ret.vEgo, ret.aEgo = self.update_speed_kf(ret.vEgoRaw)
    ret.standstill = ret.vEgoRaw < 0.1

    ret.steeringRateDeg = cp.vl["STEERING_SENSORS"]["STEERING_RATE"]
    ret.steeringAngleDeg = cp.vl["STEERING_SENSORS"]["STEERING_ANGLE"] * -1
    ret.steeringTorque = cp.vl["MDPS"]["STEERING_COL_TORQUE"]
    ret.steeringTorqueEps = cp.vl["MDPS"]["STEERING_OUT_TORQUE"]
    ret.steeringPressed = self.update_steering_pressed(abs(ret.steeringTorque) > self.params.STEER_THRESHOLD, 5)
    ret.steerFaultTemporary = cp.vl["MDPS"]["LKA_FAULT"] != 0

    ret.leftBlinker, ret.rightBlinker = self.update_blinker_from_lamp(50, cp.vl["BLINKERS"]["LEFT_LAMP"],
                                                                      cp.vl["BLINKERS"]["RIGHT_LAMP"])
    if self.CP.enableBsm:
      ret.leftBlindspot = cp.vl["BLINDSPOTS_REAR_CORNERS"]["FL_INDICATOR"] != 0
      ret.rightBlindspot = cp.vl["BLINDSPOTS_REAR_CORNERS"]["FR_INDICATOR"] != 0

    # cruise state
    # CAN FD cars enable on main button press, set available if no TCS faults preventing engagement
    ret.cruiseState.available = cp.vl["TCS"]["ACCEnable"] == 0
    if self.CP.openpilotLongitudinalControl:
      # These are not used for engage/disengage since openpilot keeps track of state using the buttons
      ret.cruiseState.enabled = cp.vl["TCS"]["ACC_REQ"] == 1
      ret.cruiseState.standstill = False
    else:
      cp_cruise_info = cp_cam if self.CP.flags & HyundaiFlags.CANFD_CAMERA_SCC else cp
      ret.cruiseState.enabled = cp_cruise_info.vl["SCC_CONTROL"]["ACCMode"] in (1, 2)
      ret.cruiseState.standstill = cp_cruise_info.vl["SCC_CONTROL"]["CRUISE_STANDSTILL"] == 1
      ret.cruiseState.speed = cp_cruise_info.vl["SCC_CONTROL"]["VSetDis"] * speed_factor
      self.cruise_info = copy.copy(cp_cruise_info.vl["SCC_CONTROL"])

    self.prev_cruise_buttons = self.cruise_buttons[-1]
    self.cruise_buttons.extend(cp.vl_all[self.cruise_btns_msg_canfd]["CRUISE_BUTTONS"])
    self.main_buttons.extend(cp.vl_all[self.cruise_btns_msg_canfd]["ADAPTIVE_CRUISE_MAIN_BTN"])
    self.buttons_counter = cp.vl[self.cruise_btns_msg_canfd]["COUNTER"]
    ret.accFaulted = cp.vl["TCS"]["ACCEnable"] != 0  # 0 ACC CONTROL ENABLED, 1-3 ACC CONTROL DISABLED

    if self.CP.flags & HyundaiFlags.CANFD_HDA2:
      self.cam_0x2a4 = copy.copy(cp_cam.vl["CAM_0x2a4"])

    return ret

  def get_can_parser(self, CP):
    if CP.carFingerprint in CANFD_CAR:
      return self.get_can_parser_canfd(CP)

    messages = [
      # address, frequency
      ("MDPS12", 50),
      ("TCS13", 50),
      ("TCS15", 10),
      ("CLU11", 50),
      ("CLU15", 5),
      ("ESP12", 100),
      ("CGW1", 10),
      ("CGW2", 5),
      ("CGW4", 5),
      ("WHL_SPD11", 50),
      ("SAS11", 100),
    ]

    if not CP.openpilotLongitudinalControl and CP.carFingerprint not in CAMERA_SCC_CAR:
      messages += [
        ("SCC11", 50),
        ("SCC12", 50),
      ]
      if CP.flags & HyundaiFlags.USE_FCA.value:
        messages.append(("FCA11", 50))

    if CP.enableBsm:
      messages.append(("LCA11", 50))

    if CP.carFingerprint in (HYBRID_CAR | EV_CAR):
      messages.append(("E_EMS11", 50))
    else:
      messages += [
        ("EMS12", 100),
        ("EMS16", 100),
      ]

    if CP.carFingerprint in CAN_GEARS["use_cluster_gears"]:
      pass
    elif CP.carFingerprint in CAN_GEARS["use_tcu_gears"]:
      messages.append(("TCU12", 100))
    elif CP.carFingerprint in CAN_GEARS["use_elect_gears"]:
      messages.append(("ELECT_GEAR", 20))
    else:
      messages.append(("LVR12", 100))

    return CANParser(DBC[CP.carFingerprint]["pt"], messages, 0)

  @staticmethod
  def get_cam_can_parser(CP):
    if CP.carFingerprint in CANFD_CAR:
      return CarState.get_cam_can_parser_canfd(CP)

    messages = [
      ("LKAS11", 100)
    ]

<<<<<<< HEAD
    if CP.carFingerprint in CAMERA_SCC_CAR:
      if CP.openpilotLongitudinalControl:
        if CP.flags & HyundaiFlags.USE_FCA.value:
          signals += [
            ("CF_VSM_Prefill", "FCA11"),
            ("CF_VSM_HBACmd", "FCA11"),
            ("CF_VSM_BeltCmd", "FCA11"),
            ("CR_VSM_DecCmd", "FCA11"),
            ("FCA_Status", "FCA11"),
            ("FCA_StopReq", "FCA11"),
            ("FCA_DrvSetStatus", "FCA11"),
            ("FCA_Failinfo", "FCA11"),
            ("CR_FCA_Alive", "FCA11"),
            ("FCA_RelativeVelocity", "FCA11"),
            ("FCA_TimetoCollision", "FCA11"),
            ("CR_FCA_ChkSum", "FCA11"),
            ("PAINT1_Status", "FCA11"),
            ("FCA_CmdAct", "FCA11"),
            ("CF_VSM_Warn", "FCA11"),
            ("CF_VSM_DecCmdAct", "FCA11"),

            ("FCA_USM", "FCA12"),
            ("FCA_DrvSetState", "FCA12"),
          ]
          checks += [
            ("FCA11", 50),
            ("FCA12", 50),
          ]
      else:
        signals += [
          ("MainMode_ACC", "SCC11"),
          ("VSetDis", "SCC11"),
          ("SCCInfoDisplay", "SCC11"),
          ("ACC_ObjDist", "SCC11"),
          ("ACCMode", "SCC12"),
        ]
        checks += [
          ("SCC11", 50),
          ("SCC12", 50),
        ]

        if CP.flags & HyundaiFlags.USE_FCA.value:
          signals += [
            ("FCA_CmdAct", "FCA11"),
            ("CF_VSM_Warn", "FCA11"),
            ("CF_VSM_DecCmdAct", "FCA11"),
          ]
          checks.append(("FCA11", 50))
        else:
          signals += [
            ("AEB_CmdAct", "SCC12"),
            ("CF_VSM_Warn", "SCC12"),
            ("CF_VSM_DecCmdAct", "SCC12"),
          ]

    return CANParser(DBC[CP.carFingerprint]["pt"], signals, checks, 2)
=======
    if not CP.openpilotLongitudinalControl and CP.carFingerprint in CAMERA_SCC_CAR:
      messages += [
        ("SCC11", 50),
        ("SCC12", 50),
      ]

      if CP.flags & HyundaiFlags.USE_FCA.value:
        messages.append(("FCA11", 50))

    return CANParser(DBC[CP.carFingerprint]["pt"], messages, 2)
>>>>>>> 3e2903a0

  def get_can_parser_canfd(self, CP):
    messages = [
      (self.gear_msg_canfd, 100),
      (self.cruise_btns_msg_canfd, 50),
      (self.accelerator_msg_canfd, 100),
      ("WHEEL_SPEEDS", 100),
      ("STEERING_SENSORS", 100),
      ("MDPS", 100),
      ("TCS", 50),
      ("CRUISE_BUTTONS_ALT", 50),
      ("BLINKERS", 4),
      ("DOORS_SEATBELTS", 4),
    ]

    if CP.enableBsm:
      messages += [
        ("BLINDSPOTS_REAR_CORNERS", 20),
      ]

    if not (CP.flags & HyundaiFlags.CANFD_CAMERA_SCC.value) and not CP.openpilotLongitudinalControl:
      messages += [
        ("SCC_CONTROL", 50),
      ]

    return CANParser(DBC[CP.carFingerprint]["pt"], messages, CanBus(CP).ECAN)

  @staticmethod
  def get_cam_can_parser_canfd(CP):
    messages = []
    if CP.flags & HyundaiFlags.CANFD_HDA2:
      messages += [("CAM_0x2a4", 20)]
    elif CP.flags & HyundaiFlags.CANFD_CAMERA_SCC:
      messages += [
        ("SCC_CONTROL", 50),
      ]

    return CANParser(DBC[CP.carFingerprint]["pt"], messages, CanBus(CP).CAM)<|MERGE_RESOLUTION|>--- conflicted
+++ resolved
@@ -293,75 +293,23 @@
       ("LKAS11", 100)
     ]
 
-<<<<<<< HEAD
     if CP.carFingerprint in CAMERA_SCC_CAR:
       if CP.openpilotLongitudinalControl:
         if CP.flags & HyundaiFlags.USE_FCA.value:
-          signals += [
-            ("CF_VSM_Prefill", "FCA11"),
-            ("CF_VSM_HBACmd", "FCA11"),
-            ("CF_VSM_BeltCmd", "FCA11"),
-            ("CR_VSM_DecCmd", "FCA11"),
-            ("FCA_Status", "FCA11"),
-            ("FCA_StopReq", "FCA11"),
-            ("FCA_DrvSetStatus", "FCA11"),
-            ("FCA_Failinfo", "FCA11"),
-            ("CR_FCA_Alive", "FCA11"),
-            ("FCA_RelativeVelocity", "FCA11"),
-            ("FCA_TimetoCollision", "FCA11"),
-            ("CR_FCA_ChkSum", "FCA11"),
-            ("PAINT1_Status", "FCA11"),
-            ("FCA_CmdAct", "FCA11"),
-            ("CF_VSM_Warn", "FCA11"),
-            ("CF_VSM_DecCmdAct", "FCA11"),
-
-            ("FCA_USM", "FCA12"),
-            ("FCA_DrvSetState", "FCA12"),
-          ]
-          checks += [
+          messages += [
             ("FCA11", 50),
             ("FCA12", 50),
           ]
       else:
-        signals += [
-          ("MainMode_ACC", "SCC11"),
-          ("VSetDis", "SCC11"),
-          ("SCCInfoDisplay", "SCC11"),
-          ("ACC_ObjDist", "SCC11"),
-          ("ACCMode", "SCC12"),
-        ]
-        checks += [
+        messages += [
           ("SCC11", 50),
           ("SCC12", 50),
         ]
 
         if CP.flags & HyundaiFlags.USE_FCA.value:
-          signals += [
-            ("FCA_CmdAct", "FCA11"),
-            ("CF_VSM_Warn", "FCA11"),
-            ("CF_VSM_DecCmdAct", "FCA11"),
-          ]
-          checks.append(("FCA11", 50))
-        else:
-          signals += [
-            ("AEB_CmdAct", "SCC12"),
-            ("CF_VSM_Warn", "SCC12"),
-            ("CF_VSM_DecCmdAct", "SCC12"),
-          ]
-
-    return CANParser(DBC[CP.carFingerprint]["pt"], signals, checks, 2)
-=======
-    if not CP.openpilotLongitudinalControl and CP.carFingerprint in CAMERA_SCC_CAR:
-      messages += [
-        ("SCC11", 50),
-        ("SCC12", 50),
-      ]
-
-      if CP.flags & HyundaiFlags.USE_FCA.value:
-        messages.append(("FCA11", 50))
+          messages.append(("FCA11", 50))
 
     return CANParser(DBC[CP.carFingerprint]["pt"], messages, 2)
->>>>>>> 3e2903a0
 
   def get_can_parser_canfd(self, CP):
     messages = [
