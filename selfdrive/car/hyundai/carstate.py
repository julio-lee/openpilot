--- conflicted
+++ resolved
@@ -125,11 +125,8 @@
     ret.brakeHoldActive = cp.vl["TCS15"]["AVH_LAMP"] == 2  # 0 OFF, 1 ERROR, 2 ACTIVE, 3 READY
     ret.parkingBrake = cp.vl["TCS13"]["PBRAKE_ACT"] == 1
     ret.espDisabled = cp.vl["TCS11"]["TCS_PAS"] == 1
-<<<<<<< HEAD
+    ret.espActive = cp.vl["TCS11"]["ABS_ACT"] == 1
     ret.brakeLightsDEPRECATED = bool(cp.vl["TCS13"]["BrakeLight"])
-=======
-    ret.espActive = cp.vl["TCS11"]["ABS_ACT"] == 1
->>>>>>> 4ef757c4
     ret.accFaulted = cp.vl["TCS13"]["ACCEnable"] != 0  # 0 ACC CONTROL ENABLED, 1-3 ACC CONTROL DISABLED
 
     if self.CP.flags & (HyundaiFlags.HYBRID | HyundaiFlags.EV):
