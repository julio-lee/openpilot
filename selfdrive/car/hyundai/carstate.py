from collections import deque
import copy
import math

from cereal import car
from openpilot.common.conversions import Conversions as CV
from opendbc.can.parser import CANParser
from opendbc.can.can_define import CANDefine
from openpilot.selfdrive.car.hyundai.hyundaicanfd import CanBus
from openpilot.selfdrive.car.hyundai.values import HyundaiFlags, CAR, DBC, CAN_GEARS, CAMERA_SCC_CAR, \
                                                   CANFD_CAR, Buttons, CarControllerParams
from openpilot.selfdrive.car.interfaces import CarStateBase

PREV_BUTTON_SAMPLES = 8
CLUSTER_SAMPLE_RATE = 20  # frames
STANDSTILL_THRESHOLD = 12 * 0.03125 * CV.KPH_TO_MS


class CarState(CarStateBase):
  def __init__(self, CP):
    super().__init__(CP)
    can_define = CANDefine(DBC[CP.carFingerprint]["pt"])

    self.cruise_buttons = deque([Buttons.NONE] * PREV_BUTTON_SAMPLES, maxlen=PREV_BUTTON_SAMPLES)
    self.main_buttons = deque([Buttons.NONE] * PREV_BUTTON_SAMPLES, maxlen=PREV_BUTTON_SAMPLES)

    self.gear_msg_canfd = "GEAR_ALT" if CP.flags & HyundaiFlags.CANFD_ALT_GEARS else \
                          "GEAR_ALT_2" if CP.flags & HyundaiFlags.CANFD_ALT_GEARS_2 else \
                          "GEAR_SHIFTER"
    if CP.carFingerprint in CANFD_CAR:
      self.shifter_values = can_define.dv[self.gear_msg_canfd]["GEAR"]
    elif self.CP.carFingerprint in CAN_GEARS["use_cluster_gears"]:
      self.shifter_values = can_define.dv["CLU15"]["CF_Clu_Gear"]
    elif self.CP.carFingerprint in CAN_GEARS["use_tcu_gears"]:
      self.shifter_values = can_define.dv["TCU12"]["CUR_GR"]
    else:  # preferred and elect gear methods use same definition
      self.shifter_values = can_define.dv["LVR12"]["CF_Lvr_Gear"]

    self.accelerator_msg_canfd = "ACCELERATOR" if CP.flags & HyundaiFlags.EV else \
                                 "ACCELERATOR_ALT" if CP.flags & HyundaiFlags.HYBRID else \
                                 "ACCELERATOR_BRAKE_ALT"
    self.cruise_btns_msg_canfd = "CRUISE_BUTTONS_ALT" if CP.flags & HyundaiFlags.CANFD_ALT_BUTTONS else \
                                 "CRUISE_BUTTONS"
    self.is_metric = False
    self.buttons_counter = 0

    self.cruise_info = {}

    # On some cars, CLU15->CF_Clu_VehicleSpeed can oscillate faster than the dash updates. Sample at 5 Hz
    self.cluster_speed = 0
    self.cluster_speed_counter = CLUSTER_SAMPLE_RATE

    self.params = CarControllerParams(CP)

  def update(self, cp, cp_cam):
    if self.CP.carFingerprint in CANFD_CAR:
      return self.update_canfd(cp, cp_cam)

    ret = car.CarState.new_message()
    cp_cruise = cp_cam if self.CP.carFingerprint in CAMERA_SCC_CAR else cp
    self.is_metric = cp.vl["CLU11"]["CF_Clu_SPEED_UNIT"] == 0
    speed_conv = CV.KPH_TO_MS if self.is_metric else CV.MPH_TO_MS

    ret.doorOpen = any([cp.vl["CGW1"]["CF_Gway_DrvDrSw"], cp.vl["CGW1"]["CF_Gway_AstDrSw"],
                        cp.vl["CGW2"]["CF_Gway_RLDrSw"], cp.vl["CGW2"]["CF_Gway_RRDrSw"]])

    ret.seatbeltUnlatched = cp.vl["CGW1"]["CF_Gway_DrvSeatBeltSw"] == 0

    ret.wheelSpeeds = self.get_wheel_speeds(
      cp.vl["WHL_SPD11"]["WHL_SPD_FL"],
      cp.vl["WHL_SPD11"]["WHL_SPD_FR"],
      cp.vl["WHL_SPD11"]["WHL_SPD_RL"],
      cp.vl["WHL_SPD11"]["WHL_SPD_RR"],
    )
    ret.vEgoRaw = (ret.wheelSpeeds.fl + ret.wheelSpeeds.fr + ret.wheelSpeeds.rl + ret.wheelSpeeds.rr) / 4.
    ret.vEgo, ret.aEgo = self.update_speed_kf(ret.vEgoRaw)
    ret.standstill = ret.wheelSpeeds.fl <= STANDSTILL_THRESHOLD and ret.wheelSpeeds.rr <= STANDSTILL_THRESHOLD

    self.cluster_speed_counter += 1
    if self.cluster_speed_counter > CLUSTER_SAMPLE_RATE:
      self.cluster_speed = cp.vl["CLU15"]["CF_Clu_VehicleSpeed"]
      self.cluster_speed_counter = 0

      # Mimic how dash converts to imperial.
      # Sorento is the only platform where CF_Clu_VehicleSpeed is already imperial when not is_metric
      # TODO: CGW_USM1->CF_Gway_DrLockSoundRValue may describe this
      if not self.is_metric and self.CP.carFingerprint not in (CAR.KIA_SORENTO,):
        self.cluster_speed = math.floor(self.cluster_speed * CV.KPH_TO_MPH + CV.KPH_TO_MPH)

    ret.vEgoCluster = self.cluster_speed * speed_conv

    ret.steeringAngleDeg = cp.vl["SAS11"]["SAS_Angle"]
    ret.steeringRateDeg = cp.vl["SAS11"]["SAS_Speed"]
    ret.yawRate = cp.vl["ESP12"]["YAW_RATE"]
    ret.leftBlinker, ret.rightBlinker = self.update_blinker_from_lamp(
      50, cp.vl["CGW1"]["CF_Gway_TurnSigLh"], cp.vl["CGW1"]["CF_Gway_TurnSigRh"])
    ret.steeringTorque = cp.vl["MDPS12"]["CR_Mdps_StrColTq"]
    ret.steeringTorqueEps = cp.vl["MDPS12"]["CR_Mdps_OutTq"]
    ret.steeringPressed = self.update_steering_pressed(abs(ret.steeringTorque) > self.params.STEER_THRESHOLD, 5)
    ret.steerFaultTemporary = cp.vl["MDPS12"]["CF_Mdps_ToiUnavail"] != 0 or cp.vl["MDPS12"]["CF_Mdps_ToiFlt"] != 0

    # cruise state
    if self.CP.openpilotLongitudinalControl:
      # These are not used for engage/disengage since openpilot keeps track of state using the buttons
      ret.cruiseState.available = cp.vl["TCS13"]["ACCEnable"] == 0
      ret.cruiseState.enabled = cp.vl["TCS13"]["ACC_REQ"] == 1
      ret.cruiseState.standstill = False
      ret.cruiseState.nonAdaptive = False
    else:
      scc_bus = "SCC12" if self.CP.flags & HyundaiFlags.CAN_CANFD else "SCC11"
      ret.cruiseState.available = cp_cruise.vl[scc_bus]["MainMode_ACC"] == 1
      ret.cruiseState.enabled = cp_cruise.vl["SCC12"]["ACCMode"] != 0
<<<<<<< HEAD
      ret.cruiseState.standstill = cp_cruise.vl[scc_bus]["SCCInfoDisplay"] == 4.
      ret.cruiseState.speed = cp_cruise.vl[scc_bus]["VSetDis"] * speed_conv
=======
      ret.cruiseState.standstill = cp_cruise.vl["SCC11"]["SCCInfoDisplay"] == 4.
      ret.cruiseState.nonAdaptive = cp_cruise.vl["SCC11"]["SCCInfoDisplay"] == 2.  # Shows 'Cruise Control' on dash
      ret.cruiseState.speed = cp_cruise.vl["SCC11"]["VSetDis"] * speed_conv
>>>>>>> 6fc0a210

    # TODO: Find brake pressure
    ret.brake = 0
    ret.brakePressed = cp.vl["TCS13"]["DriverOverride"] == 2  # 2 includes regen braking by user on HEV/EV
    ret.brakeHoldActive = cp.vl["TCS15"]["AVH_LAMP"] == 2  # 0 OFF, 1 ERROR, 2 ACTIVE, 3 READY
    ret.parkingBrake = cp.vl["TCS13"]["PBRAKE_ACT"] == 1
    ret.accFaulted = cp.vl["TCS13"]["ACCEnable"] != 0  # 0 ACC CONTROL ENABLED, 1-3 ACC CONTROL DISABLED

    if self.CP.flags & (HyundaiFlags.HYBRID | HyundaiFlags.EV):
      if self.CP.flags & HyundaiFlags.HYBRID:
        ret.gas = cp.vl["E_EMS11"]["CR_Vcu_AccPedDep_Pos"] / 254.
      else:
        ret.gas = cp.vl["E_EMS11"]["Accel_Pedal_Pos"] / 254.
      ret.gasPressed = ret.gas > 0
    else:
      ret.gas = cp.vl["EMS12"]["PV_AV_CAN"] / 100.
      ret.gasPressed = bool(cp.vl["EMS16"]["CF_Ems_AclAct"])

    # Gear Selection via Cluster - For those Kia/Hyundai which are not fully discovered, we can use the Cluster Indicator for Gear Selection,
    # as this seems to be standard over all cars, but is not the preferred method.
    if self.CP.flags & (HyundaiFlags.HYBRID | HyundaiFlags.EV):
      gear = cp.vl["ELECT_GEAR"]["Elect_Gear_Shifter"]
    elif self.CP.carFingerprint in CAN_GEARS["use_cluster_gears"]:
      gear = cp.vl["CLU15"]["CF_Clu_Gear"]
    elif self.CP.carFingerprint in CAN_GEARS["use_tcu_gears"]:
      gear = cp.vl["TCU12"]["CUR_GR"]
    else:
      gear = cp.vl["LVR12"]["CF_Lvr_Gear"]

    ret.gearShifter = self.parse_gear_shifter(self.shifter_values.get(gear))

    if not self.CP.openpilotLongitudinalControl and not (self.CP.flags & HyundaiFlags.CAN_CANFD.value):
      aeb_src = "FCA11" if self.CP.flags & HyundaiFlags.USE_FCA.value else "SCC12"
      aeb_sig = "FCA_CmdAct" if self.CP.flags & HyundaiFlags.USE_FCA.value else "AEB_CmdAct"
      aeb_warning = cp_cruise.vl[aeb_src]["CF_VSM_Warn"] != 0
      scc_warning = cp_cruise.vl["SCC12"]["TakeOverReq"] == 1  # sometimes only SCC system shows an FCW
      aeb_braking = cp_cruise.vl[aeb_src]["CF_VSM_DecCmdAct"] != 0 or cp_cruise.vl[aeb_src][aeb_sig] != 0
      ret.stockFcw = (aeb_warning or scc_warning) and not aeb_braking
      ret.stockAeb = aeb_warning and aeb_braking

    if self.CP.enableBsm:
      ret.leftBlindspot = cp.vl["LCA11"]["CF_Lca_IndLeft"] != 0
      ret.rightBlindspot = cp.vl["LCA11"]["CF_Lca_IndRight"] != 0

    # save the entire LKAS11 and CLU11
    self.lkas11 = copy.copy(cp_cam.vl["LKAS11"])
    self.clu11 = copy.copy(cp.vl["CLU11"])
    if self.CP.flags & HyundaiFlags.CAN_CANFD and self.CP.flags & HyundaiFlags.CANFD_HDA2:
      self.hda2_lfa_block_msg = self.get_hda2_lfa_block_msg(cp_cam, self.CP)
    self.steer_state = cp.vl["MDPS12"]["CF_Mdps_ToiActive"]  # 0 NOT ACTIVE, 1 ACTIVE
    self.prev_cruise_buttons = self.cruise_buttons[-1]
    self.cruise_buttons.extend(cp.vl_all["CLU11"]["CF_Clu_CruiseSwState"])
    self.main_buttons.extend(cp.vl_all["CLU11"]["CF_Clu_CruiseSwMain"])

    return ret

  def update_canfd(self, cp, cp_cam):
    ret = car.CarState.new_message()

    self.is_metric = cp.vl["CRUISE_BUTTONS_ALT"]["DISTANCE_UNIT"] != 1
    speed_factor = CV.KPH_TO_MS if self.is_metric else CV.MPH_TO_MS

    if self.CP.flags & (HyundaiFlags.EV | HyundaiFlags.HYBRID):
      offset = 255. if self.CP.flags & HyundaiFlags.EV else 1023.
      ret.gas = cp.vl[self.accelerator_msg_canfd]["ACCELERATOR_PEDAL"] / offset
      ret.gasPressed = ret.gas > 1e-5
    else:
      ret.gasPressed = bool(cp.vl[self.accelerator_msg_canfd]["ACCELERATOR_PEDAL_PRESSED"])

    ret.brakePressed = cp.vl["TCS"]["DriverBraking"] == 1

    ret.doorOpen = cp.vl["DOORS_SEATBELTS"]["DRIVER_DOOR"] == 1
    ret.seatbeltUnlatched = cp.vl["DOORS_SEATBELTS"]["DRIVER_SEATBELT"] == 0

    gear = cp.vl[self.gear_msg_canfd]["GEAR"]
    ret.gearShifter = self.parse_gear_shifter(self.shifter_values.get(gear))

    # TODO: figure out positions
    ret.wheelSpeeds = self.get_wheel_speeds(
      cp.vl["WHEEL_SPEEDS"]["WHEEL_SPEED_1"],
      cp.vl["WHEEL_SPEEDS"]["WHEEL_SPEED_2"],
      cp.vl["WHEEL_SPEEDS"]["WHEEL_SPEED_3"],
      cp.vl["WHEEL_SPEEDS"]["WHEEL_SPEED_4"],
    )
    ret.vEgoRaw = (ret.wheelSpeeds.fl + ret.wheelSpeeds.fr + ret.wheelSpeeds.rl + ret.wheelSpeeds.rr) / 4.
    ret.vEgo, ret.aEgo = self.update_speed_kf(ret.vEgoRaw)
    ret.standstill = ret.wheelSpeeds.fl <= STANDSTILL_THRESHOLD and ret.wheelSpeeds.rr <= STANDSTILL_THRESHOLD

    ret.steeringRateDeg = cp.vl["STEERING_SENSORS"]["STEERING_RATE"]
    ret.steeringAngleDeg = cp.vl["STEERING_SENSORS"]["STEERING_ANGLE"] * -1
    ret.steeringTorque = cp.vl["MDPS"]["STEERING_COL_TORQUE"]
    ret.steeringTorqueEps = cp.vl["MDPS"]["STEERING_OUT_TORQUE"]
    ret.steeringPressed = self.update_steering_pressed(abs(ret.steeringTorque) > self.params.STEER_THRESHOLD, 5)
    ret.steerFaultTemporary = cp.vl["MDPS"]["LKA_FAULT"] != 0

    # TODO: alt signal usage may be described by cp.vl['BLINKERS']['USE_ALT_LAMP']
    left_blinker_sig, right_blinker_sig = "LEFT_LAMP", "RIGHT_LAMP"
    if self.CP.carFingerprint == CAR.KONA_EV_2ND_GEN:
      left_blinker_sig, right_blinker_sig = "LEFT_LAMP_ALT", "RIGHT_LAMP_ALT"
    ret.leftBlinker, ret.rightBlinker = self.update_blinker_from_lamp(50, cp.vl["BLINKERS"][left_blinker_sig],
                                                                      cp.vl["BLINKERS"][right_blinker_sig])
    if self.CP.enableBsm:
      ret.leftBlindspot = cp.vl["BLINDSPOTS_REAR_CORNERS"]["FL_INDICATOR"] != 0
      ret.rightBlindspot = cp.vl["BLINDSPOTS_REAR_CORNERS"]["FR_INDICATOR"] != 0

    # cruise state
    # CAN FD cars enable on main button press, set available if no TCS faults preventing engagement
    ret.cruiseState.available = cp.vl["TCS"]["ACCEnable"] == 0
    if self.CP.openpilotLongitudinalControl:
      # These are not used for engage/disengage since openpilot keeps track of state using the buttons
      ret.cruiseState.enabled = cp.vl["TCS"]["ACC_REQ"] == 1
      ret.cruiseState.standstill = False
    else:
      cp_cruise_info = cp_cam if self.CP.flags & HyundaiFlags.CANFD_CAMERA_SCC else cp
      ret.cruiseState.enabled = cp_cruise_info.vl["SCC_CONTROL"]["ACCMode"] in (1, 2)
      ret.cruiseState.standstill = cp_cruise_info.vl["SCC_CONTROL"]["CRUISE_STANDSTILL"] == 1
      ret.cruiseState.speed = cp_cruise_info.vl["SCC_CONTROL"]["VSetDis"] * speed_factor
      self.cruise_info = copy.copy(cp_cruise_info.vl["SCC_CONTROL"])

    # Manual Speed Limit Assist is a feature that replaces non-adaptive cruise control on EV CAN FD platforms.
    # It limits the vehicle speed, overridable by pressing the accelerator past a certain point.
    # The car will brake, but does not respect positive acceleration commands in this mode
    # TODO: find this message on ICE & HYBRID cars + cruise control signals (if exists)
    if self.CP.flags & HyundaiFlags.EV:
      ret.cruiseState.nonAdaptive = cp.vl["MANUAL_SPEED_LIMIT_ASSIST"]["MSLA_ENABLED"] == 1

    self.prev_cruise_buttons = self.cruise_buttons[-1]
    self.cruise_buttons.extend(cp.vl_all[self.cruise_btns_msg_canfd]["CRUISE_BUTTONS"])
    self.main_buttons.extend(cp.vl_all[self.cruise_btns_msg_canfd]["ADAPTIVE_CRUISE_MAIN_BTN"])
    self.buttons_counter = cp.vl[self.cruise_btns_msg_canfd]["COUNTER"]
    ret.accFaulted = cp.vl["TCS"]["ACCEnable"] != 0  # 0 ACC CONTROL ENABLED, 1-3 ACC CONTROL DISABLED

    if self.CP.flags & HyundaiFlags.CANFD_HDA2:
      self.hda2_lfa_block_msg = self.get_hda2_lfa_block_msg(cp_cam, self.CP)

    return ret

  def get_can_parser(self, CP):
    if CP.carFingerprint in CANFD_CAR:
      return self.get_can_parser_canfd(CP)

    freq_mdps12 = 100 if CP.flags & HyundaiFlags.CAN_CANFD else 50

    messages = [
      # address, frequency
      ("MDPS12", freq_mdps12),
      ("TCS13", 50),
      ("TCS15", 10),
      ("CLU11", 50),
      ("CLU15", 5),
      ("ESP12", 100),
      ("CGW1", 10),
      ("CGW2", 5),
      ("CGW4", 5),
      ("WHL_SPD11", 50),
      ("SAS11", 100),
    ]

    if not CP.openpilotLongitudinalControl:
      if CP.flags & HyundaiFlags.CAN_CANFD:
        messages.append(("SCC12", 50))
      elif CP.carFingerprint not in CAMERA_SCC_CAR:
        messages += [
          ("SCC11", 50),
          ("SCC12", 50),
        ]
        if CP.flags & HyundaiFlags.USE_FCA.value:
          messages.append(("FCA11", 50))

    if CP.enableBsm:
      freq_lca11 = 20 if CP.flags & HyundaiFlags.CAN_CANFD else 50
      messages.append(("LCA11", freq_lca11))

    if CP.flags & (HyundaiFlags.HYBRID | HyundaiFlags.EV):
      messages.append(("E_EMS11", 50))
    else:
      messages += [
        ("EMS12", 100),
        ("EMS16", 100),
      ]

    if CP.flags & (HyundaiFlags.HYBRID | HyundaiFlags.EV):
      messages.append(("ELECT_GEAR", 20))
    elif CP.carFingerprint in CAN_GEARS["use_cluster_gears"]:
      pass
    elif CP.carFingerprint in CAN_GEARS["use_tcu_gears"]:
      messages.append(("TCU12", 100))
    else:
      messages.append(("LVR12", 100))

    bus = CanBus(CP).ECAN if CP.flags & HyundaiFlags.CAN_CANFD.value else 0
    return CANParser(DBC[CP.carFingerprint]["pt"], messages, bus)

  @staticmethod
  def get_cam_can_parser(CP):
    if CP.carFingerprint in CANFD_CAR:
      return CarState.get_cam_can_parser_canfd(CP)

    messages = []

    if CP.flags & HyundaiFlags.CAN_CANFD:
      messages.append(("CAM_0x2a4", 20))
    else:
      messages.append(("LKAS11", 100))

    if not CP.openpilotLongitudinalControl and CP.carFingerprint in CAMERA_SCC_CAR:
      messages += [
        ("SCC11", 50),
        ("SCC12", 50),
      ]

      if CP.flags & HyundaiFlags.USE_FCA.value:
        messages.append(("FCA11", 50))

    bus = CanBus(CP).CAM if CP.flags & HyundaiFlags.CAN_CANFD else 2
    return CANParser(DBC[CP.carFingerprint]["pt"], messages, bus)

  def get_can_parser_canfd(self, CP):
    messages = [
      (self.gear_msg_canfd, 100),
      (self.accelerator_msg_canfd, 100),
      ("WHEEL_SPEEDS", 100),
      ("STEERING_SENSORS", 100),
      ("MDPS", 100),
      ("TCS", 50),
      ("CRUISE_BUTTONS_ALT", 50),
      ("BLINKERS", 4),
      ("DOORS_SEATBELTS", 4),
    ]

    if CP.flags & HyundaiFlags.EV:
      messages += [
        ("MANUAL_SPEED_LIMIT_ASSIST", 10),
      ]

    if not (CP.flags & HyundaiFlags.CANFD_ALT_BUTTONS):
      messages += [
        ("CRUISE_BUTTONS", 50)
      ]

    if CP.enableBsm:
      messages += [
        ("BLINDSPOTS_REAR_CORNERS", 20),
      ]

    if not (CP.flags & HyundaiFlags.CANFD_CAMERA_SCC.value) and not CP.openpilotLongitudinalControl:
      messages += [
        ("SCC_CONTROL", 50),
      ]

    return CANParser(DBC[CP.carFingerprint]["pt"], messages, CanBus(CP).ECAN)

  @staticmethod
  def get_cam_can_parser_canfd(CP):
    messages = []
    if CP.flags & HyundaiFlags.CANFD_HDA2:
      block_lfa_msg = "CAM_0x362" if CP.flags & HyundaiFlags.CANFD_HDA2_ALT_STEERING else "CAM_0x2a4"
      messages += [(block_lfa_msg, 20)]
    elif CP.flags & HyundaiFlags.CANFD_CAMERA_SCC:
      messages += [
        ("SCC_CONTROL", 50),
      ]

    return CANParser(DBC[CP.carFingerprint]["pt"], messages, CanBus(CP).CAM)

  @staticmethod
  def get_hda2_lfa_block_msg(cp_cam, CP):
    msg = copy.copy(cp_cam.vl["CAM_0x362"] if CP.flags & HyundaiFlags.CANFD_HDA2_ALT_STEERING
                    else cp_cam.vl["CAM_0x2a4"])
    return msg<|MERGE_RESOLUTION|>--- conflicted
+++ resolved
@@ -110,14 +110,9 @@
       scc_bus = "SCC12" if self.CP.flags & HyundaiFlags.CAN_CANFD else "SCC11"
       ret.cruiseState.available = cp_cruise.vl[scc_bus]["MainMode_ACC"] == 1
       ret.cruiseState.enabled = cp_cruise.vl["SCC12"]["ACCMode"] != 0
-<<<<<<< HEAD
       ret.cruiseState.standstill = cp_cruise.vl[scc_bus]["SCCInfoDisplay"] == 4.
+      ret.cruiseState.nonAdaptive = cp_cruise.vl[scc_bus]["SCCInfoDisplay"] == 2.  # Shows 'Cruise Control' on dash
       ret.cruiseState.speed = cp_cruise.vl[scc_bus]["VSetDis"] * speed_conv
-=======
-      ret.cruiseState.standstill = cp_cruise.vl["SCC11"]["SCCInfoDisplay"] == 4.
-      ret.cruiseState.nonAdaptive = cp_cruise.vl["SCC11"]["SCCInfoDisplay"] == 2.  # Shows 'Cruise Control' on dash
-      ret.cruiseState.speed = cp_cruise.vl["SCC11"]["VSetDis"] * speed_conv
->>>>>>> 6fc0a210
 
     # TODO: Find brake pressure
     ret.brake = 0
@@ -163,7 +158,8 @@
       ret.rightBlindspot = cp.vl["LCA11"]["CF_Lca_IndRight"] != 0
 
     # save the entire LKAS11 and CLU11
-    self.lkas11 = copy.copy(cp_cam.vl["LKAS11"])
+    if not self.CP.flags & HyundaiFlags.CAN_CANFD:
+      self.lkas11 = copy.copy(cp_cam.vl["LKAS11"])
     self.clu11 = copy.copy(cp.vl["CLU11"])
     if self.CP.flags & HyundaiFlags.CAN_CANFD and self.CP.flags & HyundaiFlags.CANFD_HDA2:
       self.hda2_lfa_block_msg = self.get_hda2_lfa_block_msg(cp_cam, self.CP)
@@ -251,7 +247,8 @@
     ret.accFaulted = cp.vl["TCS"]["ACCEnable"] != 0  # 0 ACC CONTROL ENABLED, 1-3 ACC CONTROL DISABLED
 
     if self.CP.flags & HyundaiFlags.CANFD_HDA2:
-      self.hda2_lfa_block_msg = self.get_hda2_lfa_block_msg(cp_cam, self.CP)
+      self.hda2_lfa_block_msg = copy.copy(cp_cam.vl["CAM_0x362"] if self.CP.flags & HyundaiFlags.CANFD_HDA2_ALT_STEERING
+                                          else cp_cam.vl["CAM_0x2a4"])
 
     return ret
 
@@ -259,11 +256,9 @@
     if CP.carFingerprint in CANFD_CAR:
       return self.get_can_parser_canfd(CP)
 
-    freq_mdps12 = 100 if CP.flags & HyundaiFlags.CAN_CANFD else 50
-
     messages = [
       # address, frequency
-      ("MDPS12", freq_mdps12),
+      ("MDPS12", 100 if CP.flags & HyundaiFlags.CAN_CANFD else 50),
       ("TCS13", 50),
       ("TCS15", 10),
       ("CLU11", 50),
@@ -288,8 +283,7 @@
           messages.append(("FCA11", 50))
 
     if CP.enableBsm:
-      freq_lca11 = 20 if CP.flags & HyundaiFlags.CAN_CANFD else 50
-      messages.append(("LCA11", freq_lca11))
+      messages.append(("LCA11", 20 if CP.flags & HyundaiFlags.CAN_CANFD else 50))
 
     if CP.flags & (HyundaiFlags.HYBRID | HyundaiFlags.EV):
       messages.append(("E_EMS11", 50))
@@ -381,10 +375,4 @@
         ("SCC_CONTROL", 50),
       ]
 
-    return CANParser(DBC[CP.carFingerprint]["pt"], messages, CanBus(CP).CAM)
-
-  @staticmethod
-  def get_hda2_lfa_block_msg(cp_cam, CP):
-    msg = copy.copy(cp_cam.vl["CAM_0x362"] if CP.flags & HyundaiFlags.CANFD_HDA2_ALT_STEERING
-                    else cp_cam.vl["CAM_0x2a4"])
-    return msg+    return CANParser(DBC[CP.carFingerprint]["pt"], messages, CanBus(CP).CAM)