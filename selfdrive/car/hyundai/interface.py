from cereal import car
from panda import Panda
from openpilot.common.params import Params
from openpilot.selfdrive.car.hyundai.enable_radar_tracks import enable_radar_tracks
from openpilot.selfdrive.car.hyundai.hyundaicanfd import CanBus
from openpilot.selfdrive.car.hyundai.values import HyundaiFlags, HyundaiFlagsSP, CAR, DBC, CANFD_CAR, CAMERA_SCC_CAR, CANFD_RADAR_SCC_CAR, \
                                         CANFD_UNSUPPORTED_LONGITUDINAL_CAR, NON_SCC_CAR, EV_CAR, HYBRID_CAR, LEGACY_SAFETY_MODE_CAR, \
                                         UNSUPPORTED_LONGITUDINAL_CAR, Buttons
from openpilot.selfdrive.car.hyundai.radar_interface import RADAR_START_ADDR
from openpilot.selfdrive.car import create_button_events, get_safety_config
from openpilot.selfdrive.car.interfaces import CarInterfaceBase
from openpilot.selfdrive.car.disable_ecu import disable_ecu

Ecu = car.CarParams.Ecu
ButtonType = car.CarState.ButtonEvent.Type
EventName = car.CarEvent.EventName
GearShifter = car.CarState.GearShifter
ENABLE_BUTTONS = (Buttons.RES_ACCEL, Buttons.SET_DECEL, Buttons.CANCEL)
BUTTONS_DICT = {Buttons.RES_ACCEL: ButtonType.accelCruise, Buttons.SET_DECEL: ButtonType.decelCruise,
                Buttons.GAP_DIST: ButtonType.gapAdjustCruise, Buttons.CANCEL: ButtonType.cancel}


class CarInterface(CarInterfaceBase):
  @staticmethod
  def _get_params(ret, candidate, fingerprint, car_fw, experimental_long, docs):
    ret.carName = "hyundai"
    ret.radarUnavailable = RADAR_START_ADDR not in fingerprint[1] or DBC[ret.carFingerprint]["radar"] is None
    ret.customStockLongAvailable = True

    # These cars have been put into dashcam only due to both a lack of users and test coverage.
    # These cars likely still work fine. Once a user confirms each car works and a test route is
    # added to selfdrive/car/tests/routes.py, we can remove it from this list.
    # FIXME: the Optima Hybrid 2017 uses a different SCC12 checksum
    ret.dashcamOnly = candidate in ({CAR.KIA_OPTIMA_H, })

    hda2 = Ecu.adas in [fw.ecu for fw in car_fw]
    CAN = CanBus(None, hda2, fingerprint)

    if candidate in CANFD_CAR:
      # detect if car is hybrid
      if 0x105 in fingerprint[CAN.ECAN]:
        ret.flags |= HyundaiFlags.HYBRID.value
      elif candidate in EV_CAR:
        ret.flags |= HyundaiFlags.EV.value

      # detect HDA2 with ADAS Driving ECU
      if hda2:
        ret.flags |= HyundaiFlags.CANFD_HDA2.value
        if 0x110 in fingerprint[CAN.CAM]:
          ret.flags |= HyundaiFlags.CANFD_HDA2_ALT_STEERING.value
      else:
        # non-HDA2
        if 0x1cf not in fingerprint[CAN.ECAN]:
          ret.flags |= HyundaiFlags.CANFD_ALT_BUTTONS.value
          ret.customStockLongAvailable = False
        # ICE cars do not have 0x130; GEARS message on 0x40 or 0x70 instead
        if 0x130 not in fingerprint[CAN.ECAN]:
          if 0x40 not in fingerprint[CAN.ECAN]:
            ret.flags |= HyundaiFlags.CANFD_ALT_GEARS_2.value
          else:
            ret.flags |= HyundaiFlags.CANFD_ALT_GEARS.value
        if candidate not in CANFD_RADAR_SCC_CAR:
          ret.flags |= HyundaiFlags.CANFD_CAMERA_SCC.value
    else:
      # TODO: detect EV and hybrid
      if candidate in HYBRID_CAR:
        ret.flags |= HyundaiFlags.HYBRID.value
      elif candidate in EV_CAR:
        ret.flags |= HyundaiFlags.EV.value

      # Send LFA message on cars with HDA
      if 0x485 in fingerprint[2]:
        ret.flags |= HyundaiFlags.SEND_LFA.value

      # These cars use the FCA11 message for the AEB and FCW signals, all others use SCC12
      if 0x38d in fingerprint[0] or 0x38d in fingerprint[2]:
        ret.flags |= HyundaiFlags.USE_FCA.value

      if 0x2AB in fingerprint[0]:
        ret.spFlags |= HyundaiFlagsSP.SP_ENHANCED_SCC.value

      if 0x53E in fingerprint[2]:
        ret.spFlags |= HyundaiFlagsSP.SP_LKAS12.value

    ret.steerActuatorDelay = 0.1  # Default delay
    ret.steerLimitTimer = 0.4
    CarInterfaceBase.configure_torque_tune(candidate, ret.lateralTuning)

    if candidate == CAR.KIA_OPTIMA_G4_FL:
      ret.steerActuatorDelay = 0.2

    # *** longitudinal control ***
    if candidate in CANFD_CAR:
      ret.experimentalLongitudinalAvailable = candidate not in (CANFD_UNSUPPORTED_LONGITUDINAL_CAR | CANFD_RADAR_SCC_CAR | NON_SCC_CAR)
      if ret.flags & HyundaiFlags.CANFD_CAMERA_SCC and not hda2:
        ret.spFlags |= HyundaiFlagsSP.SP_CAMERA_SCC_LEAD.value
    else:
      ret.experimentalLongitudinalAvailable = candidate not in (UNSUPPORTED_LONGITUDINAL_CAR | NON_SCC_CAR)
      if candidate in CAMERA_SCC_CAR:
        ret.spFlags |= HyundaiFlagsSP.SP_CAMERA_SCC_LEAD.value
    ret.openpilotLongitudinalControl = experimental_long and ret.experimentalLongitudinalAvailable
    ret.pcmCruise = not ret.openpilotLongitudinalControl

    ret.stoppingControl = True
    ret.startingState = True
    ret.vEgoStarting = 0.1
    ret.startAccel = 1.0
    ret.longitudinalActuatorDelay = 0.5

    if DBC[ret.carFingerprint]["radar"] is None:
      if ret.spFlags & (HyundaiFlagsSP.SP_ENHANCED_SCC | HyundaiFlagsSP.SP_CAMERA_SCC_LEAD):
        ret.radarUnavailable = False

    # *** feature detection ***
    if candidate in CANFD_CAR:
      ret.enableBsm = 0x1e5 in fingerprint[CAN.ECAN]

      if 0x1fa in fingerprint[CAN.ECAN]:
        ret.spFlags |= HyundaiFlagsSP.SP_NAV_MSG.value
    else:
      ret.enableBsm = 0x58b in fingerprint[0]

      if 0x544 in fingerprint[0]:
        ret.spFlags |= HyundaiFlagsSP.SP_NAV_MSG.value

      if ret.flags & HyundaiFlags.MANDO_RADAR and ret.radarUnavailable:
        ret.spFlags |= HyundaiFlagsSP.SP_RADAR_TRACKS.value
        ret.radarUnavailable = False

    # *** panda safety config ***
    if candidate in CANFD_CAR:
      cfgs = [get_safety_config(car.CarParams.SafetyModel.hyundaiCanfd), ]
      if CAN.ECAN >= 4:
        cfgs.insert(0, get_safety_config(car.CarParams.SafetyModel.noOutput))
      ret.safetyConfigs = cfgs

      if ret.flags & HyundaiFlags.CANFD_HDA2:
        ret.safetyConfigs[-1].safetyParam |= Panda.FLAG_HYUNDAI_CANFD_HDA2
        if ret.flags & HyundaiFlags.CANFD_HDA2_ALT_STEERING:
          ret.safetyConfigs[-1].safetyParam |= Panda.FLAG_HYUNDAI_CANFD_HDA2_ALT_STEERING
      if ret.flags & HyundaiFlags.CANFD_ALT_BUTTONS:
        ret.safetyConfigs[-1].safetyParam |= Panda.FLAG_HYUNDAI_CANFD_ALT_BUTTONS
      if ret.flags & HyundaiFlags.CANFD_CAMERA_SCC:
        ret.safetyConfigs[-1].safetyParam |= Panda.FLAG_HYUNDAI_CAMERA_SCC
    else:
      if candidate in LEGACY_SAFETY_MODE_CAR:
        # these cars require a special panda safety mode due to missing counters and checksums in the messages
        ret.safetyConfigs = [get_safety_config(car.CarParams.SafetyModel.hyundaiLegacy)]
      else:
        ret.safetyConfigs = [get_safety_config(car.CarParams.SafetyModel.hyundai, 0)]

      if candidate in CAMERA_SCC_CAR:
        ret.safetyConfigs[0].safetyParam |= Panda.FLAG_HYUNDAI_CAMERA_SCC

      if ret.spFlags & HyundaiFlagsSP.SP_ENHANCED_SCC:
        ret.safetyConfigs[0].safetyParam |= Panda.FLAG_HYUNDAI_ESCC
      if 0x391 in fingerprint[0]:
        ret.spFlags |= HyundaiFlagsSP.SP_CAN_LFA_BTN.value
        ret.safetyConfigs[0].safetyParam |= Panda.FLAG_HYUNDAI_LFA_BTN
      if candidate in NON_SCC_CAR:
        ret.safetyConfigs[0].safetyParam |= Panda.FLAG_HYUNDAI_NON_SCC

    if ret.openpilotLongitudinalControl:
      ret.safetyConfigs[-1].safetyParam |= Panda.FLAG_HYUNDAI_LONG
    if ret.flags & HyundaiFlags.HYBRID:
      ret.safetyConfigs[-1].safetyParam |= Panda.FLAG_HYUNDAI_HYBRID_GAS
    elif ret.flags & HyundaiFlags.EV:
      ret.safetyConfigs[-1].safetyParam |= Panda.FLAG_HYUNDAI_EV_GAS

    if candidate in (CAR.HYUNDAI_KONA, CAR.HYUNDAI_KONA_EV, CAR.HYUNDAI_KONA_HEV, CAR.HYUNDAI_KONA_EV_2022, CAR.HYUNDAI_KONA_NON_SCC):
      ret.flags |= HyundaiFlags.ALT_LIMITS.value
      ret.safetyConfigs[-1].safetyParam |= Panda.FLAG_HYUNDAI_ALT_LIMITS

    ret.centerToFront = ret.wheelbase * 0.4

    # Detect smartMDPS, which bypasses EPS low speed lockout, allowing sunnypilot to send steering commands down to 0
    if 0x2AA in fingerprint[0]:
      ret.minSteerSpeed = 0.

    if Params().get_bool("HkgSmoothStop"):
      ret.vEgoStopping = 0.1

    return ret

  @staticmethod
  def init(CP, logcan, sendcan):
    if CP.openpilotLongitudinalControl and not ((CP.flags & HyundaiFlags.CANFD_CAMERA_SCC.value) or (CP.spFlags & HyundaiFlagsSP.SP_ENHANCED_SCC)) and \
      CP.carFingerprint not in CAMERA_SCC_CAR:
      addr, bus = 0x7d0, 0
      if CP.flags & HyundaiFlags.CANFD_HDA2.value:
        addr, bus = 0x730, CanBus(CP).ECAN
      disable_ecu(logcan, sendcan, bus=bus, addr=addr, com_cont_req=b'\x28\x83\x01')

    # for blinkers
    if CP.flags & HyundaiFlags.ENABLE_BLINKERS:
      disable_ecu(logcan, sendcan, bus=CanBus(CP).ECAN, addr=0x7B1, com_cont_req=b'\x28\x83\x01')

    # for enabling radar tracks on startup
    # some CAN platforms are able to enable radar tracks config at the radar ECU,
    # but the config is reset after ignition cycle
    if CP.spFlags & HyundaiFlagsSP.SP_RADAR_TRACKS:
      enable_radar_tracks(logcan, sendcan, bus=0, addr=0x7d0, config_data_id=b'\x01\x42')

  def _update(self, c):
    ret = self.CS.update(self.cp, self.cp_cam)
    self.sp_update_params()

    self.CS.button_events.extend(create_button_events(self.CS.cruise_buttons[-1], self.CS.prev_cruise_buttons, BUTTONS_DICT))
    self.CS.button_events.extend(create_button_events(self.CS.lfa_enabled, self.CS.prev_lfa_enabled, {1: ButtonType.altButton1}))
    self.CS.button_events.extend(create_button_events(self.CS.main_buttons[-1], self.CS.prev_main_buttons, {1: ButtonType.altButton3}))

    self.CS.mads_enabled = self.get_sp_cruise_main_state(ret, self.CS)

    self.CS.accEnabled = self.get_sp_v_cruise_non_pcm_state(ret, self.CS.accEnabled,
                                                            self.CS.button_events, c.vCruise)

    if ret.cruiseState.available:
      if not self.CP.pcmCruiseSpeed:
<<<<<<< HEAD
        if self.CS.prev_main_buttons == 1:
          if self.CS.main_buttons[-1] != 1:
            self.CS.accEnabled = True
          elif self.CS.prev_cruise_buttons == 4:
            if self.CS.cruise_buttons[-1] != 4:
              self.accEnabled = True

    if self.enable_mads:
      if not self.CS.prev_mads_enabled and self.CS.mads_enabled and self.CS.main_buttons[-1] == 1:
        self.CS.madsEnabled = True
      if self.CS.prev_lfa_enabled != 1 and self.CS.lfa_enabled == 1:
        self.CS.madsEnabled = not self.CS.madsEnabled
      self.CS.madsEnabled = self.get_acc_mads(ret.cruiseState.enabled, self.CS.accEnabled, self.CS.madsEnabled)

    if not ret.cruiseState.available and self.CS.out.cruiseState.available:
=======
        if any(b.type in (ButtonType.altButton3, ButtonType.cancel) and not b.pressed for b in self.CS.button_events):
          self.CS.accEnabled = True
      if self.enable_mads:
        if not self.CS.prev_mads_enabled and self.CS.mads_enabled:
          self.CS.madsEnabled = True
        if any(b.type == ButtonType.altButton1 and b.pressed for b in self.CS.button_events):
          self.CS.madsEnabled = not self.CS.madsEnabled
        self.CS.madsEnabled = self.get_acc_mads(ret.cruiseState.enabled, self.CS.accEnabled, self.CS.madsEnabled)
    else:
>>>>>>> 4d7afe3a
      self.CS.madsEnabled = False

    if not self.CP.pcmCruise or not self.CP.pcmCruiseSpeed:
      if not self.CP.pcmCruise:
        if any(b.type == ButtonType.cancel for b in self.CS.button_events):
          self.CS.madsEnabled, self.CS.accEnabled = self.get_sp_cancel_cruise_state(self.CS.madsEnabled)
      if not self.CP.pcmCruiseSpeed:
        if not ret.cruiseState.enabled:
          self.CS.madsEnabled, self.CS.accEnabled = self.get_sp_cancel_cruise_state(self.CS.madsEnabled)
    if self.get_sp_pedal_disengage(ret):
      self.CS.madsEnabled, self.CS.accEnabled = self.get_sp_cancel_cruise_state(self.CS.madsEnabled)
      ret.cruiseState.enabled = ret.cruiseState.enabled if not self.enable_mads else False if self.CP.pcmCruise else self.CS.accEnabled

    ret, self.CS = self.get_sp_common_state(ret, self.CS, gap_button=(self.CS.cruise_buttons[-1] == 3))

    ret.buttonEvents = [
      *self.CS.button_events,
      *self.button_events.create_mads_event(self.CS.madsEnabled, self.CS.out.madsEnabled)  # MADS BUTTON
    ]

    # On some newer model years, the CANCEL button acts as a pause/resume button based on the PCM state
    # To avoid re-engaging when openpilot cancels, check user engagement intention via buttons
    # Main button also can trigger an engagement on these cars
    allow_enable = any(btn in ENABLE_BUTTONS for btn in self.CS.cruise_buttons) or any(self.CS.main_buttons)
    events = self.create_common_events(ret, c, extra_gears=[GearShifter.sport, GearShifter.low, GearShifter.manumatic],
                                       pcm_enable=False, allow_enable=allow_enable)

    events, ret = self.create_sp_events(self.CS, ret, events, main_enabled=True, allow_enable=allow_enable)

    # low speed steer alert hysteresis logic (only for cars with steer cut off above 10 m/s)
    if ret.vEgo < (self.CP.minSteerSpeed + 2.) and self.CP.minSteerSpeed > 10.:
      self.low_speed_alert = True
    if ret.vEgo > (self.CP.minSteerSpeed + 4.):
      self.low_speed_alert = False
    if self.low_speed_alert and self.CS.madsEnabled:
      events.add(car.CarEvent.EventName.belowSteerSpeed)

    ret.customStockLong = self.CS.update_custom_stock_long(self.CC.cruise_button, self.CC.final_speed_kph,
                                                           self.CC.target_speed, self.CC.v_set_dis,
                                                           self.CC.speed_diff, self.CC.button_type)

    ret.events = events.to_msg()

    return ret<|MERGE_RESOLUTION|>--- conflicted
+++ resolved
@@ -216,33 +216,18 @@
 
     if ret.cruiseState.available:
       if not self.CP.pcmCruiseSpeed:
-<<<<<<< HEAD
-        if self.CS.prev_main_buttons == 1:
-          if self.CS.main_buttons[-1] != 1:
-            self.CS.accEnabled = True
-          elif self.CS.prev_cruise_buttons == 4:
-            if self.CS.cruise_buttons[-1] != 4:
-              self.accEnabled = True
+        if any(b.type in (ButtonType.altButton3, ButtonType.cancel) and not b.pressed for b in self.CS.button_events):
+          self.CS.accEnabled = True
 
     if self.enable_mads:
-      if not self.CS.prev_mads_enabled and self.CS.mads_enabled and self.CS.main_buttons[-1] == 1:
+      if not self.CS.prev_mads_enabled and self.CS.mads_enabled and \
+        any(b.type == ButtonType.altButton3 and b.pressed for b in self.CS.button_events):
         self.CS.madsEnabled = True
-      if self.CS.prev_lfa_enabled != 1 and self.CS.lfa_enabled == 1:
+      if any(b.type == ButtonType.altButton1 and b.pressed for b in self.CS.button_events):
         self.CS.madsEnabled = not self.CS.madsEnabled
       self.CS.madsEnabled = self.get_acc_mads(ret.cruiseState.enabled, self.CS.accEnabled, self.CS.madsEnabled)
 
     if not ret.cruiseState.available and self.CS.out.cruiseState.available:
-=======
-        if any(b.type in (ButtonType.altButton3, ButtonType.cancel) and not b.pressed for b in self.CS.button_events):
-          self.CS.accEnabled = True
-      if self.enable_mads:
-        if not self.CS.prev_mads_enabled and self.CS.mads_enabled:
-          self.CS.madsEnabled = True
-        if any(b.type == ButtonType.altButton1 and b.pressed for b in self.CS.button_events):
-          self.CS.madsEnabled = not self.CS.madsEnabled
-        self.CS.madsEnabled = self.get_acc_mads(ret.cruiseState.enabled, self.CS.accEnabled, self.CS.madsEnabled)
-    else:
->>>>>>> 4d7afe3a
       self.CS.madsEnabled = False
 
     if not self.CP.pcmCruise or not self.CP.pcmCruiseSpeed:
