--- conflicted
+++ resolved
@@ -293,16 +293,10 @@
     if self.low_speed_alert and self.CS.madsEnabled:
       events.add(car.CarEvent.EventName.belowSteerSpeed)
 
-<<<<<<< HEAD
     if self.CS.params_list.hyundai_radar_tracks_available and not self.CS.params_list.hyundai_radar_tracks_available_cache:
       events.add(car.CarEvent.EventName.hyundaiRadarTracksAvailable)
 
-    ret.customStockLong = self.CS.update_custom_stock_long(self.CC.cruise_button, self.CC.final_speed_kph,
-                                                           self.CC.target_speed, self.CC.v_set_dis,
-                                                           self.CC.speed_diff, self.CC.button_type)
-=======
     ret.customStockLong = self.update_custom_stock_long()
->>>>>>> b3543efc
 
     ret.events = events.to_msg()
 
