import re
from dataclasses import dataclass, field
from enum import Enum, IntFlag

from cereal import car
from panda.python import uds, Panda
from openpilot.common.conversions import Conversions as CV
from openpilot.selfdrive.car import CarSpecs, DbcDict, PlatformConfig, Platforms, dbc_dict
from openpilot.selfdrive.car.docs_definitions import CarFootnote, CarHarness, CarDocs, CarParts, Column
from openpilot.selfdrive.car.fw_query_definitions import FwQueryConfig, Request, p16

Ecu = car.CarParams.Ecu


class CarControllerParams:
  ACCEL_MIN = -3.5 # m/s
  ACCEL_MAX = 2.0 # m/s

  def __init__(self, CP, vEgoRaw=100.):
    self.STEER_DELTA_UP = 3
    self.STEER_DELTA_DOWN = 7
    self.STEER_DRIVER_ALLOWANCE = 50
    self.STEER_DRIVER_MULTIPLIER = 2
    self.STEER_DRIVER_FACTOR = 1
    self.STEER_THRESHOLD = 150
    self.STEER_STEP = 1  # 100 Hz

    if CP.carFingerprint in CANFD_CAR:
      upstream_taco = CP.safetyConfigs[-1].safetyParam & Panda.FLAG_HYUNDAI_UPSTREAM_TACO
      self.STEER_MAX = 270 if not upstream_taco else 384 if vEgoRaw < 11. else 330
      self.STEER_DRIVER_ALLOWANCE = 250 if not upstream_taco else 350
      self.STEER_DRIVER_MULTIPLIER = 2
      self.STEER_THRESHOLD = 250 if not upstream_taco else 350
      self.STEER_DELTA_UP = 2 if not upstream_taco else 10 if vEgoRaw < 11. else 2
      self.STEER_DELTA_DOWN = 3 if not upstream_taco else 10 if vEgoRaw < 11. else 3

    # To determine the limit for your car, find the maximum value that the stock LKAS will request.
    # If the max stock LKAS request is <384, add your car to this list.
    elif CP.carFingerprint in (CAR.GENESIS_G80, CAR.GENESIS_G90, CAR.HYUNDAI_ELANTRA, CAR.HYUNDAI_ELANTRA_GT_I30, CAR.HYUNDAI_IONIQ,
                               CAR.HYUNDAI_IONIQ_EV_LTD, CAR.HYUNDAI_SANTA_FE_PHEV_2022, CAR.HYUNDAI_SONATA_LF, CAR.KIA_FORTE, CAR.KIA_NIRO_PHEV,
                               CAR.KIA_OPTIMA_H, CAR.KIA_OPTIMA_H_G4_FL, CAR.KIA_SORENTO):
      self.STEER_MAX = 255

    # these cars have significantly more torque than most HKG; limit to 70% of max
    elif CP.flags & HyundaiFlags.ALT_LIMITS:
      self.STEER_MAX = 270
      self.STEER_DELTA_UP = 2
      self.STEER_DELTA_DOWN = 3

    # Default for most HKG
    else:
      self.STEER_MAX = 384


class HyundaiFlags(IntFlag):
  # Dynamic Flags
  CANFD_HDA2 = 1
  CANFD_ALT_BUTTONS = 2
  CANFD_ALT_GEARS = 2 ** 2
  CANFD_CAMERA_SCC = 2 ** 3

  ALT_LIMITS = 2 ** 4
  ENABLE_BLINKERS = 2 ** 5
  CANFD_ALT_GEARS_2 = 2 ** 6
  SEND_LFA = 2 ** 7
  USE_FCA = 2 ** 8
  CANFD_HDA2_ALT_STEERING = 2 ** 9

  # these cars use a different gas signal
  HYBRID = 2 ** 10
  EV = 2 ** 11

  # Static flags

  # If 0x500 is present on bus 1 it probably has a Mando radar outputting radar points.
  # If no points are outputted by default it might be possible to turn it on using  selfdrive/debug/hyundai_enable_radar_points.py
  MANDO_RADAR = 2 ** 12
  CANFD = 2 ** 13

  # The radar does SCC on these cars when HDA I, rather than the camera
  RADAR_SCC = 2 ** 14
  CAMERA_SCC = 2 ** 15
  CHECKSUM_CRC8 = 2 ** 16
  CHECKSUM_6B = 2 ** 17

  # these cars require a special panda safety mode due to missing counters and checksums in the messages
  LEGACY = 2 ** 18

  # these cars have not been verified to work with longitudinal yet - radar disable, sending correct messages, etc.
  UNSUPPORTED_LONGITUDINAL = 2 ** 19

  CANFD_NO_RADAR_DISABLE = 2 ** 20

  CLUSTER_GEARS = 2 ** 21
  TCU_GEARS = 2 ** 22

  MIN_STEER_32_MPH = 2 ** 23


class HyundaiFlagsSP(IntFlag):
  SP_ENHANCED_SCC = 1
  SP_CAN_LFA_BTN = 2
  SP_NAV_MSG = 2 ** 2

  SP_NON_SCC = 2 ** 3
  SP_NON_SCC_FCA = 2 ** 4
  SP_NON_SCC_RADAR_FCA = 2 ** 5

  SP_CAMERA_SCC_LEAD = 2 ** 6
  SP_LKAS12 = 2 ** 7
  SP_RADAR_TRACKS = 2 ** 8
<<<<<<< HEAD
  SP_UPSTREAM_TACO = 2 ** 9
=======
>>>>>>> 27fbb3a6


class Footnote(Enum):
  CANFD = CarFootnote(
    "Requires a <a href=\"https://comma.ai/shop/can-fd-panda-kit\" target=\"_blank\">CAN FD panda kit</a> if not using " +
    "comma 3X for this <a href=\"https://en.wikipedia.org/wiki/CAN_FD\" target=\"_blank\">CAN FD car</a>.",
    Column.MODEL, shop_footnote=False)


@dataclass
class HyundaiCarDocs(CarDocs):
  package: str = "Smart Cruise Control (SCC)"

  def init_make(self, CP: car.CarParams):
    if CP.flags & HyundaiFlags.CANFD:
      self.footnotes.insert(0, Footnote.CANFD)


@dataclass
class HyundaiPlatformConfig(PlatformConfig):
  dbc_dict: DbcDict = field(default_factory=lambda: dbc_dict("hyundai_kia_generic", None))

  def init(self):
    if self.flags & HyundaiFlags.MANDO_RADAR:
      self.dbc_dict = dbc_dict('hyundai_kia_generic', 'hyundai_kia_mando_front_radar_generated')

    if self.flags & HyundaiFlags.MIN_STEER_32_MPH:
      self.specs = self.specs.override(minSteerSpeed=32 * CV.MPH_TO_MS)


@dataclass
class HyundaiCanFDPlatformConfig(PlatformConfig):
  dbc_dict: DbcDict = field(default_factory=lambda: dbc_dict("hyundai_canfd", None))

  def init(self):
    self.flags |= HyundaiFlags.CANFD


class CAR(Platforms):
  # Hyundai
  HYUNDAI_AZERA_6TH_GEN = HyundaiPlatformConfig(
    [HyundaiCarDocs("Hyundai Azera 2022", "All", car_parts=CarParts.common([CarHarness.hyundai_k]))],
    CarSpecs(mass=1600, wheelbase=2.885, steerRatio=14.5),
  )
  HYUNDAI_AZERA_HEV_6TH_GEN = HyundaiPlatformConfig(
    [
      HyundaiCarDocs("Hyundai Azera Hybrid 2019", "All", car_parts=CarParts.common([CarHarness.hyundai_c])),
      HyundaiCarDocs("Hyundai Azera Hybrid 2020", "All", car_parts=CarParts.common([CarHarness.hyundai_k])),
    ],
    CarSpecs(mass=1675, wheelbase=2.885, steerRatio=14.5),
    flags=HyundaiFlags.HYBRID,
  )
  HYUNDAI_ELANTRA = HyundaiPlatformConfig(
    [
      # TODO: 2017-18 could be Hyundai G
      HyundaiCarDocs("Hyundai Elantra 2017-18", min_enable_speed=19 * CV.MPH_TO_MS, car_parts=CarParts.common([CarHarness.hyundai_b])),
      HyundaiCarDocs("Hyundai Elantra 2019", min_enable_speed=19 * CV.MPH_TO_MS, car_parts=CarParts.common([CarHarness.hyundai_g])),
    ],
    # steerRatio: 14 is Stock | Settled Params Learner values are steerRatio: 15.401566348670535, stiffnessFactor settled on 1.0081302973865127
    CarSpecs(mass=1275, wheelbase=2.7, steerRatio=15.4, tireStiffnessFactor=0.385),
    flags=HyundaiFlags.LEGACY | HyundaiFlags.CLUSTER_GEARS | HyundaiFlags.MIN_STEER_32_MPH,
  )
  HYUNDAI_ELANTRA_GT_I30 = HyundaiPlatformConfig(
    [
      HyundaiCarDocs("Hyundai Elantra GT 2017-19", car_parts=CarParts.common([CarHarness.hyundai_e])),
      HyundaiCarDocs("Hyundai i30 2017-19", car_parts=CarParts.common([CarHarness.hyundai_e])),
    ],
    HYUNDAI_ELANTRA.specs,
    flags=HyundaiFlags.LEGACY | HyundaiFlags.CLUSTER_GEARS | HyundaiFlags.MIN_STEER_32_MPH,
  )
  HYUNDAI_ELANTRA_2021 = HyundaiPlatformConfig(
    [HyundaiCarDocs("Hyundai Elantra 2021-23", video_link="https://youtu.be/_EdYQtV52-c", car_parts=CarParts.common([CarHarness.hyundai_k]))],
    CarSpecs(mass=2800 * CV.LB_TO_KG, wheelbase=2.72, steerRatio=12.9, tireStiffnessFactor=0.65),
    flags=HyundaiFlags.CHECKSUM_CRC8,
  )
  HYUNDAI_ELANTRA_HEV_2021 = HyundaiPlatformConfig(
    [HyundaiCarDocs("Hyundai Elantra Hybrid 2021-23", video_link="https://youtu.be/_EdYQtV52-c",
                    car_parts=CarParts.common([CarHarness.hyundai_k]))],
    CarSpecs(mass=3017 * CV.LB_TO_KG, wheelbase=2.72, steerRatio=12.9, tireStiffnessFactor=0.65),
    flags=HyundaiFlags.CHECKSUM_CRC8 | HyundaiFlags.HYBRID,
  )
  HYUNDAI_GENESIS = HyundaiPlatformConfig(
    [
      # TODO: check 2015 packages
      HyundaiCarDocs("Hyundai Genesis 2015-16", min_enable_speed=19 * CV.MPH_TO_MS, car_parts=CarParts.common([CarHarness.hyundai_j])),
      HyundaiCarDocs("Genesis G80 2017", "All", min_enable_speed=19 * CV.MPH_TO_MS, car_parts=CarParts.common([CarHarness.hyundai_j])),
    ],
    CarSpecs(mass=2060, wheelbase=3.01, steerRatio=16.5, minSteerSpeed=60 * CV.KPH_TO_MS),
    flags=HyundaiFlags.CHECKSUM_6B | HyundaiFlags.LEGACY,
  )
  HYUNDAI_IONIQ = HyundaiPlatformConfig(
    [HyundaiCarDocs("Hyundai Ioniq Hybrid 2017-19", car_parts=CarParts.common([CarHarness.hyundai_c]))],
    CarSpecs(mass=1490, wheelbase=2.7, steerRatio=13.73, tireStiffnessFactor=0.385),
    flags=HyundaiFlags.HYBRID | HyundaiFlags.MIN_STEER_32_MPH,
  )
  HYUNDAI_IONIQ_HEV_2022 = HyundaiPlatformConfig(
    [HyundaiCarDocs("Hyundai Ioniq Hybrid 2020-22", car_parts=CarParts.common([CarHarness.hyundai_h]))],  # TODO: confirm 2020-21 harness,
    CarSpecs(mass=1490, wheelbase=2.7, steerRatio=13.73, tireStiffnessFactor=0.385),
    flags=HyundaiFlags.HYBRID | HyundaiFlags.LEGACY,
  )
  HYUNDAI_IONIQ_EV_LTD = HyundaiPlatformConfig(
    [HyundaiCarDocs("Hyundai Ioniq Electric 2019", car_parts=CarParts.common([CarHarness.hyundai_c]))],
    CarSpecs(mass=1490, wheelbase=2.7, steerRatio=13.73, tireStiffnessFactor=0.385),
    flags=HyundaiFlags.MANDO_RADAR | HyundaiFlags.EV | HyundaiFlags.LEGACY | HyundaiFlags.MIN_STEER_32_MPH,
  )
  HYUNDAI_IONIQ_EV_2020 = HyundaiPlatformConfig(
    [HyundaiCarDocs("Hyundai Ioniq Electric 2020", "All", car_parts=CarParts.common([CarHarness.hyundai_h]))],
    CarSpecs(mass=1490, wheelbase=2.7, steerRatio=13.73, tireStiffnessFactor=0.385),
    flags=HyundaiFlags.EV,
  )
  HYUNDAI_IONIQ_PHEV_2019 = HyundaiPlatformConfig(
    [HyundaiCarDocs("Hyundai Ioniq Plug-in Hybrid 2019", car_parts=CarParts.common([CarHarness.hyundai_c]))],
    CarSpecs(mass=1490, wheelbase=2.7, steerRatio=13.73, tireStiffnessFactor=0.385),
    flags=HyundaiFlags.HYBRID | HyundaiFlags.MIN_STEER_32_MPH,
  )
  HYUNDAI_IONIQ_PHEV = HyundaiPlatformConfig(
    [HyundaiCarDocs("Hyundai Ioniq Plug-in Hybrid 2020-22", "All", car_parts=CarParts.common([CarHarness.hyundai_h]))],
    CarSpecs(mass=1490, wheelbase=2.7, steerRatio=13.73, tireStiffnessFactor=0.385),
    flags=HyundaiFlags.HYBRID,
  )
  HYUNDAI_KONA = HyundaiPlatformConfig(
    [HyundaiCarDocs("Hyundai Kona 2020", min_enable_speed=6 * CV.MPH_TO_MS, car_parts=CarParts.common([CarHarness.hyundai_b]))],
    CarSpecs(mass=1275, wheelbase=2.6, steerRatio=13.42, tireStiffnessFactor=0.385),
    flags=HyundaiFlags.CLUSTER_GEARS,
  )
  HYUNDAI_KONA_EV = HyundaiPlatformConfig(
    [HyundaiCarDocs("Hyundai Kona Electric 2018-21", car_parts=CarParts.common([CarHarness.hyundai_g]))],
    CarSpecs(mass=1685, wheelbase=2.6, steerRatio=13.42, tireStiffnessFactor=0.385),
    flags=HyundaiFlags.EV,
  )
  HYUNDAI_KONA_EV_2022 = HyundaiPlatformConfig(
    [HyundaiCarDocs("Hyundai Kona Electric 2022-23", car_parts=CarParts.common([CarHarness.hyundai_o]))],
    CarSpecs(mass=1743, wheelbase=2.6, steerRatio=13.42, tireStiffnessFactor=0.385),
    flags=HyundaiFlags.CAMERA_SCC | HyundaiFlags.EV,
  )
  HYUNDAI_KONA_EV_2ND_GEN = HyundaiCanFDPlatformConfig(
    [HyundaiCarDocs("Hyundai Kona Electric (with HDA II, Korea only) 2023", video_link="https://www.youtube.com/watch?v=U2fOCmcQ8hw",
                    car_parts=CarParts.common([CarHarness.hyundai_r]))],
    CarSpecs(mass=1740, wheelbase=2.66, steerRatio=13.6, tireStiffnessFactor=0.385),
    flags=HyundaiFlags.EV | HyundaiFlags.CANFD_NO_RADAR_DISABLE,
  )
  HYUNDAI_KONA_HEV = HyundaiPlatformConfig(
    [HyundaiCarDocs("Hyundai Kona Hybrid 2020", car_parts=CarParts.common([CarHarness.hyundai_i]))],  # TODO: check packages,
    CarSpecs(mass=1425, wheelbase=2.6, steerRatio=13.42, tireStiffnessFactor=0.385),
    flags=HyundaiFlags.HYBRID,
  )
  HYUNDAI_SANTA_FE = HyundaiPlatformConfig(
    [HyundaiCarDocs("Hyundai Santa Fe 2019-20", "All", video_link="https://youtu.be/bjDR0YjM__s",
                    car_parts=CarParts.common([CarHarness.hyundai_d]))],
    CarSpecs(mass=3982 * CV.LB_TO_KG, wheelbase=2.766, steerRatio=16.55, tireStiffnessFactor=0.82),
    flags=HyundaiFlags.MANDO_RADAR | HyundaiFlags.CHECKSUM_CRC8,
  )
  HYUNDAI_SANTA_FE_2022 = HyundaiPlatformConfig(
    [HyundaiCarDocs("Hyundai Santa Fe 2021-23", "All", video_link="https://youtu.be/VnHzSTygTS4",
                    car_parts=CarParts.common([CarHarness.hyundai_l]))],
    HYUNDAI_SANTA_FE.specs,
    flags=HyundaiFlags.MANDO_RADAR | HyundaiFlags.CHECKSUM_CRC8,
  )
  HYUNDAI_SANTA_FE_HEV_2022 = HyundaiPlatformConfig(
    [HyundaiCarDocs("Hyundai Santa Fe Hybrid 2022-23", "All", car_parts=CarParts.common([CarHarness.hyundai_l]))],
    HYUNDAI_SANTA_FE.specs,
    flags=HyundaiFlags.MANDO_RADAR | HyundaiFlags.CHECKSUM_CRC8 | HyundaiFlags.HYBRID,
  )
  HYUNDAI_SANTA_FE_PHEV_2022 = HyundaiPlatformConfig(
    [HyundaiCarDocs("Hyundai Santa Fe Plug-in Hybrid 2022-23", "All", car_parts=CarParts.common([CarHarness.hyundai_l]))],
    HYUNDAI_SANTA_FE.specs,
    flags=HyundaiFlags.MANDO_RADAR | HyundaiFlags.CHECKSUM_CRC8 | HyundaiFlags.HYBRID,
  )
  HYUNDAI_SONATA = HyundaiPlatformConfig(
    [HyundaiCarDocs("Hyundai Sonata 2020-23", "All", video_link="https://www.youtube.com/watch?v=ix63r9kE3Fw",
                   car_parts=CarParts.common([CarHarness.hyundai_a]))],
    CarSpecs(mass=1513, wheelbase=2.84, steerRatio=13.27 * 1.15, tireStiffnessFactor=0.65),  # 15% higher at the center seems reasonable
    flags=HyundaiFlags.MANDO_RADAR | HyundaiFlags.CHECKSUM_CRC8,
  )
  HYUNDAI_SONATA_LF = HyundaiPlatformConfig(
    [HyundaiCarDocs("Hyundai Sonata 2018-19", car_parts=CarParts.common([CarHarness.hyundai_e]))],
    CarSpecs(mass=1536, wheelbase=2.804, steerRatio=13.27 * 1.15),  # 15% higher at the center seems reasonable

    flags=HyundaiFlags.UNSUPPORTED_LONGITUDINAL | HyundaiFlags.TCU_GEARS,
  )
  HYUNDAI_STARIA_4TH_GEN = HyundaiCanFDPlatformConfig(
    [HyundaiCarDocs("Hyundai Staria 2023", "All", car_parts=CarParts.common([CarHarness.hyundai_k]))],
    CarSpecs(mass=2205, wheelbase=3.273, steerRatio=11.94),  # https://www.hyundai.com/content/dam/hyundai/au/en/models/staria-load/premium-pip-update-2023/spec-sheet/STARIA_Load_Spec-Table_March_2023_v3.1.pdf
  )
  HYUNDAI_TUCSON = HyundaiPlatformConfig(
    [
      HyundaiCarDocs("Hyundai Tucson 2021", min_enable_speed=19 * CV.MPH_TO_MS, car_parts=CarParts.common([CarHarness.hyundai_l])),
      HyundaiCarDocs("Hyundai Tucson Diesel 2019", car_parts=CarParts.common([CarHarness.hyundai_l])),
    ],
    CarSpecs(mass=3520 * CV.LB_TO_KG, wheelbase=2.67, steerRatio=16.1, tireStiffnessFactor=0.385),
    flags=HyundaiFlags.TCU_GEARS,
  )
  HYUNDAI_PALISADE = HyundaiPlatformConfig(
    [
      HyundaiCarDocs("Hyundai Palisade 2020-22", "All", video_link="https://youtu.be/TAnDqjF4fDY?t=456", car_parts=CarParts.common([CarHarness.hyundai_h])),
      HyundaiCarDocs("Kia Telluride 2020-22", "All", car_parts=CarParts.common([CarHarness.hyundai_h])),
    ],
    CarSpecs(mass=1999, wheelbase=2.9, steerRatio=15.6 * 1.15, tireStiffnessFactor=0.63),
    flags=HyundaiFlags.MANDO_RADAR | HyundaiFlags.CHECKSUM_CRC8,
  )
  HYUNDAI_VELOSTER = HyundaiPlatformConfig(
    [HyundaiCarDocs("Hyundai Veloster 2019-20", min_enable_speed=5. * CV.MPH_TO_MS, car_parts=CarParts.common([CarHarness.hyundai_e]))],
    CarSpecs(mass=2917 * CV.LB_TO_KG, wheelbase=2.8, steerRatio=13.75 * 1.15, tireStiffnessFactor=0.5),
    flags=HyundaiFlags.LEGACY | HyundaiFlags.TCU_GEARS,
  )
  HYUNDAI_SONATA_HYBRID = HyundaiPlatformConfig(
    [HyundaiCarDocs("Hyundai Sonata Hybrid 2020-23", "All", car_parts=CarParts.common([CarHarness.hyundai_a]))],
    HYUNDAI_SONATA.specs,
    flags=HyundaiFlags.MANDO_RADAR | HyundaiFlags.CHECKSUM_CRC8 | HyundaiFlags.HYBRID,
  )
  HYUNDAI_IONIQ_5 = HyundaiCanFDPlatformConfig(
    [
      HyundaiCarDocs("Hyundai Ioniq 5 (Non-US only) 2022-24", "All", car_parts=CarParts.common([CarHarness.hyundai_q])),
      HyundaiCarDocs("Hyundai Ioniq 5 (without HDA II) 2022-24", "Highway Driving Assist", car_parts=CarParts.common([CarHarness.hyundai_k])),
      HyundaiCarDocs("Hyundai Ioniq 5 (with HDA II) 2022-24", "Highway Driving Assist II", car_parts=CarParts.common([CarHarness.hyundai_q])),
    ],
    CarSpecs(mass=1948, wheelbase=2.97, steerRatio=14.26, tireStiffnessFactor=0.65),
    flags=HyundaiFlags.EV,
  )
  HYUNDAI_IONIQ_6 = HyundaiCanFDPlatformConfig(
    [HyundaiCarDocs("Hyundai Ioniq 6 (with HDA II) 2023-24", "Highway Driving Assist II", car_parts=CarParts.common([CarHarness.hyundai_p]))],
    HYUNDAI_IONIQ_5.specs,
    flags=HyundaiFlags.EV | HyundaiFlags.CANFD_NO_RADAR_DISABLE,
  )
  HYUNDAI_TUCSON_4TH_GEN = HyundaiCanFDPlatformConfig(
    [
      HyundaiCarDocs("Hyundai Tucson 2022", car_parts=CarParts.common([CarHarness.hyundai_n])),
      HyundaiCarDocs("Hyundai Tucson 2023-24", "All", car_parts=CarParts.common([CarHarness.hyundai_n])),
      HyundaiCarDocs("Hyundai Tucson Hybrid 2022-24", "All", car_parts=CarParts.common([CarHarness.hyundai_n])),
      HyundaiCarDocs("Hyundai Tucson Plug-in Hybrid 2024", "All", car_parts=CarParts.common([CarHarness.hyundai_n])),
    ],
    CarSpecs(mass=1630, wheelbase=2.756, steerRatio=13.7, tireStiffnessFactor=0.385),
  )
  HYUNDAI_SANTA_CRUZ_1ST_GEN = HyundaiCanFDPlatformConfig(
    [HyundaiCarDocs("Hyundai Santa Cruz 2022-24", car_parts=CarParts.common([CarHarness.hyundai_n]))],
    # weight from Limited trim - the only supported trim, steering ratio according to Hyundai News https://www.hyundainews.com/assets/documents/original/48035-2022SantaCruzProductGuideSpecsv2081521.pdf
    CarSpecs(mass=1870, wheelbase=3, steerRatio=14.2),
  )
  HYUNDAI_CUSTIN_1ST_GEN = HyundaiPlatformConfig(
    [HyundaiCarDocs("Hyundai Custin 2023", "All", car_parts=CarParts.common([CarHarness.hyundai_k]))],
    CarSpecs(mass=1690, wheelbase=3.055, steerRatio=17),  # mass: from https://www.hyundai-motor.com.tw/clicktobuy/custin#spec_0, steerRatio: from learner
    flags=HyundaiFlags.CHECKSUM_CRC8,
  )

  # Kia
  KIA_FORTE = HyundaiPlatformConfig(
    [
      HyundaiCarDocs("Kia Forte 2019-21", min_enable_speed=6 * CV.MPH_TO_MS, car_parts=CarParts.common([CarHarness.hyundai_g])),
      HyundaiCarDocs("Kia Forte 2022-23", car_parts=CarParts.common([CarHarness.hyundai_e])),
    ],
    CarSpecs(mass=2878 * CV.LB_TO_KG, wheelbase=2.8, steerRatio=13.75, tireStiffnessFactor=0.5)
  )
  KIA_K5_2021 = HyundaiPlatformConfig(
    [HyundaiCarDocs("Kia K5 2021-24", car_parts=CarParts.common([CarHarness.hyundai_a]))],
    CarSpecs(mass=3381 * CV.LB_TO_KG, wheelbase=2.85, steerRatio=13.27, tireStiffnessFactor=0.5),  # 2021 Kia K5 Steering Ratio (all trims)
    flags=HyundaiFlags.CHECKSUM_CRC8,
  )
  KIA_K5_HEV_2020 = HyundaiPlatformConfig(
    [HyundaiCarDocs("Kia K5 Hybrid 2020-22", car_parts=CarParts.common([CarHarness.hyundai_a]))],
    KIA_K5_2021.specs,
    flags=HyundaiFlags.MANDO_RADAR | HyundaiFlags.CHECKSUM_CRC8 | HyundaiFlags.HYBRID,
  )
  KIA_K8_HEV_1ST_GEN = HyundaiCanFDPlatformConfig(
    [HyundaiCarDocs("Kia K8 Hybrid (with HDA II) 2023", "Highway Driving Assist II", car_parts=CarParts.common([CarHarness.hyundai_q]))],
    # mass: https://carprices.ae/brands/kia/2023/k8/1.6-turbo-hybrid, steerRatio: guesstimate from K5 platform
    CarSpecs(mass=1630, wheelbase=2.895, steerRatio=13.27)
  )
  KIA_NIRO_EV = HyundaiPlatformConfig(
    [
      HyundaiCarDocs("Kia Niro EV 2019", "All", video_link="https://www.youtube.com/watch?v=lT7zcG6ZpGo", car_parts=CarParts.common([CarHarness.hyundai_h])),
      HyundaiCarDocs("Kia Niro EV 2020", "All", video_link="https://www.youtube.com/watch?v=lT7zcG6ZpGo", car_parts=CarParts.common([CarHarness.hyundai_f])),
      HyundaiCarDocs("Kia Niro EV 2021", "All", video_link="https://www.youtube.com/watch?v=lT7zcG6ZpGo", car_parts=CarParts.common([CarHarness.hyundai_c])),
      HyundaiCarDocs("Kia Niro EV 2022", "All", video_link="https://www.youtube.com/watch?v=lT7zcG6ZpGo", car_parts=CarParts.common([CarHarness.hyundai_h])),
    ],
    CarSpecs(mass=3543 * CV.LB_TO_KG, wheelbase=2.7, steerRatio=13.6, tireStiffnessFactor=0.385),  # average of all the cars
    flags=HyundaiFlags.MANDO_RADAR | HyundaiFlags.EV,
  )
  KIA_NIRO_EV_2ND_GEN = HyundaiCanFDPlatformConfig(
    [HyundaiCarDocs("Kia Niro EV 2023", "All", car_parts=CarParts.common([CarHarness.hyundai_a]))],
    KIA_NIRO_EV.specs,
    flags=HyundaiFlags.EV,
  )
  KIA_NIRO_PHEV = HyundaiPlatformConfig(
    [
      HyundaiCarDocs("Kia Niro Hybrid 2018", "All", min_enable_speed=10. * CV.MPH_TO_MS, car_parts=CarParts.common([CarHarness.hyundai_c])),
      HyundaiCarDocs("Kia Niro Plug-in Hybrid 2018-19", "All", min_enable_speed=10. * CV.MPH_TO_MS, car_parts=CarParts.common([CarHarness.hyundai_c])),
      HyundaiCarDocs("Kia Niro Plug-in Hybrid 2020", car_parts=CarParts.common([CarHarness.hyundai_d])),
    ],
    KIA_NIRO_EV.specs,
    flags=HyundaiFlags.MANDO_RADAR | HyundaiFlags.HYBRID | HyundaiFlags.UNSUPPORTED_LONGITUDINAL | HyundaiFlags.MIN_STEER_32_MPH,
  )
  KIA_NIRO_PHEV_2022 = HyundaiPlatformConfig(
    [
      HyundaiCarDocs("Kia Niro Plug-in Hybrid 2021", car_parts=CarParts.common([CarHarness.hyundai_d])),
      HyundaiCarDocs("Kia Niro Plug-in Hybrid 2022", car_parts=CarParts.common([CarHarness.hyundai_f])),
    ],
    KIA_NIRO_EV.specs,
    flags=HyundaiFlags.HYBRID | HyundaiFlags.MANDO_RADAR,
  )
  KIA_NIRO_HEV_2021 = HyundaiPlatformConfig(
    [
      HyundaiCarDocs("Kia Niro Hybrid 2021", car_parts=CarParts.common([CarHarness.hyundai_d])),
      HyundaiCarDocs("Kia Niro Hybrid 2022", car_parts=CarParts.common([CarHarness.hyundai_f])),
    ],
    KIA_NIRO_EV.specs,
    flags=HyundaiFlags.HYBRID,
  )
  KIA_NIRO_HEV_2ND_GEN = HyundaiCanFDPlatformConfig(
    [HyundaiCarDocs("Kia Niro Hybrid 2023", car_parts=CarParts.common([CarHarness.hyundai_a]))],
    KIA_NIRO_EV.specs,
  )
  KIA_OPTIMA_G4 = HyundaiPlatformConfig(
    [HyundaiCarDocs("Kia Optima 2017", "Advanced Smart Cruise Control",
                    car_parts=CarParts.common([CarHarness.hyundai_b]))],  # TODO: may support 2016, 2018
    CarSpecs(mass=3558 * CV.LB_TO_KG, wheelbase=2.8, steerRatio=13.75, tireStiffnessFactor=0.5),
    flags=HyundaiFlags.LEGACY | HyundaiFlags.TCU_GEARS | HyundaiFlags.MIN_STEER_32_MPH,
  )
  KIA_OPTIMA_G4_FL = HyundaiPlatformConfig(
    [HyundaiCarDocs("Kia Optima 2019-20", car_parts=CarParts.common([CarHarness.hyundai_g]))],
    CarSpecs(mass=3558 * CV.LB_TO_KG, wheelbase=2.8, steerRatio=13.75, tireStiffnessFactor=0.5),
    flags=HyundaiFlags.UNSUPPORTED_LONGITUDINAL | HyundaiFlags.TCU_GEARS,
  )
  # TODO: may support adjacent years. may have a non-zero minimum steering speed
  KIA_OPTIMA_H = HyundaiPlatformConfig(
    [HyundaiCarDocs("Kia Optima Hybrid 2017", "Advanced Smart Cruise Control", car_parts=CarParts.common([CarHarness.hyundai_c]))],
    CarSpecs(mass=3558 * CV.LB_TO_KG, wheelbase=2.8, steerRatio=13.75, tireStiffnessFactor=0.5),
    flags=HyundaiFlags.HYBRID | HyundaiFlags.LEGACY,
  )
  KIA_OPTIMA_H_G4_FL = HyundaiPlatformConfig(
    [HyundaiCarDocs("Kia Optima Hybrid 2019", car_parts=CarParts.common([CarHarness.hyundai_h]))],
    CarSpecs(mass=3558 * CV.LB_TO_KG, wheelbase=2.8, steerRatio=13.75, tireStiffnessFactor=0.5),
    flags=HyundaiFlags.HYBRID | HyundaiFlags.UNSUPPORTED_LONGITUDINAL,
  )
  KIA_SELTOS = HyundaiPlatformConfig(
    [HyundaiCarDocs("Kia Seltos 2021", car_parts=CarParts.common([CarHarness.hyundai_a]))],
    CarSpecs(mass=1337, wheelbase=2.63, steerRatio=14.56),
    flags=HyundaiFlags.CHECKSUM_CRC8,
  )
  KIA_SPORTAGE_5TH_GEN = HyundaiCanFDPlatformConfig(
    [
      HyundaiCarDocs("Kia Sportage 2023-24", car_parts=CarParts.common([CarHarness.hyundai_n])),
      HyundaiCarDocs("Kia Sportage Hybrid 2023", car_parts=CarParts.common([CarHarness.hyundai_n])),
    ],
    # weight from SX and above trims, average of FWD and AWD version, steering ratio according to Kia News https://www.kiamedia.com/us/en/models/sportage/2023/specifications
    CarSpecs(mass=1725, wheelbase=2.756, steerRatio=13.6),
  )
  KIA_SORENTO = HyundaiPlatformConfig(
    [
      HyundaiCarDocs("Kia Sorento 2018", "Advanced Smart Cruise Control & LKAS", video_link="https://www.youtube.com/watch?v=Fkh3s6WHJz8",
                     car_parts=CarParts.common([CarHarness.hyundai_e])),
      HyundaiCarDocs("Kia Sorento 2019", video_link="https://www.youtube.com/watch?v=Fkh3s6WHJz8", car_parts=CarParts.common([CarHarness.hyundai_e])),
    ],
    CarSpecs(mass=1985, wheelbase=2.78, steerRatio=14.4 * 1.1),  # 10% higher at the center seems reasonable
    flags=HyundaiFlags.CHECKSUM_6B | HyundaiFlags.UNSUPPORTED_LONGITUDINAL,
  )
  KIA_SORENTO_4TH_GEN = HyundaiCanFDPlatformConfig(
    [HyundaiCarDocs("Kia Sorento 2021-23", car_parts=CarParts.common([CarHarness.hyundai_k]))],
    CarSpecs(mass=3957 * CV.LB_TO_KG, wheelbase=2.81, steerRatio=13.5),  # average of the platforms
    flags=HyundaiFlags.RADAR_SCC,
  )
  KIA_SORENTO_HEV_4TH_GEN = HyundaiCanFDPlatformConfig(
    [
      HyundaiCarDocs("Kia Sorento Hybrid 2021-23", "All", car_parts=CarParts.common([CarHarness.hyundai_a])),
      HyundaiCarDocs("Kia Sorento Plug-in Hybrid 2022-23", "All", car_parts=CarParts.common([CarHarness.hyundai_a])),
    ],
    CarSpecs(mass=4395 * CV.LB_TO_KG, wheelbase=2.81, steerRatio=13.5),  # average of the platforms
    flags=HyundaiFlags.RADAR_SCC,
  )
  KIA_STINGER = HyundaiPlatformConfig(
    [HyundaiCarDocs("Kia Stinger 2018-20", video_link="https://www.youtube.com/watch?v=MJ94qoofYw0",
                    car_parts=CarParts.common([CarHarness.hyundai_c]))],
    CarSpecs(mass=1825, wheelbase=2.78, steerRatio=14.4 * 1.15)  # 15% higher at the center seems reasonable
  )
  KIA_STINGER_2022 = HyundaiPlatformConfig(
    [HyundaiCarDocs("Kia Stinger 2022-23", "All", car_parts=CarParts.common([CarHarness.hyundai_k]))],
    KIA_STINGER.specs,
  )
  KIA_CEED = HyundaiPlatformConfig(
    [HyundaiCarDocs("Kia Ceed 2019", car_parts=CarParts.common([CarHarness.hyundai_e]))],
    CarSpecs(mass=1450, wheelbase=2.65, steerRatio=13.75, tireStiffnessFactor=0.5),
    flags=HyundaiFlags.LEGACY,
  )
  KIA_EV6 = HyundaiCanFDPlatformConfig(
    [
      HyundaiCarDocs("Kia EV6 (Non-US only) 2022-24", "All", car_parts=CarParts.common([CarHarness.hyundai_p])),
      HyundaiCarDocs("Kia EV6 (without HDA II) 2022-24", "Highway Driving Assist", car_parts=CarParts.common([CarHarness.hyundai_l])),
      HyundaiCarDocs("Kia EV6 (with HDA II) 2022-24", "Highway Driving Assist II", car_parts=CarParts.common([CarHarness.hyundai_p]))
    ],
    CarSpecs(mass=2055, wheelbase=2.9, steerRatio=16, tireStiffnessFactor=0.65),
    flags=HyundaiFlags.EV,
  )
  KIA_CARNIVAL_4TH_GEN = HyundaiCanFDPlatformConfig(
    [
      HyundaiCarDocs("Kia Carnival 2022-24", car_parts=CarParts.common([CarHarness.hyundai_a])),
      HyundaiCarDocs("Kia Carnival (China only) 2023", car_parts=CarParts.common([CarHarness.hyundai_k]))
    ],
    CarSpecs(mass=2087, wheelbase=3.09, steerRatio=14.23),
    flags=HyundaiFlags.RADAR_SCC,
  )

  # Genesis
  GENESIS_GV60_EV_1ST_GEN = HyundaiCanFDPlatformConfig(
    [
      HyundaiCarDocs("Genesis GV60 (Advanced Trim) 2023", "All", car_parts=CarParts.common([CarHarness.hyundai_a])),
      HyundaiCarDocs("Genesis GV60 (Performance Trim) 2023", "All", car_parts=CarParts.common([CarHarness.hyundai_k])),
    ],
    CarSpecs(mass=2205, wheelbase=2.9, steerRatio=12.6),  # steerRatio: https://www.motor1.com/reviews/586376/2023-genesis-gv60-first-drive/#:~:text=Relative%20to%20the%20related%20Ioniq,5%2FEV6%27s%2014.3%3A1.
    flags=HyundaiFlags.EV,
  )
  GENESIS_G70 = HyundaiPlatformConfig(
    [HyundaiCarDocs("Genesis G70 2018", "All", car_parts=CarParts.common([CarHarness.hyundai_f]))],
    CarSpecs(mass=1640, wheelbase=2.84, steerRatio=13.56),
    flags=HyundaiFlags.LEGACY,
  )
  GENESIS_G70_2020 = HyundaiPlatformConfig(
    [
      # TODO: 2021 MY harness is unknown
      HyundaiCarDocs("Genesis G70 2019-21", "All", car_parts=CarParts.common([CarHarness.hyundai_f])),
      # TODO: From 3.3T Sport Advanced 2022 & Prestige 2023 Trim, 2.0T is unknown
      HyundaiCarDocs("Genesis G70 2022-23", "All", car_parts=CarParts.common([CarHarness.hyundai_l])),
    ],
    GENESIS_G70.specs,
    flags=HyundaiFlags.MANDO_RADAR,
  )
  GENESIS_GV70_1ST_GEN = HyundaiCanFDPlatformConfig(
    [
      HyundaiCarDocs("Genesis GV70 (2.5T Trim) 2022-23", "All", car_parts=CarParts.common([CarHarness.hyundai_l])),
      HyundaiCarDocs("Genesis GV70 (3.5T Trim) 2022-23", "All", car_parts=CarParts.common([CarHarness.hyundai_m])),
    ],
    CarSpecs(mass=1950, wheelbase=2.87, steerRatio=14.6),
    flags=HyundaiFlags.RADAR_SCC,
  )
  GENESIS_G80 = HyundaiPlatformConfig(
    [HyundaiCarDocs("Genesis G80 2018-19", "All", car_parts=CarParts.common([CarHarness.hyundai_h]))],
    CarSpecs(mass=2060, wheelbase=3.01, steerRatio=16.5),
    flags=HyundaiFlags.LEGACY,
  )
  GENESIS_G90 = HyundaiPlatformConfig(
    [HyundaiCarDocs("Genesis G90 2017-20", "All", car_parts=CarParts.common([CarHarness.hyundai_c]))],
    CarSpecs(mass=2200, wheelbase=3.15, steerRatio=12.069),
  )
  GENESIS_GV80 = HyundaiCanFDPlatformConfig(
    [HyundaiCarDocs("Genesis GV80 2023", "All", car_parts=CarParts.common([CarHarness.hyundai_m]))],
    CarSpecs(mass=2258, wheelbase=2.95, steerRatio=14.14),
    flags=HyundaiFlags.RADAR_SCC,
  )

  # Non-SCC Cars
  HYUNDAI_BAYON_1ST_GEN_NON_SCC = HyundaiPlatformConfig(
    [HyundaiCarDocs("Hyundai Bayon Non-SCC 2021", "No Smart Cruise Control (SCC)", car_parts=CarParts.common([CarHarness.hyundai_n]))],
    CarSpecs(mass=1150, wheelbase=2.58, steerRatio=13.27 * 1.15),
    flags=HyundaiFlags.CHECKSUM_CRC8,
    spFlags=HyundaiFlagsSP.SP_NON_SCC | HyundaiFlagsSP.SP_NON_SCC_FCA,
  )
  HYUNDAI_ELANTRA_2022_NON_SCC = HyundaiPlatformConfig(
    [HyundaiCarDocs("Hyundai Elantra Non-SCC 2022", "No Smart Cruise Control (SCC)", car_parts=CarParts.common([CarHarness.hyundai_k]))],
    HYUNDAI_ELANTRA_2021.specs,
    flags=HyundaiFlags.CHECKSUM_CRC8,
    spFlags=HyundaiFlagsSP.SP_NON_SCC | HyundaiFlagsSP.SP_NON_SCC_FCA,
  )
  HYUNDAI_KONA_NON_SCC = HyundaiPlatformConfig(
    [HyundaiCarDocs("Hyundai Kona Non-SCC 2019", "No Smart Cruise Control (SCC)", car_parts=CarParts.common([CarHarness.hyundai_b]))],
    HYUNDAI_KONA.specs,
    spFlags=HyundaiFlagsSP.SP_NON_SCC | HyundaiFlagsSP.SP_NON_SCC_FCA,
  )
  KIA_CEED_PHEV_2022_NON_SCC = HyundaiPlatformConfig(
    [HyundaiCarDocs("Kia Ceed PHEV Non-SCC 2022", "No Smart Cruise Control (SCC)", car_parts=CarParts.common([CarHarness.hyundai_i]))],
    CarSpecs(mass=1650, wheelbase=2.65, steerRatio=13.75, tireStiffnessFactor=0.5),
    flags=HyundaiFlags.HYBRID,
    spFlags=HyundaiFlagsSP.SP_NON_SCC | HyundaiFlagsSP.SP_NON_SCC_FCA,
  )
  KIA_FORTE_2019_NON_SCC = HyundaiPlatformConfig(
    [HyundaiCarDocs("Kia Forte Non-SCC 2019", "No Smart Cruise Control (SCC)", car_parts=CarParts.common([CarHarness.hyundai_g]))],
    KIA_FORTE.specs,
    spFlags=HyundaiFlagsSP.SP_NON_SCC,
  )
  KIA_FORTE_2021_NON_SCC = HyundaiPlatformConfig(
    [HyundaiCarDocs("Kia Forte Non-SCC 2021", "No Smart Cruise Control (SCC)", car_parts=CarParts.common([CarHarness.hyundai_g]))],
    KIA_FORTE.specs,
    spFlags=HyundaiFlagsSP.SP_NON_SCC | HyundaiFlagsSP.SP_NON_SCC_FCA,
  )
  KIA_SELTOS_2023_NON_SCC = HyundaiPlatformConfig(
    [HyundaiCarDocs("Kia Seltos Non-SCC 2023-24", "No Smart Cruise Control (SCC)", car_parts=CarParts.common([CarHarness.hyundai_l]))],
    KIA_SELTOS.specs,
    flags=HyundaiFlags.CHECKSUM_CRC8,
    spFlags=HyundaiFlagsSP.SP_NON_SCC | HyundaiFlagsSP.SP_NON_SCC_FCA,
  )
  GENESIS_G70_2021_NON_SCC = HyundaiPlatformConfig(
    [HyundaiCarDocs("Genesis G70 Non-SCC 2021", "No Smart Cruise Control (SCC)", car_parts=CarParts.common([CarHarness.hyundai_f]))],
    GENESIS_G70_2020.specs,
    flags=HyundaiFlags.CHECKSUM_CRC8,
    spFlags=HyundaiFlagsSP.SP_NON_SCC | HyundaiFlagsSP.SP_NON_SCC_FCA | HyundaiFlagsSP.SP_NON_SCC_RADAR_FCA,
  )


class Buttons:
  NONE = 0
  RES_ACCEL = 1
  SET_DECEL = 2
  GAP_DIST = 3
  CANCEL = 4  # on newer models, this is a pause/resume button


def get_platform_codes(fw_versions: list[bytes]) -> set[tuple[bytes, bytes | None]]:
  # Returns unique, platform-specific identification codes for a set of versions
  codes = set()  # (code-Optional[part], date)
  for fw in fw_versions:
    code_match = PLATFORM_CODE_FW_PATTERN.search(fw)
    part_match = PART_NUMBER_FW_PATTERN.search(fw)
    date_match = DATE_FW_PATTERN.search(fw)
    if code_match is not None:
      code: bytes = code_match.group()
      part = part_match.group() if part_match else None
      date = date_match.group() if date_match else None
      if part is not None:
        # part number starts with generic ECU part type, add what is specific to platform
        code += b"-" + part[-5:]

      codes.add((code, date))
  return codes


def match_fw_to_car_fuzzy(live_fw_versions, vin, offline_fw_versions) -> set[str]:
  # Non-electric CAN FD platforms often do not have platform code specifiers needed
  # to distinguish between hybrid and ICE. All EVs so far are either exclusively
  # electric or specify electric in the platform code.
  fuzzy_platform_blacklist = {str(c) for c in (CANFD_CAR - EV_CAR - CANFD_FUZZY_WHITELIST)}
  candidates: set[str] = set()

  for candidate, fws in offline_fw_versions.items():
    # Keep track of ECUs which pass all checks (platform codes, within date range)
    valid_found_ecus = set()
    valid_expected_ecus = {ecu[1:] for ecu in fws if ecu[0] in PLATFORM_CODE_ECUS}
    for ecu, expected_versions in fws.items():
      addr = ecu[1:]
      # Only check ECUs expected to have platform codes
      if ecu[0] not in PLATFORM_CODE_ECUS:
        continue

      # Expected platform codes & dates
      codes = get_platform_codes(expected_versions)
      expected_platform_codes = {code for code, _ in codes}
      expected_dates = {date for _, date in codes if date is not None}

      # Found platform codes & dates
      codes = get_platform_codes(live_fw_versions.get(addr, set()))
      found_platform_codes = {code for code, _ in codes}
      found_dates = {date for _, date in codes if date is not None}

      # Check platform code + part number matches for any found versions
      if not any(found_platform_code in expected_platform_codes for found_platform_code in found_platform_codes):
        break

      if ecu[0] in DATE_FW_ECUS:
        # If ECU can have a FW date, require it to exist
        # (this excludes candidates in the database without dates)
        if not len(expected_dates) or not len(found_dates):
          break

        # Check any date within range in the database, format is %y%m%d
        if not any(min(expected_dates) <= found_date <= max(expected_dates) for found_date in found_dates):
          break

      valid_found_ecus.add(addr)

    # If all live ECUs pass all checks for candidate, add it as a match
    if valid_expected_ecus.issubset(valid_found_ecus):
      candidates.add(candidate)

  return candidates - fuzzy_platform_blacklist


HYUNDAI_VERSION_REQUEST_LONG = bytes([uds.SERVICE_TYPE.READ_DATA_BY_IDENTIFIER]) + \
  p16(0xf100)  # Long description

HYUNDAI_VERSION_REQUEST_ALT = bytes([uds.SERVICE_TYPE.READ_DATA_BY_IDENTIFIER]) + \
  p16(0xf110)  # Alt long description

HYUNDAI_ECU_MANUFACTURING_DATE = bytes([uds.SERVICE_TYPE.READ_DATA_BY_IDENTIFIER]) + \
  p16(uds.DATA_IDENTIFIER_TYPE.ECU_MANUFACTURING_DATE)

HYUNDAI_VERSION_RESPONSE = bytes([uds.SERVICE_TYPE.READ_DATA_BY_IDENTIFIER + 0x40])

# Regex patterns for parsing platform code, FW date, and part number from FW versions
PLATFORM_CODE_FW_PATTERN = re.compile(b'((?<=' + HYUNDAI_VERSION_REQUEST_LONG[1:] +
                                      b')[A-Z]{2}[A-Za-z0-9]{0,2})')
DATE_FW_PATTERN = re.compile(b'(?<=[ -])([0-9]{6}$)')
PART_NUMBER_FW_PATTERN = re.compile(b'(?<=[0-9][.,][0-9]{2} )([0-9]{5}[-/]?[A-Z][A-Z0-9]{3}[0-9])')

# We've seen both ICE and hybrid for these platforms, and they have hybrid descriptors (e.g. MQ4 vs MQ4H)
CANFD_FUZZY_WHITELIST = {CAR.KIA_SORENTO_4TH_GEN, CAR.KIA_SORENTO_HEV_4TH_GEN, CAR.KIA_K8_HEV_1ST_GEN,
                         # TODO: the hybrid variant is not out yet
                         CAR.KIA_CARNIVAL_4TH_GEN}

# List of ECUs expected to have platform codes, camera and radar should exist on all cars
# TODO: use abs, it has the platform code and part number on many platforms
PLATFORM_CODE_ECUS = [Ecu.fwdRadar, Ecu.fwdCamera, Ecu.eps]
# So far we've only seen dates in fwdCamera
# TODO: there are date codes in the ABS firmware versions in hex
DATE_FW_ECUS = [Ecu.fwdCamera]

# Note: an ECU on CAN FD cars may sometimes send 0x30080aaaaaaaaaaa (flow control continue) while we
# are attempting to query ECUs. This currently does not seem to affect fingerprinting from the camera
FW_QUERY_CONFIG = FwQueryConfig(
  requests=[
    # TODO: add back whitelists
    # CAN queries (OBD-II port)
    Request(
      [HYUNDAI_VERSION_REQUEST_LONG],
      [HYUNDAI_VERSION_RESPONSE],
    ),

    # CAN & CAN-FD queries (from camera)
    Request(
      [HYUNDAI_VERSION_REQUEST_LONG],
      [HYUNDAI_VERSION_RESPONSE],
      bus=0,
      auxiliary=True,
    ),
    Request(
      [HYUNDAI_VERSION_REQUEST_LONG],
      [HYUNDAI_VERSION_RESPONSE],
      bus=1,
      auxiliary=True,
      obd_multiplexing=False,
    ),

    # CAN & CAN FD query to understand the three digit date code
    # HDA2 cars usually use 6 digit date codes, so skip bus 1
    Request(
      [HYUNDAI_ECU_MANUFACTURING_DATE],
      [HYUNDAI_VERSION_RESPONSE],
      bus=0,
      auxiliary=True,
      logging=True,
    ),

    # CAN-FD alt request logging queries for hvac and parkingAdas
    Request(
      [HYUNDAI_VERSION_REQUEST_ALT],
      [HYUNDAI_VERSION_RESPONSE],
      bus=0,
      auxiliary=True,
      logging=True,
    ),
    Request(
      [HYUNDAI_VERSION_REQUEST_ALT],
      [HYUNDAI_VERSION_RESPONSE],
      bus=1,
      auxiliary=True,
      logging=True,
      obd_multiplexing=False,
    ),
  ],
  # We lose these ECUs without the comma power on these cars.
  # Note that we still attempt to match with them when they are present
  non_essential_ecus={
    Ecu.abs: [CAR.HYUNDAI_PALISADE, CAR.HYUNDAI_SONATA, CAR.HYUNDAI_SANTA_FE_2022, CAR.KIA_K5_2021, CAR.HYUNDAI_ELANTRA_2021,
              CAR.HYUNDAI_SANTA_FE, CAR.HYUNDAI_KONA_EV_2022, CAR.HYUNDAI_KONA_EV, CAR.HYUNDAI_CUSTIN_1ST_GEN, CAR.KIA_SORENTO,
              CAR.KIA_CEED, CAR.KIA_SELTOS],
  },
  extra_ecus=[
    (Ecu.adas, 0x730, None),              # ADAS Driving ECU on HDA2 platforms
    (Ecu.parkingAdas, 0x7b1, None),       # ADAS Parking ECU (may exist on all platforms)
    (Ecu.hvac, 0x7b3, None),              # HVAC Control Assembly
    (Ecu.cornerRadar, 0x7b7, None),
    (Ecu.combinationMeter, 0x7c6, None),  # CAN FD Instrument cluster
  ],
  # Custom fuzzy fingerprinting function using platform codes, part numbers + FW dates:
  match_fw_to_car_fuzzy=match_fw_to_car_fuzzy,
)

CHECKSUM = {
  "crc8": CAR.with_flags(HyundaiFlags.CHECKSUM_CRC8),
  "6B": CAR.with_flags(HyundaiFlags.CHECKSUM_6B),
}

CAN_GEARS = {
  # which message has the gear. hybrid and EV use ELECT_GEAR
  "use_cluster_gears": CAR.with_flags(HyundaiFlags.CLUSTER_GEARS),
  "use_tcu_gears": CAR.with_flags(HyundaiFlags.TCU_GEARS),
}

CANFD_CAR = CAR.with_flags(HyundaiFlags.CANFD)
CANFD_RADAR_SCC_CAR = CAR.with_flags(HyundaiFlags.RADAR_SCC)

# These CAN FD cars do not accept communication control to disable the ADAS ECU,
# responds with 0x7F2822 - 'conditions not correct'
CANFD_UNSUPPORTED_LONGITUDINAL_CAR = CAR.with_flags(HyundaiFlags.CANFD_NO_RADAR_DISABLE)

# The camera does SCC on these cars, rather than the radar
CAMERA_SCC_CAR = CAR.with_flags(HyundaiFlags.CAMERA_SCC)

HYBRID_CAR = CAR.with_flags(HyundaiFlags.HYBRID)

EV_CAR = CAR.with_flags(HyundaiFlags.EV)

LEGACY_SAFETY_MODE_CAR = CAR.with_flags(HyundaiFlags.LEGACY)

UNSUPPORTED_LONGITUDINAL_CAR = CAR.with_flags(HyundaiFlags.LEGACY) | CAR.with_flags(HyundaiFlags.UNSUPPORTED_LONGITUDINAL)

NON_SCC_CAR = CAR.with_sp_flags(HyundaiFlagsSP.SP_NON_SCC)
NON_SCC_FCA_CAR = CAR.with_sp_flags(HyundaiFlagsSP.SP_NON_SCC_FCA)
NON_SCC_RADAR_FCA_CAR = CAR.with_sp_flags(HyundaiFlagsSP.SP_NON_SCC_RADAR_FCA)

DBC = CAR.create_dbc_map()<|MERGE_RESOLUTION|>--- conflicted
+++ resolved
@@ -109,10 +109,7 @@
   SP_CAMERA_SCC_LEAD = 2 ** 6
   SP_LKAS12 = 2 ** 7
   SP_RADAR_TRACKS = 2 ** 8
-<<<<<<< HEAD
   SP_UPSTREAM_TACO = 2 ** 9
-=======
->>>>>>> 27fbb3a6
 
 
 class Footnote(Enum):
