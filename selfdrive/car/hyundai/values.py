--- conflicted
+++ resolved
@@ -73,12 +73,9 @@
   SP_CAN_LFA_BTN = 2
   SP_NAV_MSG = 4
   SP_CAMERA_SCC_LEAD = 8
-<<<<<<< HEAD
-  SP_UPSTREAM_TACO = 16
-=======
   SP_LKAS12 = 16
   SP_RADAR_TRACKS = 32
->>>>>>> 46cb955e
+  SP_UPSTREAM_TACO = 64
 
 
 class CAR(StrEnum):
