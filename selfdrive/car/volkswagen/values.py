--- conflicted
+++ resolved
@@ -114,11 +114,7 @@
 class VolkswagenFlags(IntFlag):
   STOCK_HCA_PRESENT = 1
 
-@dataclass(frozen=True)
-class VolkswagenMQBPlatformConfig(PlatformConfig):
-  dbc_dict: DbcDict = field(default_factory=lambda: dbc_dict('vw_mqb_2010', None))
-
-<<<<<<< HEAD
+
 class VolkswagenFlagsSP(IntFlag):
   SP_CC_ONLY = 1
   SP_CC_ONLY_NO_RADAR = 2
@@ -134,52 +130,13 @@
 }
 
 
-# Check the 7th and 8th characters of the VIN before adding a new CAR. If the
-# chassis code is already listed below, don't add a new CAR, just add to the
-# FW_VERSIONS for that existing CAR.
-# Exception: SEAT Leon and SEAT Ateca share a chassis code
-
-class CAR(StrEnum):
-  ARTEON_MK1 = "VOLKSWAGEN ARTEON 1ST GEN"          # Chassis AN, Mk1 VW Arteon and variants
-  ATLAS_MK1 = "VOLKSWAGEN ATLAS 1ST GEN"            # Chassis CA, Mk1 VW Atlas and Atlas Cross Sport
-  CRAFTER_MK2 = "VOLKSWAGEN CRAFTER 2ND GEN"        # Chassis SY/SZ, Mk2 VW Crafter, VW Grand California, MAN TGE
-  GOLF_MK7 = "VOLKSWAGEN GOLF 7TH GEN"              # Chassis 5G/AU/BA/BE, Mk7 VW Golf and variants
-  JETTA_MK7 = "VOLKSWAGEN JETTA 7TH GEN"            # Chassis BU, Mk7 VW Jetta
-  PASSAT_MK8 = "VOLKSWAGEN PASSAT 8TH GEN"          # Chassis 3G, Mk8 VW Passat and variants
-  PASSAT_NMS = "VOLKSWAGEN PASSAT NMS"              # Chassis A3, North America/China/Mideast NMS Passat, incl. facelift
-  POLO_MK6 = "VOLKSWAGEN POLO 6TH GEN"              # Chassis AW, Mk6 VW Polo
-  SHARAN_MK2 = "VOLKSWAGEN SHARAN 2ND GEN"          # Chassis 7N, Mk2 Volkswagen Sharan and SEAT Alhambra
-  TAOS_MK1 = "VOLKSWAGEN TAOS 1ST GEN"              # Chassis B2, Mk1 VW Taos and Tharu
-  TCROSS_MK1 = "VOLKSWAGEN T-CROSS 1ST GEN"         # Chassis C1, Mk1 VW T-Cross SWB and LWB variants
-  TIGUAN_MK2 = "VOLKSWAGEN TIGUAN 2ND GEN"          # Chassis AD/BW, Mk2 VW Tiguan and variants
-  TOURAN_MK2 = "VOLKSWAGEN TOURAN 2ND GEN"          # Chassis 1T, Mk2 VW Touran and variants
-  TRANSPORTER_T61 = "VOLKSWAGEN TRANSPORTER T6.1"   # Chassis 7H/7L, T6-facelift Transporter/Multivan/Caravelle/California
-  TROC_MK1 = "VOLKSWAGEN T-ROC 1ST GEN"             # Chassis A1, Mk1 VW T-Roc and variants
-  AUDI_A3_MK3 = "AUDI A3 3RD GEN"                   # Chassis 8V/FF, Mk3 Audi A3 and variants
-  AUDI_Q2_MK1 = "AUDI Q2 1ST GEN"                   # Chassis GA, Mk1 Audi Q2 (RoW) and Q2L (China only)
-  AUDI_Q3_MK2 = "AUDI Q3 2ND GEN"                   # Chassis 8U/F3/FS, Mk2 Audi Q3 and variants
-  SEAT_ATECA_MK1 = "SEAT ATECA 1ST GEN"             # Chassis 5F, Mk1 SEAT Ateca and CUPRA Ateca
-  SEAT_LEON_MK3 = "SEAT LEON 3RD GEN"               # Chassis 5F, Mk3 SEAT Leon and variants
-  SKODA_FABIA_MK4 = "SKODA FABIA 4TH GEN"           # Chassis PJ, Mk4 Skoda Fabia
-  SKODA_KAMIQ_MK1 = "SKODA KAMIQ 1ST GEN"           # Chassis NW, Mk1 Skoda Kamiq
-  SKODA_KAROQ_MK1 = "SKODA KAROQ 1ST GEN"           # Chassis NU, Mk1 Skoda Karoq
-  SKODA_KODIAQ_MK1 = "SKODA KODIAQ 1ST GEN"         # Chassis NS, Mk1 Skoda Kodiaq
-  SKODA_SCALA_MK1 = "SKODA SCALA 1ST GEN"           # Chassis NW, Mk1 Skoda Scala and Skoda Kamiq
-  SKODA_SUPERB_MK3 = "SKODA SUPERB 3RD GEN"         # Chassis 3V/NP, Mk3 Skoda Superb and variants
-  SKODA_OCTAVIA_MK3 = "SKODA OCTAVIA 3RD GEN"       # Chassis NE, Mk3 Skoda Octavia and variants
-
-
-PQ_CARS = {CAR.PASSAT_NMS, CAR.SHARAN_MK2}
-
-
-DBC: Dict[str, Dict[str, str]] = defaultdict(lambda: dbc_dict("vw_mqb_2010", None))
-for car_type in PQ_CARS:
-  DBC[car_type] = dbc_dict("vw_golf_mk4", None)
-=======
+@dataclass(frozen=True)
+class VolkswagenMQBPlatformConfig(PlatformConfig):
+  dbc_dict: DbcDict = field(default_factory=lambda: dbc_dict('vw_mqb_2010', None))
+
 @dataclass(frozen=True)
 class VolkswagenPQPlatformConfig(PlatformConfig):
   dbc_dict: DbcDict = field(default_factory=lambda: dbc_dict('vw_golf_mk4', None))
->>>>>>> 5d6f22d0
 
 @dataclass(frozen=True, kw_only=True)
 class VolkswagenCarSpecs(CarSpecs):
