--- conflicted
+++ resolved
@@ -52,13 +52,10 @@
 KIA NIRO HYBRID 2ND GEN: [2.42, 2.5, 0.12]
 KIA NIRO EV 2ND GEN: [2.05, 2.5, 0.14]
 GENESIS GV80 2023: [2.5, 2.5, 0.1]
-<<<<<<< HEAD
-HYUNDAI PALISADE 2023: [3.0, 2.5, 0.05]
-=======
 KIA CARNIVAL 4TH GEN: [1.75, 1.75, 0.15]
 GMC ACADIA DENALI 2018: [1.6, 1.6, 0.2]
 LEXUS IS 2023: [2.0, 2.0, 0.1]
->>>>>>> 4cad0a03
+HYUNDAI PALISADE 2023: [3.0, 2.5, 0.05]
 
 # Dashcam or fallback configured as ideal car
 mock: [10.0, 10, 0.0]
