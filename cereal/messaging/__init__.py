# must be built with scons
from msgq.ipc_pyx import Context, Poller, SubSocket, PubSocket, SocketEventHandle, toggle_fake_events, \
                                set_fake_prefix, get_fake_prefix, delete_fake_prefix, wait_for_one_event
from msgq.ipc_pyx import MultiplePublishersError, IpcError
from msgq import fake_event_handle, pub_sock, sub_sock, drain_sock_raw
import msgq

import os
import capnp
import time

from typing import Optional, List, Union, Dict, Deque
from collections import deque

from cereal import log
from cereal.services import SERVICE_LIST

NO_TRAVERSAL_LIMIT = 2**64-1


<<<<<<< HEAD
=======
def reset_context():
  msgq.context = Context()


>>>>>>> 7b294d97
def log_from_bytes(dat: bytes, struct: capnp.lib.capnp._StructModule = log.Event) -> capnp.lib.capnp._DynamicStructReader:
  with struct.from_bytes(dat, traversal_limit_in_words=NO_TRAVERSAL_LIMIT) as msg:
    return msg


def new_message(service: Optional[str], size: Optional[int] = None, **kwargs) -> capnp.lib.capnp._DynamicStructBuilder:
  args = {
    'valid': False,
    'logMonoTime': int(time.monotonic() * 1e9),
    **kwargs
  }
  dat = log.Event.new_message(**args)
  if service is not None:
    if size is None:
      dat.init(service)
    else:
      dat.init(service, size)
  return dat


def drain_sock(sock: SubSocket, wait_for_one: bool = False) -> List[capnp.lib.capnp._DynamicStructReader]:
  """Receive all message currently available on the queue"""
  msgs = drain_sock_raw(sock, wait_for_one=wait_for_one)
  return [log_from_bytes(m) for m in msgs]


# TODO: print when we drop packets?
def recv_sock(sock: SubSocket, wait: bool = False) -> Optional[capnp.lib.capnp._DynamicStructReader]:
  """Same as drain sock, but only returns latest message. Consider using conflate instead."""
  dat = None

  while 1:
    if wait and dat is None:
      recv = sock.receive()
    else:
      recv = sock.receive(non_blocking=True)

    if recv is None:  # Timeout hit
      break

    dat = recv

  if dat is not None:
    dat = log_from_bytes(dat)

  return dat


def recv_one(sock: SubSocket) -> Optional[capnp.lib.capnp._DynamicStructReader]:
  dat = sock.receive()
  if dat is not None:
    dat = log_from_bytes(dat)
  return dat


def recv_one_or_none(sock: SubSocket) -> Optional[capnp.lib.capnp._DynamicStructReader]:
  dat = sock.receive(non_blocking=True)
  if dat is not None:
    dat = log_from_bytes(dat)
  return dat


def recv_one_retry(sock: SubSocket) -> capnp.lib.capnp._DynamicStructReader:
  """Keep receiving until we get a message"""
  while True:
    dat = sock.receive()
    if dat is not None:
      return log_from_bytes(dat)


class SubMaster:
  def __init__(self, services: List[str], poll: Optional[str] = None,
               ignore_alive: Optional[List[str]] = None, ignore_avg_freq: Optional[List[str]] = None,
               ignore_valid: Optional[List[str]] = None, addr: str = "127.0.0.1", frequency: Optional[float] = None):
    self.frame = -1
    self.seen = {s: False for s in services}
    self.updated = {s: False for s in services}
    self.recv_time = {s: 0. for s in services}
    self.recv_frame = {s: 0 for s in services}
    self.alive = {s: False for s in services}
    self.freq_ok = {s: False for s in services}
    self.recv_dts: Dict[str, Deque[float]] = {}
    self.sock = {}
    self.data = {}
    self.valid = {}
    self.logMonoTime = {}

    self.max_freq = {}
    self.min_freq = {}

    self.poller = Poller()
    polled_services = set([poll, ] if poll is not None else services)
    self.non_polled_services = set(services) - polled_services

    self.ignore_average_freq = [] if ignore_avg_freq is None else ignore_avg_freq
    self.ignore_alive = [] if ignore_alive is None else ignore_alive
    self.ignore_valid = [] if ignore_valid is None else ignore_valid

    self.simulation = bool(int(os.getenv("SIMULATION", "0")))

    # if freq and poll aren't specified, assume the max to be conservative
    assert frequency is None or poll is None, "Do not specify 'frequency' - frequency of the polled service will be used."
    self.update_freq = frequency or max([SERVICE_LIST[s].frequency for s in polled_services])

    for s in services:
      p = self.poller if s not in self.non_polled_services else None
      self.sock[s] = sub_sock(s, poller=p, addr=addr, conflate=True)

      try:
        data = new_message(s)
      except capnp.lib.capnp.KjException:
        data = new_message(s, 0) # lists

      self.data[s] = getattr(data.as_reader(), s)
      self.logMonoTime[s] = 0
      self.valid[s] = True  # FIXME: this should default to False

      freq = max(min([SERVICE_LIST[s].frequency, self.update_freq]), 1.)
      if s == poll:
        max_freq = freq
        min_freq = freq
      else:
        max_freq = min(freq, self.update_freq)
        if SERVICE_LIST[s].frequency >= 2*self.update_freq:
          min_freq = self.update_freq
        elif self.update_freq >= 2*SERVICE_LIST[s].frequency:
          min_freq = freq
        else:
          min_freq = min(freq, freq / 2.)
      self.max_freq[s] = max_freq*1.2
      self.min_freq[s] = min_freq*0.8
      self.recv_dts[s] = deque(maxlen=int(10*freq))

  def __getitem__(self, s: str) -> capnp.lib.capnp._DynamicStructReader:
    return self.data[s]

  def _check_avg_freq(self, s: str) -> bool:
    return SERVICE_LIST[s].frequency > 0.99 and (s not in self.ignore_average_freq) and (s not in self.ignore_alive)

  def update(self, timeout: int = 100) -> None:
    msgs = []
    for sock in self.poller.poll(timeout):
      msgs.append(recv_one_or_none(sock))

    # non-blocking receive for non-polled sockets
    for s in self.non_polled_services:
      msgs.append(recv_one_or_none(self.sock[s]))
    self.update_msgs(time.monotonic(), msgs)

  def update_msgs(self, cur_time: float, msgs: List[capnp.lib.capnp._DynamicStructReader]) -> None:
    self.frame += 1
    self.updated = dict.fromkeys(self.updated, False)
    for msg in msgs:
      if msg is None:
        continue

      s = msg.which()
      self.seen[s] = True
      self.updated[s] = True

      if self.recv_time[s] > 1e-5:
        self.recv_dts[s].append(cur_time - self.recv_time[s])
      self.recv_time[s] = cur_time
      self.recv_frame[s] = self.frame
      self.data[s] = getattr(msg, s)
      self.logMonoTime[s] = msg.logMonoTime
      self.valid[s] = msg.valid

    for s in self.data:
      if SERVICE_LIST[s].frequency > 1e-5 and not self.simulation:
        # alive if delay is within 10x the expected frequency
        self.alive[s] = (cur_time - self.recv_time[s]) < (10. / SERVICE_LIST[s].frequency)

        # check average frequency; slow to fall, quick to recover
        dts = self.recv_dts[s]
        assert dts.maxlen is not None
        recent_dts = list(dts)[-int(dts.maxlen / 10):]
        try:
          avg_freq = 1 / (sum(dts) / len(dts))
          avg_freq_recent = 1 / (sum(recent_dts) / len(recent_dts))
        except ZeroDivisionError:
          avg_freq = 0
          avg_freq_recent = 0

        avg_freq_ok = self.min_freq[s] <= avg_freq <= self.max_freq[s]
        recent_freq_ok = self.min_freq[s] <= avg_freq_recent <= self.max_freq[s]
        self.freq_ok[s] = avg_freq_ok or recent_freq_ok
      else:
        self.freq_ok[s] = True
        if self.simulation:
          self.alive[s] = self.seen[s] # alive is defined as seen when simulation flag set
        else:
          self.alive[s] = True

  def all_alive(self, service_list: Optional[List[str]] = None) -> bool:
    if service_list is None:
      service_list = list(self.sock.keys())
    return all(self.alive[s] for s in service_list if s not in self.ignore_alive)

  def all_freq_ok(self, service_list: Optional[List[str]] = None) -> bool:
    if service_list is None:
      service_list = list(self.sock.keys())
    return all(self.freq_ok[s] for s in service_list if self._check_avg_freq(s))

  def all_valid(self, service_list: Optional[List[str]] = None) -> bool:
    if service_list is None:
      service_list = list(self.sock.keys())
    return all(self.valid[s] for s in service_list if s not in self.ignore_valid)

  def all_checks(self, service_list: Optional[List[str]] = None) -> bool:
    return self.all_alive(service_list) and self.all_freq_ok(service_list) and self.all_valid(service_list)


class PubMaster:
  def __init__(self, services: List[str]):
    self.sock = {}
    for s in services:
      self.sock[s] = pub_sock(s)

  def send(self, s: str, dat: Union[bytes, capnp.lib.capnp._DynamicStructBuilder]) -> None:
    if not isinstance(dat, bytes):
      dat = dat.to_bytes()
    self.sock[s].send(dat)

  def wait_for_readers_to_update(self, s: str, timeout: int, dt: float = 0.05) -> bool:
    for _ in range(int(timeout*(1./dt))):
      if self.sock[s].all_readers_updated():
        return True
      time.sleep(dt)
    return False

  def all_readers_updated(self, s: str) -> bool:
    return self.sock[s].all_readers_updated()  # type: ignore<|MERGE_RESOLUTION|>--- conflicted
+++ resolved
@@ -18,13 +18,10 @@
 NO_TRAVERSAL_LIMIT = 2**64-1
 
 
-<<<<<<< HEAD
-=======
 def reset_context():
   msgq.context = Context()
 
 
->>>>>>> 7b294d97
 def log_from_bytes(dat: bytes, struct: capnp.lib.capnp._StructModule = log.Event) -> capnp.lib.capnp._DynamicStructReader:
   with struct.from_bytes(dat, traversal_limit_in_words=NO_TRAVERSAL_LIMIT) as msg:
     return msg
