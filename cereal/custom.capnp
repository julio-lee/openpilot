--- conflicted
+++ resolved
@@ -335,11 +335,7 @@
 
     valueDEPRECATED @1 :Text; # The data type change may cause issues with backwards compatibility.
   }
-<<<<<<< HEAD
-  
-=======
-
->>>>>>> d6317ffd
+
   enum ParamType {
     string @0;
     bool @1;
