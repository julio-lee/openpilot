using Cxx = import "./include/c++.capnp";
$Cxx.namespace("cereal");

@0xb526ba661d550a59;

# custom.capnp: a home for empty structs reserved for custom forks
# These structs are guaranteed to remain reserved and empty in mainline
# cereal, so use these if you want custom events in your fork.

# DO rename the structs
# DON'T change the identifier (e.g. @0x81c2f05a394cf4af)

struct ModularAssistiveDrivingSystem {
  state @0 :ModularAssistiveDrivingSystemState;
  enabled @1 :Bool;
  active @2 :Bool;
  available @3 :Bool;

  enum ModularAssistiveDrivingSystemState {
    disabled @0;
    paused @1;
    enabled @2;
    softDisabling @3;
    overriding @4;
  }
}

# Same struct as Log.RadarState.LeadData
struct LeadData {
  dRel @0 :Float32;
  yRel @1 :Float32;
  vRel @2 :Float32;
  aRel @3 :Float32;
  vLead @4 :Float32;
  dPath @6 :Float32;
  vLat @7 :Float32;
  vLeadK @8 :Float32;
  aLeadK @9 :Float32;
  fcw @10 :Bool;
  status @11 :Bool;
  aLeadTau @12 :Float32;
  modelProb @13 :Float32;
  radar @14 :Bool;
  radarTrackId @15 :Int32 = -1;

  aLeadDEPRECATED @5 :Float32;
}

struct SelfdriveStateSP @0x81c2f05a394cf4af {
  mads @0 :ModularAssistiveDrivingSystem;
}

struct ModelManagerSP @0xaedffd8f31e7b55d {
  activeBundle @0 :ModelBundle;
  selectedBundle @1 :ModelBundle;
  availableBundles @2 :List(ModelBundle);

  struct DownloadUri {
    uri @0 :Text;
    sha256 @1 :Text;
  }

  enum DownloadStatus {
    notDownloading @0;
    downloading @1;
    downloaded @2;
    cached @3;
    failed @4;
  }

  struct DownloadProgress {
    status @0 :DownloadStatus;
    progress @1 :Float32;
    eta @2 :UInt32;
  }

  struct Artifact {
    fileName @0 :Text;
    downloadUri @1 :DownloadUri;
    downloadProgress @2 :DownloadProgress;
  }

  struct Model {
    type @0 :Type;
    artifact @1 :Artifact;  # Main artifact
    metadata @2 :Artifact;  # Metadata artifact

    enum Type {
      supercombo @0;
      navigation @1;
      vision @2;
      policy @3;
    }
  }

  enum Runner {
    snpe @0;
    tinygrad @1;
    stock @2;
  }

  struct Override {
    key @0 :Text;
    value @1 :Text;
  }

  struct ModelBundle {
    index @0 :UInt32;
    internalName @1 :Text;
    displayName @2 :Text;
    models @3 :List(Model);
    status @4 :DownloadStatus;
    generation @5 :UInt32;
    environment @6 :Text;
    runner @7 :Runner;
    is20hz @8 :Bool;
    ref @9 :Text;
    minimumSelectorVersion @10 :UInt32;
    overrides @11 :List(Override);
  }
}

struct LongitudinalPlanSP @0xf35cc4560bbf6ec2 {
  dec @0 :DynamicExperimentalControl;

  events @1 :List(OnroadEventSP.Event);
  slc @2 :SpeedLimitControl;

  struct DynamicExperimentalControl {
    state @0 :DynamicExperimentalControlState;
    enabled @1 :Bool;
    active @2 :Bool;

    enum DynamicExperimentalControlState {
      acc @0;
      blended @1;
    }
  }

  struct SpeedLimitControl {
    state @0 :SpeedLimitControlState;
    enabled @1 :Bool;
    active @2 :Bool;
    speedLimit @3 :Float32;
    speedLimitOffset @4 :Float32;
    distToSpeedLimit @5 :Float32;
  }

  enum SpeedLimitControlState {
    disabled @0;
    inactive @1; # No speed limit set or not enabled by parameter.
    preActive @2;
    pending @3; # Awaiting new speed limit.
    adapting @4; # Reducing speed to match new speed limit.
    active @5; # Cruising at speed limit.
  }
}

struct OnroadEventSP @0xda96579883444c35 {
  events @0 :List(Event);

  struct Event {
    name @0 :EventName;

    # event types
    enable @1 :Bool;
    noEntry @2 :Bool;
    warning @3 :Bool;   # alerts presented only when  enabled or soft disabling
    userDisable @4 :Bool;
    softDisable @5 :Bool;
    immediateDisable @6 :Bool;
    preEnable @7 :Bool;
    permanent @8 :Bool; # alerts presented regardless of openpilot state
    overrideLateral @10 :Bool;
    overrideLongitudinal @9 :Bool;
  }

  enum EventName {
    lkasEnable @0;
    lkasDisable @1;
    manualSteeringRequired @2;
    manualLongitudinalRequired @3;
    silentLkasEnable @4;
    silentLkasDisable @5;
    silentBrakeHold @6;
    silentWrongGear @7;
    silentReverseGear @8;
    silentDoorOpen @9;
    silentSeatbeltNotLatched @10;
    silentParkBrake @11;
    controlsMismatchLateral @12;
    hyundaiRadarTracksConfirmed @13;
    experimentalModeSwitched @14;
    wrongCarModeAlertOnly @15;
    pedalPressedAlertOnly @16;
<<<<<<< HEAD
    speedLimitPreActive @17;
    speedLimitActive @18;
    speedLimitConfirmed @19;
    speedLimitValueChange @20;
=======
    laneTurnLeft @17;
    laneTurnRight @18;
>>>>>>> 698e0ca0
  }
}

struct CarParamsSP @0x80ae746ee2596b11 {
  flags @0 :UInt32;        # flags for car specific quirks in sunnypilot
  safetyParam @1 : Int16;  # flags for sunnypilot's custom safety flags

  neuralNetworkLateralControl @2 :NeuralNetworkLateralControl;

  struct NeuralNetworkLateralControl {
    model @0 :Model;
    fuzzyFingerprint @1 :Bool;

    struct Model {
      path @0 :Text;
      name @1 :Text;
    }
  }
}

struct CarControlSP @0xa5cd762cd951a455 {
  mads @0 :ModularAssistiveDrivingSystem;
  params @1 :List(Param);
  leadOne @2 :LeadData;
  leadTwo @3 :LeadData;

  struct Param {
    key @0 :Text;
    value @1 :Text;
  }
}

struct BackupManagerSP @0xf98d843bfd7004a3 {
  backupStatus @0 :Status;
  restoreStatus @1 :Status;
  backupProgress @2 :Float32;
  restoreProgress @3 :Float32;
  lastError @4 :Text;
  currentBackup @5 :BackupInfo;
  backupHistory @6 :List(BackupInfo);

  enum Status {
    idle @0;
    inProgress @1;
    completed @2;
    failed @3;
  }

  struct Version {
    major @0 :UInt16;
    minor @1 :UInt16;
    patch @2 :UInt16;
    build @3 :UInt16;
    branch @4 :Text;
  }

  struct MetadataEntry {
    key @0 :Text;
    value @1 :Text;
    tags @2 :List(Text);
  }

  struct BackupInfo {
    deviceId @0 :Text;
    version @1 :UInt32;
    config @2 :Text;
    isEncrypted @3 :Bool;
    createdAt @4 :Text;  # ISO timestamp
    updatedAt @5 :Text;  # ISO timestamp
    sunnypilotVersion @6 :Version;
    backupMetadata @7 :List(MetadataEntry);
  }
}

struct CarStateSP @0xb86e6369214c01c8 {
  speedLimit @0 :Float32;  # m/s
}

struct LiveMapDataSP @0xf416ec09499d9d19 {
  speedLimitValid @0 :Bool;
  speedLimit @1 :Float32;
  speedLimitAheadValid @2 :Bool;
  speedLimitAhead @3 :Float32;
  speedLimitAheadDistance @4 :Float32;
  roadName @5 :Text;
}

struct ModelDataV2SP @0xa1680744031fdb2d {
  laneTurnDirection @0 :TurnDirection;
}

  enum TurnDirection {
    none @0;
    turnLeft @1;
    turnRight @2;
  }

struct CustomReserved10 @0xcb9fd56c7057593a {
}

struct CustomReserved11 @0xc2243c65e0340384 {
}

struct CustomReserved12 @0x9ccdc8676701b412 {
}

struct CustomReserved13 @0xcd96dafb67a082d0 {
}

struct CustomReserved14 @0xb057204d7deadf3f {
}

struct CustomReserved15 @0xbd443b539493bc68 {
}

struct CustomReserved16 @0xfc6241ed8877b611 {
}

struct CustomReserved17 @0xa30662f84033036c {
}

struct CustomReserved18 @0xc86a3d38d13eb3ef {
}

struct CustomReserved19 @0xa4f1eb3323f5f582 {
}<|MERGE_RESOLUTION|>--- conflicted
+++ resolved
@@ -193,15 +193,12 @@
     experimentalModeSwitched @14;
     wrongCarModeAlertOnly @15;
     pedalPressedAlertOnly @16;
-<<<<<<< HEAD
-    speedLimitPreActive @17;
-    speedLimitActive @18;
-    speedLimitConfirmed @19;
-    speedLimitValueChange @20;
-=======
     laneTurnLeft @17;
     laneTurnRight @18;
->>>>>>> 698e0ca0
+    speedLimitPreActive @19;
+    speedLimitActive @20;
+    speedLimitConfirmed @21;
+    speedLimitValueChange @22;
   }
 }
 
